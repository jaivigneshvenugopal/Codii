﻿= Codii - Developer Guide
:toc:
:toc-title:
:toc-placement: preamble
:sectnums:
:imagesDir: images
:stylesDir: stylesheets
ifdef::env-github[]
:tip-caption: :bulb:
:note-caption: :information_source:
endif::[]
ifdef::env-github,env-browser[:outfilesuffix: .adoc]
:repoURL: https://github.com/CS2103AUG2017-T17-B1/main

By: `CS2103AUG2017 T17-B1`      Since: `Sep 2017`      Licence: `MIT`

== Introduction
Codii is an address book application specifically designed for debt collectors to manage debts and debtors efficiently. It provides the necessary tools to keep track of interests, debts and important dates such as repayment deadlines.
This developer guide provides detailed information for future contributors to improve on the current code base, testing and documentation.

== Setting up

=== Prerequisites

. *JDK `1.8.0_60`* or later
+
[NOTE]
Having any Java 8 version is not enough. +
This app will not work with earlier versions of Java 8.
+

. *IntelliJ* IDE
+
[NOTE]
IntelliJ by default has Gradle and JavaFx plugins installed. +
Do not disable them. If you have disabled them, go to `File` > `Settings` > `Plugins` to re-enable them.


=== Setting up the project in your computer

. Fork this repo, and clone the fork to your computer
. Open IntelliJ (if you are not in the welcome screen, click `File` > `Close Project` to close the existing project dialog first)
. Set up the correct JDK version for Gradle
.. Click `Configure` > `Project Defaults` > `Project Structure`
.. Click `New...` and find the directory of the JDK
. Click `Import Project`
. Locate the `build.gradle` file and select it. Click `OK`
. Click `Open as Project`
. Click `OK` to accept the default settings
. Open a console and run the command `gradlew processResources` (Mac/Linux: `./gradlew processResources`). It should finish with the `BUILD SUCCESSFUL` message. +
This will generate all resources required by the application and tests.

=== Verifying the setup

. Run the `seedu.address.MainApp` and try a few commands
. link:#testing[Run the tests] to ensure they all pass.

=== Configurations to do before writing code

==== Configuring the coding style

This project follows https://github.com/oss-generic/process/blob/master/docs/CodingStandards.md[oss-generic coding standards]. IntelliJ's default style is mostly compliant with ours but it uses a different import order from ours. To rectify,

. Go to `File` > `Settings...` (Windows/Linux), or `IntelliJ IDEA` > `Preferences...` (macOS)
. Select `Editor` > `Code Style` > `Java`
. Click on the `Imports` tab to set the order

* For `Class count to use import with '\*'` and `Names count to use static import with '*'`: Set to `999` to prevent IntelliJ from contracting the import statements
* For `Import Layout`: The order is `import static all other imports`, `import java.\*`, `import javax.*`, `import org.\*`, `import com.*`, `import all other imports`. Add a `<blank line>` between each `import`

Optionally, you can follow the <<UsingCheckstyle#, UsingCheckstyle.adoc>> document to configure Intellij to check style-compliance as you write code.

==== Updating documentation to match your fork

After forking the repo, links in the documentation will still point to the `se-edu/addressbook-level4` repo. If you plan to develop this as a separate product (i.e. instead of contributing to the `se-edu/addressbook-level4`) , you should replace the URL in the variable `repoURL` in `DeveloperGuide.adoc` and `UserGuide.adoc` with the URL of your fork.

==== Setting up CI

Set up Travis to perform Continuous Integration (CI) for your fork. See <<UsingTravis#, UsingTravis.adoc>> to learn how to set it up.

Optionally, you can set up AppVeyor as a second CI (see <<UsingAppVeyor#, UsingAppVeyor.adoc>>).

[NOTE]
Having both Travis and AppVeyor ensures your App works on both Unix-based platforms and Windows-based platforms (Travis is Unix-based and AppVeyor is Windows-based)

==== Getting started with coding

When you are ready to start coding:

1. Get some sense of the overall design by reading the link:#architecture[Architecture] section.
2. Take a look at the section link:#suggested-programming-tasks-to-get-started[Suggested Programming Tasks to Get Started].

== Design

=== Architecture

Figure 3.1.1 below explains the high-level design of the App. Given below is a quick overview of each component.

image::Architecture.png[width="600"]
_Figure 3.1.1 : Architecture diagram_

[TIP]
The `.pptx` files used to create diagrams in this document can be found in the link:{repoURL}/docs/diagrams/[diagrams] folder. To update a diagram, modify the diagram in the pptx file, select the objects of the diagram, and choose `Save as picture`.

`Main` has only one class called link:{repoURL}/src/main/java/seedu/address/MainApp.java[`MainApp`]. It is responsible for:

* At app launch: Initializes the components in the correct sequence, and connects them up with each other.
* At shut down: Shuts down the components and invokes cleanup method where necessary.

link:#common-classes[*`Commons`*] represents a collection of classes used by multiple other components. Two of those classes play important roles at the architecture level:

* `EventsCenter` : This class (written using https://github.com/google/guava/wiki/EventBusExplained[Google's Event Bus library]) is used by components to communicate with other components using events (i.e. a form of _Event Driven_ design)
* `LogsCenter` : Used by many classes to write log messages to the App's log file.

The rest of the App consists of four components:

* link:#ui-component[*`UI`*] : The UI of the App.
* link:#logic-component[*`Logic`*] : The command executor.
* link:#model-component[*`Model`*] : Holds the data of the App in-memory.
* link:#storage-component[*`Storage`*] : Reads data from, and writes data to, the hard disk.

Each of the four components:

* Defines its _API_ in an `interface` with the same name as the Component.
* Exposes its functionality using a `{Component Name}Manager` class.

For example, the `Logic` component (see Figure 3.1.2 below) defines it's API in the `Logic.java` interface and exposes its functionality using the `LogicManager.java` class.

image::LogicClassDiagram.png[width="800"]
_Figure 3.1.2 : Class diagram of the `Logic` component_

[discrete]
==== Events-Driven nature of the design

Figure 3.1.3a below shows how the components interact for the scenario where the user issues the command `delete 1`.

image::SDforDeletePerson.png[width="800"]
_Figure 3.1.3a : Component interactions for `delete 1` command (part 1)_

[NOTE]
Note how the `Model` simply raises a `AddressBookChangedEvent` when the Address Book data are changed, instead of asking the `Storage` to save the updates to the hard disk.

Figure 3.1.3b below shows how the `EventsCenter` reacts to that event, which eventually results in the updates being saved to the hard disk and the status bar of the UI being updated to reflect the 'Last Updated' time.

image::SDforDeletePersonEventHandling.png[width="800"]
_Figure 3.1.3b : Component interactions for `delete 1` command (part 2)_

[NOTE]
Note how the event is propagated through the `EventsCenter` to the `Storage` and `UI` without `Model` having to be coupled to either of them. This is an example of how this Event Driven approach helps us reduce direct coupling between components.

The sections below give more details of each component.

=== UI component

As shown in Figure 3.2.1 below, the `UI` consists of a `MainWindow` that is made up of parts e.g.`CommandBox`, `ResultDisplay`, `PersonListPanel`, `StatusBarFooter`, `BrowserPanel` etc. All these, including the `MainWindow`, inherit from the abstract `UiPart` class.

image::UiClassDiagram.png[width="800"]
_Figure 3.2.1 : Structure of the `UI` component_

*API* : link:{repoURL}/src/main/java/seedu/address/ui/Ui.java[`Ui.java`]

The `UI` component uses JavaFx UI framework. The layout of these UI parts are defined in matching `.fxml` files that are in the `src/main/resources/view` folder. For example, the layout of the link:{repoURL}/src/main/java/seedu/address/ui/MainWindow.java[`MainWindow`] is specified in link:{repoURL}/src/main/resources/view/MainWindow.fxml[`MainWindow.fxml`]

The `UI` component:

* Executes user commands using the `Logic` component.
* Binds itself to some data in the `Model` so that the UI can auto-update when data in the `Model` change.
* Responds to events raised from various parts of the App and updates the UI accordingly.

=== Logic component

Figure 3.3.1 shows the structure of the `Logic` component, while Figure 3.3.2 shows finer  details concerning `XYZCommand` and `Command` in Figure 3.3.1.

image::LogicClassDiagram.png[width="800"]
_Figure 3.3.1 : Structure of the `Logic` component_

image::LogicCommandClassDiagram.png[width="800"]
_Figure 3.3.2 : Structure of commands in the `Logic` component_

*API* :
link:{repoURL}/src/main/java/seedu/address/logic/Logic.java[`Logic.java`]

.  `Logic` uses the `AddressBookParser` class to parse the user command.
.  This results in a `Command` object which is executed by the `LogicManager`.
.  The command execution can affect the `Model` (e.g. adding a person) and/or raise events.
.  The result of the command execution is encapsulated as a `CommandResult` object which is passed back to the `UI`.

Figure 3.3.3 below shows the interactions within the `Logic` component for the `execute("delete 1")` API call.

image::DeletePersonSdForLogic.png[width="800"]
_Figure 3.3.3 : Sequence diagram for interactions inside the `Logic` component for the `delete 1` command_

=== Model component

Figure 3.4.1 below shows the structure of the `Model` component.

image::ModelClassDiagram.png[width="800"]
_Figure 3.4.1 : Structure of the `Model` component_

*API* : link:{repoURL}/src/main/java/seedu/address/model/Model.java[`Model.java`]

The `Model`:

* stores a `UserPref` object that represents the user's preferences.
* stores the Address Book data.
* exposes an unmodifiable `ObservableList<ReadOnlyPerson>` that can be 'observed' e.g. the UI can be bound to this list so that the UI automatically updates when the data in the list change.
* does not depend on any of the other three components.

=== Storage component

image::StorageClassDiagram.png[width="800"]
_Figure 3.5.1 : Structure of the `Storage` component_

Figure 3.5.1 shows the structure of the `Storage` component.

*API* : link:{repoURL}/src/main/java/seedu/address/storage/Storage.java[`Storage.java`]

The `Storage` component:

* can save `UserPref` objects in json format and read it back.
* can save the Address Book data in xml format and read it back.

=== Common classes

Classes used by multiple components are in the `seedu.addressbook.commons` package.

== Implementation

This section describes some noteworthy details on how certain features are implemented.

// tag::undoredo[]
=== Undo/Redo mechanism

The undo/redo mechanism is facilitated by an `UndoRedoStack`, which resides inside `LogicManager`. It supports undoing and redoing of commands that modifies the state of the address book (e.g. `add`, `edit`). Such commands will inherit from `UndoableCommand`.

`UndoRedoStack` only deals with `UndoableCommands`. Commands that cannot be undone will inherit from `Command` instead.

image::LogicCommandClassDiagram.png[width="800"]
_Figure 4.1.1: Inheritance diagram for commands_

As you can see from Figure 4.1.1, `UndoableCommand` adds an extra layer between the abstract `Command` class and concrete commands that can be undone, such as the `DeleteCommand`. Note that extra tasks need to be done when executing a command in an _undoable_ way, such as saving the state of the address book before execution. `UndoableCommand` contains the high-level algorithm for those extra tasks while the child classes implements the details of how to execute the specific command. Note that this technique of putting the high-level algorithm in the parent class and lower-level steps of the algorithm in child classes is also known as the https://www.tutorialspoint.com/design_pattern/template_pattern.htm[template pattern].

Commands that are not undoable are implemented this way:
[source,java]
----
public class ListCommand extends Command {
    @Override
    public CommandResult execute() {
        // ... list logic ...
    }
}
----

With the extra layer, the commands that are undoable are implemented this way:
[source,java]
----
public abstract class UndoableCommand extends Command {
    @Override
    public CommandResult execute() {
        // ... undo logic ...

        executeUndoableCommand();
    }
}

public class DeleteCommand extends UndoableCommand {
    @Override
    public CommandResult executeUndoableCommand() {
        // ... delete logic ...
    }
}
----

Suppose that the user has just launched the application. The `UndoRedoStack` will be empty at the beginning.

The user executes a new `UndoableCommand`, `delete 5`, to delete the 5th person in the address book. The current state of the address book is saved before the `delete 5` command executes. The `delete 5` command will then be pushed onto the `undoStack` (the current state is saved together with the command). This is shown in Figure 4.1.2a.

image::UndoRedoStartingStackDiagram.png[width="800"]
_Figure 4.1.2a: Adding a new `UndoableCommand` to an `UndoRedoStack` that is empty_

As the user continues to use the program, more commands are added into the `undoStack`. For example, the user may execute `add n/David ...` to add a new person. This is shown in Figure 4.1.2b.

image::UndoRedoNewCommand1StackDiagram.png[width="800"]
_Figure 4.1.2b: Adding another `UndoableCommand` to `UndoRedoStack` that is not empty_

[NOTE]
If a command fails its execution, it will not be pushed to the `UndoRedoStack` at all.

The user now decides that adding the person was a mistake, and decides to undo that action using `undo`.

We will pop the most recent command out of the `undoStack` and push it back to the `redoStack`. We will restore the address book to the state before the `add` command executed. This is shown in Figure 4.1.2c.

image::UndoRedoExecuteUndoStackDiagram.png[width="800"]
_Figure 4.1.2c: Undoing a command_

[NOTE]
If the `undoStack` is empty, then there are no other commands left to be undone, and an `Exception` will be thrown when popping the `undoStack`.

Figure 4.1.2d shows how the undo operation works:

image::UndoRedoSequenceDiagram.png[width="800"]
_Figure 4.1.2d: Sequence diagram for `Undo` command_

The redo does the exact opposite (pops from `redoStack`, push to `undoStack`, and restores the address book to the state after the command is executed).

[NOTE]
If the `redoStack` is empty, then there are no other commands left to be redone, and an `Exception` will be thrown when popping the `redoStack`.

The user now decides to execute a new command, `clear`. As before, `clear` will be pushed into the `undoStack`. This time the `redoStack` is no longer empty. It will be purged as it no longer make sense to redo the `add n/David` command. This is shown in Figure 4.1.2e.

image::UndoRedoNewCommand2StackDiagram.png[width="800"]
_Figure 4.1.2e: Adding a new command when `redoStack` is not empty_

Commands that are not undoable are not added into the `undoStack`. For example, `list`, which inherits from `Command` rather than `UndoableCommand`, will not be added after execution. This is shown in Figure 4.1.2f.

image::UndoRedoNewCommand3StackDiagram.png[width="800"]
_Figure 4.1.2f: Executing a non-undoable command_

Figure 4.1.2g below summarizes what happens inside the `UndoRedoStack` when a user executes a new command:

image::UndoRedoActivityDiagram.png[width="200"]
_Figure 4.1.2g: `UndoRedoStack` activity diagram_

==== Design Considerations

**Aspect:** Implementation of `UndoableCommand` +
**Alternative 1 (current choice):** Add a new abstract method `executeUndoableCommand()` +
**Pros:** We will not lose any undone/redone functionality as it is now part of the default behaviour. Classes that deal with `Command` do not have to know that `executeUndoableCommand()` exist. +
**Cons:** Hard for new developers to understand the template pattern. +
**Alternative 2:** Just override `execute()` +
**Pros:** Does not involve the template pattern, easier for new developers to understand. +
**Cons:** Classes that inherit from `UndoableCommand` must remember to call `super.execute()`, or lose the ability to undo/redo.

---

**Aspect:** How undo & redo executes +
**Alternative 1 (current choice):** Saves the entire address book +
**Pros:** Easy to implement. +
**Cons:** May have performance issues in terms of memory usage. +
**Alternative 2:** Individual command knows how to undo/redo by itself +
**Pros:** Will use less memory (e.g. for `delete`, just save the person being deleted). +
**Cons:** We must ensure that the implementation of each individual command are correct.

---

**Aspect:** Type of commands that can be undone/redone +
**Alternative 1 (current choice):** Only include commands that modifies the address book (e.g. `add`, `clear`, `edit`) +
**Pros:** We only revert changes that are hard to change back (the view can easily be re-modified as no data are lost). +
**Cons:** User might think that undo also applies when the list is modified (undoing filtering for example), only to realize that it does not do that, after executing `undo`. +
**Alternative 2:** Include all commands +
**Pros:** Might be more intuitive for the user. +
**Cons:** User have no way of skipping such commands if he or she just want to reset the state of the address book and not the view. +
**Additional Info:** See our discussion  https://github.com/se-edu/addressbook-level4/issues/390#issuecomment-298936672[here].

---

**Aspect:** Data structure to support the undo/redo commands +
**Alternative 1 (current choice):** Use separate stack for undo and redo +
**Pros:** Easy to understand for new Computer Science student undergraduates to understand, who are likely to be the new incoming developers of our project. +
**Cons:** Logic is duplicated twice. For example, when a new command is executed, we must remember to update both `HistoryManager` and `UndoRedoStack`. +
**Alternative 2:** Use `HistoryManager` for undo/redo +
**Pros:** We do not need to maintain a separate stack, and just reuse what is already in the codebase. +
**Cons:** Requires dealing with commands that have already been undone: We must remember to skip these commands. Violates Single Responsibility Principle and Separation of Concerns as `HistoryManager` now needs to do two different things. +
// end::undoredo[]

// tag::borrowPaybackCommand[]
=== Borrow/payback command mechanism

The `borrow` command allows users to increase the debt of a person should he/she borrow more money. On the other hand, when a debtor repays a specified amount, the `payback` command is used to deduct that amount from his/her current debt. The `BorrowCommand` and `PaybackCommand` classes, which handle the updating of the `Debt` fields in a `Person` object, extend `UndoableCommand` so that both of these commands can be undone or redone if necessary.

These two commands require one compulsory argument which is the amount that is borrowed/paid back. Indicating the index (as listed in the person list panel on the left side of the application window) of the person who borrowed or paid back money is optional. If no index is specified, the command will be executed for the person that is currently selected in the person list.
The arguments (index and amount borrowed/paid back) are separated by a whitespace instead of special prefixes (e.g. prefix `n/` used for name). Hence, the `String#split` method is used to tokenize the input using a single whitespace as the delimiter. As seen in Figure 4.2.1, the tokenized inputs (index and amount borrowed) are then converted to their appropriate `Object` types and supplied as arguments to the `BorrowCommand` constructor. Input for the `payback` command is tokenized and supplied to the `PaybackCommand` constructor in the same manner.

The `BorrowCommand` and `PaybackCommand` are executed in `LogicManager`.
`BorrowCommand` updates the `debt`, `totalDebt` and `dateRepaid` attributes in the target `Person` object through the `ModelManager#addDebtToPerson()` which calls `AddressBook#addDebtToPerson()`. A new `Person` object is then created with the updated `debt` and `totalDebt` amount. Also, the `dateRepaid` field is set to `NOT REPAID`.  The target `Person` object is then replaced with this new `Person` object.

`PaybackCommand` updates the target person's debt in the same manner as the `BorrowCommand`. However, only the `debt` attribute is updated. If the person has fully repaid his/her debts, the `PaybackCommand` will set the date repaid to the day the `PaybackCommand` was executed. The person will also be listed in the whitelist.

[NOTE]
For the `BorrowCommand`, the `DateBorrow` field in the new `Person` object needs to be updated to match the `DateBorrow` field in the target `Person` object. This is because the date of creation of the `Person` object is assigned to the `DateBorrow` field when a `Person` object is created.

The following sequence diagram, Figure 4.2.1, shows further details of the interaction between the `Logic` and `Model` component when the `borrow` command is executed:

image::BorrowCommandSequenceDiagram.png[width="800"]
_Figure 4.2.1 : Sequence diagram of how the `borrow` command works_

The `payback` command works in a similar way to the `borrow` command.

==== Design Considerations

**Aspect:** Implementation of `BorrowCommandParser` and `PaybackCommandParser` +
**Alternative 1 (current choice):** Tokenize arguments using `String#split()` +
**Pros:** Easier to parse arguments using `String#split` method since there are no prefixes in the command input. It is also easier to validate the number of arguments entered by the user. This can be done through checking the length of the `String` array returned by `String#split`. +
**Alternative 2:** Modify `ArgumentTokenizer#tokenize()` to tokenize arguments +
**Pros:** Better modularity. +
**Cons:** Requires modifications to `ArgumentTokenizer#tokenize()` since supplying whitespace as a prefix to the current `ArgumentTokenizer#tokenize()` method incorrectly tokenizes arguments.

For example:

Entered command: `borrow 1 500` +
Prefix supplied to `ArgumentTokenizer#tokenize` method: `" "` +
Outcome: prefix `" "` will be mapped to `1 500` in `argMultimap`. Index and amount borrowed are not separated. +

---

**Aspect:** Updating `Debt` field +
**Alternative 1 (current choice):** Create a new `Person` object, called `editedPerson`, by supplying the target `ReadOnlyPerson` object to constructor `Person::new` +
**Pros:** Straightforward and simple to implement. +
**Cons:** `Debt` class will need to have another constructor that takes in a `Double` parameter for simpler implementation of `AddressBook#addDebtToPerson()`. +
**Alternative 2:** Reusing the `AddressBook#updatePerson()` method +
**Pros:** Do not have to write the method from scratch. +
**Cons:** A new `Person` object still has to be created in order to edit the `Debt` field. Since `Addressbook#updatePerson()` only accepts `ReadOnlyPerson` objects as parameters, more code has to be written to convert the `Person` object to be a `ReadOnlyPerson` object. +
// end::borrowPaybackCommand[]

// tag::backup[]
=== Backup storage mechanism

The backup storage mechanism is facilitated by the `StorageManager`. It backs up the address book data automatically each time the application starts up, if there is existing data available. The sequence diagram for this is shown below in Figure 4.3.


image::BackupAddressBookSequenceDiagram.png[width="800"]
_Figure 4.3.1: Sequence diagram for backing up address book data_

The `backupAddressBook` method is called in `MainApp#init()` which is called each time the application starts. No backup is made if there is no existing data.

==== Design Considerations

**Aspect:** When to create the backup +
**Alternative 1 (current choice):** on startup of the application +
**Pros:** Guarantees that a backup is made only of a working version of the address book that the user can easily revert to, should he/she mess up the main copy while using the application. +
**Cons:** If the user tends to make many changes within one session, none of the changes are saved in the backup. +
**Alternative 2:** Implement a command to create backup +
**Pros:** The backup is only created when the user desires to. +
**Cons:** This makes the implementation pointless altogether as it is meant as a safety net for clumsy users. This alternative would only benefit the careful users, who do not require it as much in the first place. +
**Alternative 3:** Create a backup after a fixed number of commands that change the address book +
**Pros:** This will create backups that are guaranteed to be recent. +
**Cons:** It is difficult to determine the ideal number of commands to ensure that the backup is both recent enough, yet outdated enough for the user to want to restore state to should he/she mess up a command at some point. +
// end::backup[]

// tag::datestoring[]
=== Date storing mechanism

The date storing mechanism only begins to work when an instance of the `Person` class is implemented. An instance of the `Date` class is created and used to store the current date that the `Person` instance was created.
An example of such an implementation of this is the `dateBorrow` field of `Person`.
[source,java]
----
public class Person implements ReadOnlyPerson {

    private ObjectProperty<Name> name;
    private ObjectProperty<Phone> phone;
    private ObjectProperty<Email> email;
    private ObjectProperty<Address> address;
    private ObjectProperty<PostalCode> postalCode;
    private ObjectProperty<Cluster> cluster;
    private ObjectProperty<Debt> debt;
    private ObjectProperty<Interest> interest;
    private ObjectProperty<DateBorrow> dateBorrow;
----
Such an implementation doesn't allow for errors when creating the field as there is no room for mistakes on the user's side. When the `Person` instance is created, the following line is called: +
[source,java]
----
    this.dateBorrow = new SimpleObjectProperty<>(new DateBorrow());
----
Suppose the above line is called, the `DateBorrow` class creates a new `Date` with the following line:
[source, java]
----
    public DateBorrow() {
        Date date = new Date();
        value = formatDate(date);
    }
----
This way of implementation is rather intuitive when adding a new `Person` as a new `Date` can simply be created. However, whenever a `Person` constructor is called, such as the following:
[source,java]
----
    public Person(ReadOnlyPerson source) {
        this(source.getName(), source.getPhone(), source.getEmail(), source.getAddress(), source.getPostalCode(),
                source.getDebt(), source.getInterest(), source.getDeadline(), source.getTags());
----
This would result in inconsistencies in the code. For example, an `Edit` command is implemented in such a way that it creates an `editedPerson`.
This is because the above mentioned constructor was meant to make a copy of the `Person` with a given source. Hence the following line was added to ensure consistency.
[source,java]
----
        this.dateBorrow = new SimpleObjectProperty<>(source.getDateBorrow());
----

==== Design Considerations

**Aspect:** Implementation of `DateBorrow` +
**Alternative 1(current choice):** Create a `DateBorrow` class as such but modify the constructor to maintain consistency +
**Pros:** Blends well with existing coding style and how the commands work. +
**Cons:** As of now there is no problems with the implementation. +
**Alternative 2:** Have the user manually key in the date +
**Pros:** Implementation is very simple as the developer could just follow current coding style to create a new field. +
**Cons:** Such an implementation would not be as user-friendly as the first alternative. Currently the amount of fields for the user to key in
is rather high. Implementing alternative 2 would be more tedious on the user's side.
// end::datestoring[]

// tag::list[]
=== List (Masterlist, Blacklist, etc.) mechanism

Having multiple lists is useful for debt collectors to view debtors of different categories. Currently, these different lists include masterlist and blacklist.

These lists could be viewed with the respective commands that will update the panel that is currently displayed. The commands to display these lists are named after the lists themselves. For example, to view the `blacklist`, the command typed is "blacklist" or "bl".

The following sequence diagram, Figure 4.5.1, shows further details of the interaction between the user and various application components as a whole, when the blacklist command is executed:

image::BlacklistCommandSequenceDiagram1.PNG[width="800"]
_Figure 4.5.1 : Sequence diagram of how the `blacklist` command works_

The following sequence diagram, Figure 4.5.2, shows further details of the interaction between `ModelManager` and `ReadOnlyAddressBook` to obtain the blacklist:

image::BlacklistCommandSequenceDiagram2.png[width="800"]
_Figure 4.5.2 : Sequence diagram of how `ModelManager` interacts with `ReadOnlyAddressBook` To generate blacklist From all persons_

The List mechanism is facilitated by commands which use `Logic` interface to obtain the copy of the list that is required. As seen from Figure 4.5.1 and Figure 4.5.2 above, to obtain the current blacklist of the addressbook, "blacklist" `String` is first captured by the `CommandBox` class. The `CommandBox` class then passes this `String` to the `Logic` interface for execution.

`Logic` interface uses `LogicManager` class to validate the written command and package it as a `Command` object. The respective command is then executed in `LogicManager` class. These are the instructions that are executed for this command:

[source,java]
----
@Override
public CommandResult execute() {
    requireNonNull(model);
    model.deselectPerson();
    model.changeListTo(COMMAND_WORD);
    model.updateFilteredBlacklistedPersonList(PREDICATE_SHOW_ALL_BLACKLISTED_PERSONS);
    String currentList = ListObserver.getCurrentListName();
    return new CommandResult(currentList + MESSAGE_SUCCESS);
}
----

Specifically for `blacklist` command, it calls the `getFiltererdBlacklistedPersons()` method residing in the `Logic` interface. `LogicManager` subsequently calls `Model` interface. `Model` uses `ModelManager` class to handle the command and thereafter calls `ReadOnlyAddressBook` interface to handle the request. `ReadOnlyAddressBook` uses `AddressBook` class to handle this request.

In the `AddressBook` class, there is only one `persons` variable that stores all `ReadOnlyPerson` class objects. The blacklisted persons are obtained by running a check on all debtors residing in this variable. The check is executed using the `asObservableBlacklist()` method, as shown below:

[source,java]
----
public ObservableList<ReadOnlyPerson> asObservableBlacklist() {
    return FXCollections.unmodifiableObservableList(mappedList.stream()
            .filter(person -> person.isBlacklisted()).collect(toCollection(FXCollections::observableArrayList)));
}
----

Although this way of implementation seems inefficient, it supports robust synchronisation among the various other lists. For example, if a person is deleted from the masterlist, he will also be deleted from the blacklist. Likewise for various other commands that changes the `ReadOnlyPerson` object. Thus, it is efficient in this aspect. Moreover, this implementation sets the groundwork for future implementations of various other lists.

One other important aspect to this implementation is that commands now have exclusive control over the list. This means that commands will only work on the persons in the current displayed list. For example, `find` command will only search and find persons in the current displayed list. It will not try to search in the masterlist, where all the contacts are stored. `sort` command will only sort the persons in the current displayed list. If the current displayed list is the blacklist, the output of the `sort` command will just be a list of sorted blacklisted persons.

However, if a `Person` is modified by a command, the modification will be reflected across all other lists. For example, if a person exists in both the blacklist and the overdue list, modifications done by an `edit` command in the blacklist will also update the overdue list. These changes can be observed when the user switches to the overdue list using the `overduelist` command.

==== Design Considerations:

<<<<<<< HEAD
**Aspect:** Syncing of lists +
**Alternative 1 (current choice):** Use tedious syncing methods to ensure lists are in sync +
**Pros:** Easy to build on for future implementations. +
**Cons:** Methods used for syncing are less intuitive and difficult to comprehend. +
**Alternative 2:** Create new `persons` variable for each list in `Addressbook` class +
**Pros:** Implemenation is easier to comprehend. +
**Cons:** Waste of memory compared to current implementation which only has 1 `persons` variable in `Addressbook` class.
=======
**Aspect:** Other commands still work in Blacklist mode(`Add`, `Delete` command) +
**Alternative 1 (current choice):** Inform user in user guide to use only specific commands for that list +
**Pros:** Easy to implement. +
**Cons:** Performance issues as users are bound to make a mistake. +
**Alternative 2:** Restrict other command usages in certain lists +
**Pros:** Users will never make a mistake sending the wrong person to the wrong list. +
**Cons:** Implementation is complicated and thus implementation has to revisited whenever new commands are introduced.
>>>>>>> 02f09d26
// end::list[]

// tag::cluster[]
=== Cluster mechanism

As a debt collector that operates in all parts of Singapore, it would boost efficiency in deciding debt collection trips
if the contacts can be effectively grouped by link:cluster[clusters]. It is determined based on the postal code provided
upon adding a `Person` into the address book. This can be seen in the constructors of the `Person` class and the
`Cluster` class.
[source, java]
----
public Person(Name name, Phone phone, Email email, Address address, PostalCode postalCode,
              Debt debt, Interest interest, Deadline deadline, Set<Tag> tags) {
    requireAllNonNull(name, phone, email, address, postalCode, debt, interest, deadline, tags);
    // assignment of other fields omitted for brevity
    this.cluster = new SimpleObjectProperty<>(new Cluster(postalCode));
}
----
[source, java]
----
public Cluster(PostalCode postalCode) {
    requireNonNull(postalCode);
    if (!isValidPostalCode(postalCode.toString())) {
        throw new AssertionError(MESSAGE_POSTAL_CODE_CONSTRAINTS);
    }
    String cluster = getCluster(postalCode.toString());
    clusterNumber = Integer.parseInt(cluster.substring(0, 2));
    this.value = cluster.substring(4);
}
----
The `getCluster` method resides in the `ClusterUtil` class, and returns the name of the postal district based on the
first two numbers of the postal code that is passed into the method. The postal districts are retrieved from [https://www.ura.gov.sg/realEstateIIWeb/resources/misc/list_of_postal_districts.htm[URA]].
The district number is stored as part of the `String` for ease of sorting by location.
Part of the code from `ClusterUtil` for retrieving the `cluster` from a postal code starting with `01` is shown below:
[source, java]
----
public class ClusterUtil {

    public static final String CLUSTER_POSTAL_DISTRICT_01 = "01. Raffles Place, Cecil, Marina, People's Park";
    // declaration of other postal districts omitted for brevity
    public static final String CLUSTER_POSTAL_DISTRICT_UNKNOWN = "99. Unknown";

    public static String getCluster(String postalCode) {
        requireNonNull(postalCode);
        int postalSector = Integer.parseInt(postalCode.substring(0, 2));
        switch (postalSector) {
        case 1:
        case 2:
        case 3:
        case 4:
        case 5:
        case 6:
            return CLUSTER_POSTAL_DISTRICT_01;
        // cases for all other valid postal districts omitted for brevity
        default:
            return CLUSTER_POSTAL_DISTRICT_UNKNOWN;
        }
    }
}
----

==== Design Considerations

**Aspect:** Grouping of contacts +
**Alternative 1 (current choice):** Create a field that contains the name and district number of the postal districts, based on postal code +
**Pros:** Easy to implement and extend, requires minimal user input. +
**Cons:** Requires developer to update `ClusterUtil` whenever a new postal district is drawn by the government, and
requires users to reset their contacts' `cluster` via deletion and addition or via editing their `postal codes`. +
**Alternative 2:** Import contacts' location and find their proximity from one another using Google Maps API +
**Pros:** Higher precision of geographical location and proximity. +
**Cons:** Tedious to implement proximity. Either takes up too much time in generating nearby contacts or too much space
 in storing them. +
**Alternative 3:** Assign general location to each contact upon addition into the address book or via editing +
**Pros:** Easy to implement. +
**Cons:** Tedious for users. They also have to ensure that they do not make spelling mistakes.
// end::cluster[]

// tag::filterTags[]
=== Filter by tags mechanism

The `filter` command allows the user to filter contacts by tags. Multiple tags can be entered. The command returns a list of contacts that match *at least one* of the tags that is specified by the user.

Since the filtered person list stored in the `ModelManager` class is of the type FilteredList<>, filtering of the list can be done easily using Java’s `FilteredList#setPredicate()` method.
Hence, a `PersonContainsTagPredicate` is created to check if a `Person` object contains the tags of interest. The code snippet below shows how the `PersonContainsTagPredicate` is implemented to sieve out the relevant contacts. The `Stream#anyMatch()` method ensures that the filtered list contains persons who have at least one tag specified by the user.
[source,java]
----
/**
 * Evaluates this predicate on the given {@code person}. This predicate tests if a person contains at least one tag
 * from {@code tagKeywords}.
 * @return {@code true} if the person matches the predicate,
 * otherwise {@code false}
 */
@Override
public boolean test(ReadOnlyPerson person) {
    Set<Tag> tagList = person.getTags();
    for (Tag tag : tagList) {
        if (tagKeywords.stream().anyMatch(keyword -> StringUtil.containsWordIgnoreCase(tag.tagName, keyword))) {
            return true;
        }
    }
    return false;
}
----

The list is filtered and updated through `ListObserver#updateCurrentFilteredList()` in the `seedu.addressbook.commons` package, instead of `ModelManager#updateFilteredPersonList()`, so that it works across all lists (masterlist, blacklist, whitelist and overdue list).

==== Design Considerations

**Aspect:** Implementation of `PersonContainsTagPredicate` +
**Alternative 1 (current choice):** Predicate returns true if at least one tag matches the list of tags specified by the user +
**Pros:** More contacts will be shown to the user. The additional information may be useful to the user. +
**Cons:** The user may find some of the filtered contacts irrelevant. +
**Alternative 2:** Predicate returns true only if the person contains the exact tags that are specified by the user +
**Pros:** Shows the most relevant results if the user wants to search for an exact match. +
**Cons:** If the contacts have multiple tags and the user remembers just one of the tags wrongly, the `filter` command will return zero results.
// end::filterTags[]

// tag::loginLogout[]
=== Login/logout mechanism

Although there are two versions for login, the Graphic User Interface(GUI) version and the Command Line Interface(CLI) version, they both use the same login mechanism (see Figure 4.8.1 below). The GUI login is recommended over the CLI login because it has better password masking capabilities.
This is because the password field in the GUI login is implemented using JavaFX 8's `PasswordField`. The CLI login exists, despite the inconsistent password masking, to allow the user to log into the app faster since using a one-shot command is faster than a multi-step command.
The bugs in the CLI login could be resolved by removing password masking. However, this would have security implications because the password is not concealed.

After a user logs in using either the CLI or GUI login, verification of the login information will take place in the `Model` component. The username and password are verified against the information stored in `preferences.json`.

The password is stored as a SHA-512 hash to conceal the actual password. The salt that is used to generate the hashed password is also stored. Since the stored hash cannot be converted back to the original password, the password that is entered by the user needs to be hashed and verified against the stored hash. Thus, the same salt needs to be used to generate a hash to match with the stored hash. If a different salt is used, then the generated hash will be different from the stored hash even if the password provided is correct.

After verifying that the username and password matches the information stored in `preferences.json`, an event is raised to notify the `UI` component of the user authentication result. If the user has successfully logged in, the `UI` component will display the person list, info panel and allow other commands (such as `list`, `edit, `add`, etc.) to be executed from the command box.

The activity diagram below, Figure 4.8.1, shows the overall flow of the command execution for both GUI and CLI login:
image::LoginActivityDiagram.PNG[width="800"]
_Figure 4.8.1 : Activity diagram of how the `login` command works for both CLI and GUI version_

When a user enters the `logout` command, the `LogoutCommand` class in the `Logic` component will call the `ModelManager#logout()` method. Two events will be raised: `LoginAppRequestEvent` and `LogoutAppRequestEvent`. `LoginAppRequestEvent` is to set the `isLoggedIn` variable in `LoginCommand` to `false` and `LogoutAppRequestEvent` is to set the `isLoggedOut` variable in `LogoutCommand` to `true`. Both events need to be raised to notify the `UI` component to go back to the welcome page and restrict the commands that are allowed to be executed.

==== Design Considerations

**Aspect:** Implementation of password masking +
**Alternative 1(current choice):** Use the unicode character 'BLACK CIRCLE' (●) for password masking +
**Pros:** Other characters can be detected as password input, such as the asterisk character '\*' which is commonly used for password masking. +
**Alternative 2:** Use the asterisk character (*) for password masking +
**Pros:** User may use the asterisk character when entering the password. The asterisk character will be ignored and will not show in the text field when it is entered. This is because the method that handles password masking ignores the character used to mask the password. Refer to the code snippet below for the implementation: +
[source,java]
----
/*
 * mask password after the second whitespace and prevent the reading of the BLACK_CIRCLE after replacing
 * a character in the command box text field with a BLACK_CIRCLE
 */
if (numOfSpaces >= 2 && currentInput.charAt(currentInput.length() - 1) != ' '
        && currentInput.charAt(currentInput.length() - 1) != BLACK_CIRCLE) {
    maskPasswordInput(currentInput);
}
----
**Cons:** Although '\*' is an invalid password character, the user may still use it while entering the password. Hence, if the user types '*', the cursor will remain at its original position. The user will be under the impression that the command box is not registering what was typed.
// end::loginLogout[]

// tag::sort[]
=== Sorting mechanism

Sorting is done within the `UniquePersonList` class.
[source, java]
----
public void sortBy(String order) throws IllegalArgumentException {
    switch (order) {
    case "name":
        internalList.sort((Person p1, Person p2) -> p1.getName().compareTo(p2.getName()));
        break;
    case "debt":
        internalList.sort((Person p1, Person p2) -> p2.getDebt().compareTo(p1.getDebt()));
        break;
    case "cluster":
        internalList.sort((Person p1, Person p2) -> p1.getCluster().compareTo(p2.getCluster()));
        break;
    case "deadline":
        internalList.sort((Person p1, Person p2) -> p1.getDeadline().compareTo(p2.getDeadline()));
        internalList.sort((Person p1, Person p2) -> Boolean.compare(p1.isWhitelisted(), p2.isWhitelisted()));
        break;
    default:
        throw new IllegalArgumentException("Invalid sort ordering");
    }
}
----
The `sort` command can take in a `String` that determines how the contacts should be sorted. If no ordering is
specified, the contacts will be sorted by ascending lexicographical order by default. +
[source, java]
----
public class SortCommandParser implements Parser<SortCommand> {
    public SortCommand parse(String args) throws ParseException {
        requireNonNull(args);
        String trimmedArgs = args.trim().toLowerCase();
        switch (trimmedArgs) {
        case "":
        case "name":
        case "debt":
        case "cluster":
        case "deadline":
            return new SortCommand(trimmedArgs);
        default:
            throw new ParseException(String.format(MESSAGE_INVALID_COMMAND_FORMAT, SortCommand.MESSAGE_USAGE));
        }
    }
}
----
[source, java]
----
public static final String DEFAULT_ORDERING = "name";

public SortCommand(String order) {
    //validity of order to sort is checked in {@code SortCommandParser}
    if (order.equals("")) {
        order = DEFAULT_ORDERING;
    }
    this.order = order;
}

public CommandResult execute() throws CommandException {
    try {
        model.sortBy(order);
    } // irrelevant parts of the method omitted for brevity
}
----

==== Design considerations

**Aspect:** Default `sort` +
**Alternative 1 (current choice):** `Sort` by `name` by default +
**Pros:** Relatively easy to implement, extremely intuitive. +
**Alternative 2:** `Sort` by `debt` by default +
**Pros:** Equally easy to implement. +
**Cons:** Slightly less intuitive as sorting by `name` is the most prevalent way of sorting contacts. +
**Alternative 3:** No default `sort` +
**Pros:** Extremely easy to implement. +
**Cons:** Not user-friendly.
// end::sort[]

// tag::optionalIndex[]
=== Optional command indexes

It is intuitive to allow commands such as `edit`, `delete`, `borrow` and others to be called on the currently selected
person instead of always having to supply the `INDEX`. +
Parsers of commands call a constructor of the commands without an index. Take the `RepaidCommandParser` and `RepaidCommand` for example.
[source, java]
----
public RepaidCommand parse(String args) throws ParseException {
    try {
        if (args.trim().equals("")) {
            return new RepaidCommand();
        } else {
            Index index = ParserUtil.parseIndex(args);
            return new RepaidCommand(index);
        }
    } catch (IllegalValueException ive) {
        throw new ParseException(
            String.format(MESSAGE_INVALID_COMMAND_FORMAT, RepaidCommand.MESSAGE_USAGE));
    }
}
----
[source, java]
----
public RepaidCommand() throws CommandException {
    personToWhitelist = selectPersonForCommand();
}

public RepaidCommand(Index targetIndex) throws CommandException {
    personToWhitelist = selectPersonForCommand(targetIndex);
}
----
The `selectPersonForCommand()` and `selectPersonForCommand(Index)` methods are placed in the `Command` class, and is used by such index-based commands to select
the currently selected person to apply the command on if no index is provided.
[source, java]
----
public ReadOnlyPerson selectPersonForCommand() throws CommandException {
    if (ListObserver.getSelectedPerson() == null) {
        throw new CommandException(Messages.MESSAGE_NO_PERSON_SELECTED);
    }
    return ListObserver.getSelectedPerson();
}

public ReadOnlyPerson selectPersonForCommand(Index index) throws CommandException {
    List<ReadOnlyPerson> lastShownList = ListObserver.getCurrentFilteredList();
    if (index.getZeroBased() >= lastShownList.size()) {
        throw new CommandException(Messages.MESSAGE_INVALID_PERSON_DISPLAYED_INDEX);
    }
    return lastShownList.get(index.getZeroBased());
}
----

==== Design Considerations

**Aspect:** Executing index-based commands without index +
**Alternative 1 (current choice):** The person to apply the commands on are determined in the constructors +
**Pros:** Allows for proper `redo`. +
**Cons:** Hard to test as Command Exceptions are being thrown from the constructors. +
**Alternative 2:** Calling a constructor of the `command` without an `Index` initialises its `targetIndex`
to null, and the null index is handled as a special value during execution +
**Pros:** Easy to implement, easy to extend. +
**Cons:** Although highly unlikely, it may be possible for a `command` to have an unintended null `targetIndex`, which
will then cause it to behave as an indexless command instead of an error. May also cause problems with `redo`.
// end::optionalIndex[]

// tag::interest[]
=== Interest Calculator Mechanism

As a debt collector, it can be troublesome to manage so many debts. The task is made more tedious when the debt collector has to
consider all the debtor's loan's interest rates as well. Codii is able to automatically calculate a `Person` 's new debt based on his / her's
interest rate. Whenever the user logs into Codii, the `Model` component, which handles the event `LoginAppRequestEvent` and checks every
`Person` in the `AddressBook`.

[source, java]
----
@Subscribe
    public void handleLoginUpdateDebt(LoginAppRequestEvent event) {
        // login is successful
        if (event.getLoginStatus() == true) {
            for (ReadOnlyPerson person : allPersons) {
                if (!person.getInterest().value.equals("No interest set.")
                        && (person.checkLastAccruedDate(new Date()) != 0)) {
                    updateDebtFromInterest(person, person.checkLastAccruedDate(new Date()));
                }
            }
        }
    }
----

As seen from the above if a `Person` has his / her interest field defined,the event handler checks a `Person` 's debts last accrued date via the method:

[source, java]
----
    /**
     * Compares date of last accrued against current date.
     * @return number of months the current date is ahead of last accrued date. Returns 0 if
     * there is no need to increment debt.
     */
    @Override
    public int checkLastAccruedDate(Date currentDate) {
        if (lastAccruedDate.before(currentDate)) {
            return DateUtil.getNumberOfMonthBetweenDates(currentDate, lastAccruedDate);
        } else {
            return 0;
        }
    }
----

The above method returns the difference in the number of months between the last accrued date and the current date to the event handler. The event
handler than calls another method to update the `Person` 's debt by passing in the number of months as a parameter:

[source, java]
----
    @Override
    public void updateDebtFromInterest(ReadOnlyPerson person, int differenceInMonths) {
        String accruedAmount = person.calcAccruedAmount(differenceInMonths);
        try {
            Debt amount = new Debt(accruedAmount);
            addDebtToPerson(person, amount);
        } catch (PersonNotFoundException pnfe) {
            assert false : "Should not occur as person obtained from allPersons";
        } catch (IllegalValueException ive) {
            assert false : Debt.MESSAGE_DEBT_CONSTRAINTS;
        }
    }
----

From the above code, the `Person` 's debts accrued amount would be calculated by the line:

[source, java]
----
String accruedAmount = person.calcAccruedAmount(differenceInMonths);
----

Their respective debts would then be updated accordingly with the following line:

[source, java]
----
addDebtToPerson(person, amount);
----

==== Design Considerations

**Aspect:** When to update / check a Person's debt +
**Alternative 1 (Current choice):** Check through the `AddressBook` in the `Model` component every time the user logs in +
**Pros:** Convenient and intuitive to implement for developer. +
**Cons:** If user never logs out, the debt would not be accrued. +
**Alternative 2:** Create a `Refresh` command that does the checking instead of relying on the `LoginAppRequestEvent` +
**Pros:** User can have the most up-to-date debt as long as he / she remembers to always enter the `Refresh` command. +
**Cons:** Not convenient for user at all. It is also unlikely that the user would remain logged in for such a long duration. +
// end::interest[]

// tag::theme[]
=== Theme Changing Mechanism

The changing of themes is done in the `MainWindow` class, which is the class that holds all the `UI` parts.

[source, java]
----
private void changeTheme() {
    for (String stylesheet : getRoot().getStylesheets()) {
        if (stylesheet.endsWith("DarkTheme.css")) {
            getRoot().getStylesheets().remove(stylesheet);
            getRoot().getStylesheets().add("/view/BrightTheme.css");
            break;
        } else if (stylesheet.endsWith("BrightTheme.css")) {
            getRoot().getStylesheets().remove(stylesheet);
            getRoot().getStylesheets().add("/view/DarkTheme.css");
            break;
        }
    }
}
----

The `changeTheme` method is called when a `ChangeThemeRequestEvent` is raised from `ThemeCommand`.

In `MainWindow`:
[source, java]
----
@Subscribe
private void handleChangeThemeRequestEvent(ChangeThemeRequestEvent event) {
    logger.info(LogsCenter.getEventHandlingLogMessage(event));
    changeTheme();
}
----
In `ThemeCommand`:
[source, java]
----
public CommandResult execute() {
    EventsCenter.getInstance().post(new ChangeThemeRequestEvent());
    return new CommandResult(MESSAGE_SUCCESS);
}
----

==== Design Considerations

**Aspect:** Condition for changing themes +
**Alternative 1 (current choice):** Use `String#endsWith()` +
**Pros:** Foolproof, guaranteed to work if the theme exists. +
**Alternative 2:** Use file paths +
**Pros:** Likely to work most of the time if handled well. +
**Cons:** When debugging, it was found that the path started in the `build` folder instead of the `src` folder. Using
this method seemed to cause inconsistencies between running the app from an IDE and from the `.jar` file.

---

**Aspect:** Switching of themes +
**Alternative 1 (current choice):** Simple toggle between two themes +
**Pros:** Easy to implement. +
**Cons:** Troublesome to extend. +
** Alternative 2:** Use an `int` to keep track of the current theme, assign each theme to a number, and use `+` and `%`
to cycle through the themes +
**Pros:** Easy to extend. +
**Cons:** Troublesome to implement considering that we intend to use only two themes.
// end::theme[]

// tag::repaid[]
=== Repaid command mechanism

The `repaid` command allow users to indicate that the specified debtor has completely repaid all of his/her debt. The `RepaidCommand` extends `UndoableCommand` so that it can be undone and redone if necessary.

The command executes using the index of the person the user wishes to update. However, indicating the index is optional if the person is the current selected person in the person list panel, as the index is internally provided by the selected person card.

The `RepaidCommand` is executed in `LogicManager`. It checks if the person selected has already repaid all his/her debt. If the person has done so, the command will then throw an `Exception` indicating that he/she has already repaid his/her debt.

If the person has not completely repaid his/her debt, `LogicManager` will then call the `Model` interface to execute a three-step process on that person, using a single method. `ModelManager` will firstly reset the person's debt to zero.

[source, java]
----
public ReadOnlyPerson resetPersonDebt(ReadOnlyPerson p) throws PersonNotFoundException {
    int index;
    index = persons.getIndexOf(p);

    Person existingPerson = new Person(p);
    try {
        existingPerson.setDebt(new Debt(Debt.DEBT_ZER0_VALUE));
    } catch (IllegalValueException e) {
        assert false : "The target value cannot be of illegal value";
    }

    persons.remove(p);

    try {
        persons.add(index, existingPerson);
    } catch (DuplicatePersonException dpe) {
        assert false : "There should be no duplicate when resetting the debt of a person";
    }

    return persons.getReadOnlyPerson(index);
}
----

Secondly, it will set the `dateRepaid` field of the person to the date the command was called.

[source, java]
----
public ReadOnlyPerson setDateRepaid(ReadOnlyPerson p) throws PersonNotFoundException {
    int index;
    index = persons.getIndexOf(p);

    Person existingPerson = new Person(p);
    existingPerson.setDateRepaid(new DateRepaid(formatDate(new Date())));

    persons.remove(p);

    try {
        persons.add(index, existingPerson);
    } catch (DuplicatePersonException dpe) {
        assert false : "There should be no duplicate when resetting the date repaid field of a person";
    }

    return persons.getReadOnlyPerson(index);
}
----

Finally, the person will be added into a list called `Whitelist`, given that he was not initially blacklisted.

[source, java]
----
public ReadOnlyPerson addWhitelistedPerson(ReadOnlyPerson p) {
    int index;
    index = persons.getIndexOf(p);

    Person newWhitelistedPerson = new Person(p);
    newWhitelistedPerson.setIsWhitelisted(true);
    try {
        updatePerson(p, newWhitelistedPerson);
    } catch (DuplicatePersonException e) {
        throw new AssertionError("The target person cannot be a duplicate");
    } catch (PersonNotFoundException e) {
        throw new AssertionError("This is not possible as prior checks have been done");
    }
    return persons.getReadOnlyPerson(index);
}
----

`ModelManager` will then return the updated `ReadOnlyPerson` `Object` back to `LogicManager`.

**Aspect:** Three-step process in one `Command` +
**Alternative 1 (current choice):** The three-step process happens in a single method +
**Pros:** Faster and simpler to implement the method. +
**Cons:** Some methods will fail to update the person as intended. If the person is blacklisted, he/she will not be added into the whitelist. +
**Alternative 2:** Include three separate methods in `Model` interface to execute the three-step process +
**Pros:** Easy to observe the methods that will fail. +
**Cons:** Methods in `Model` interface will seem to have less abstraction than intended. +
// end::repaid[]

// tag::setpath/addpic/delpic[]
=== Setpath/Addpic/Delpic command mechanism

`Setpath`, `Addpic` and `Delpic` commands facilitate updating a debtor's display picture. `Setpath` command sets the `path` to a folder that contains `JPG` format images of the debtors. This folder resides in the user's workspace.

The images in the folder must initially be named after the debtors themselves. For example, a debtor named Alex Yeoh will have an image titled `AlexYeoh.jpg` in this folder.

`Setpath` command modifies the destined `path` in the `ProfilePicturesFolder` `class`:

[source, java]
----
public CommandResult executeUndoableCommand() throws CommandException {
    ProfilePicturesFolder.setPath(reformatPath(path));
    return new CommandResult(MESSAGE_SUCCESS);
}
----

`Addpic` command takes in an index as the input and uses `Logic` interface to execute a two-step process to update the person's display picture status. `LogicManager` calls `Model` interface to first search for the image in the path directory set by the `SetPath` command. This is done by first establishing the name of the image, and then searching for it in the required folder.

[source, java]
----
@Override
    public boolean addProfilePicture(ReadOnlyPerson person) throws ProfilePictureNotFoundException {
        String imageName = person.getName().toString().replaceAll("\\s+", "");
        File imageFile = new File(ProfilePicturesFolder.getPath() + imageName + JPG_EXTENSION);

        if (imageFile.exists()) {
            addressBook.addProfilePic(person);
            indicateAddressBookChanged();
            return true;
        } else {
            throw new ProfilePictureNotFoundException();
        }
    }
----

`ModelManager` checks if the image exists in the path directory. If it does, it will then set the boolean value of the person's `hasDisplayPicture` variable to true.

[source, java]
----
public ReadOnlyPerson addProfilePic(ReadOnlyPerson person) {
        int index;
        index = persons.getIndexOf(person);

        Person newUpdatedPerson = new Person(person);
        newUpdatedPerson.setHasDisplayPicture(true);
        try {
            updatePerson(person, newUpdatedPerson);
        } catch (DuplicatePersonException e) {
            throw new AssertionError("The target person cannot be a duplicate");
        } catch (PersonNotFoundException e) {
            throw new AssertionError("This is not possible as prior checks have been done");
        }

        return persons.getReadOnlyPerson(index);
    }
----

When the `PersonCard` corresponding to the person is selected, `hasDisplayPicture` boolean value is obtained. If the value is `true`, the image will be retrieved from the previously set `path`. If it does not exist, a default image will be displayed.

[source, java]
----
public DebtorProfilePicture(ReadOnlyPerson person) {
        super(FXML);
        String imageName = person.getName().toString().replaceAll("\\s+", "");
        String imagePath = DEFAULT_PROFILEPIC_PATH;
        Image image = new Image(getClass().getResource(imagePath).toExternalForm());

        if (person.hasDisplayPicture()) {

            imagePath = ProfilePicturesFolder.getPath() + imageName + JPG_EXTENSION;
            File imageFile = new File(imagePath);

            if (!imageFile.exists()) {
                person.setHasDisplayPicture(false);
                raise(new MissingDisplayPictureEvent(person));
            } else {
                try {
                    image = new Image(imageFile.toURI().toURL().toExternalForm());
                } catch (MalformedURLException e) {
                    e.printStackTrace();
                }
            }
        }

        profilePic.setImage(image);
        profilePic.setFitWidth(450);
        profilePic.setFitHeight(450);
        profilePicPlaceHolder.setTopAnchor(this.getImageView(), 20.0);
        profilePicPlaceHolder.setRightAnchor(this.getImageView(), 50.0);
        registerAsAnEventHandler(this);
    }
----

`Delpic` command, similarly, resets the person's `hasDisplayPicture` boolean value to false.

[source, java]
----

public ReadOnlyPerson removeProfilePic(ReadOnlyPerson person) {
        int index;
        index = persons.getIndexOf(person);

        Person newUpdatedPerson = new Person(person);
        newUpdatedPerson.setHasDisplayPicture(false);
        try {
            updatePerson(person, newUpdatedPerson);
        } catch (DuplicatePersonException e) {
            throw new AssertionError("The target person cannot be a duplicate");
        } catch (PersonNotFoundException e) {
            throw new AssertionError("This is not possible as prior checks have been done");
        }

        return persons.getReadOnlyPerson(index);
    }
----

**Aspect:** Storage of profile pictures in Codii +
**Alternative 1 (current choice):** Images are not stored in Codii as they are read from the path directory provided by the user +
**Pros:** Straightforward and simpler to implement. +
**Cons:** Application cannot be easily transferred from one workstation to another. +
**Alternative 2:** Store images in Codii similar to how XML files are stored +
**Pros:** Far less hassle in transferring application content to another workstation. +
**Cons:** The result of both implementations are very similar. However, this implementation is harder to execute. +
// end::setpath/addpic/delpic[]

=== Logging

We are using `java.util.logging` package for logging. The `LogsCenter` class is used to manage the logging levels and logging destinations.

* The logging level can be controlled using the `logLevel` setting in the configuration file (See link:#configuration[Configuration])
* The `Logger` for a class can be obtained using `LogsCenter.getLogger(Class)` which will log messages according to the specified logging level
* Currently log messages are output through: `Console` and to a `.log` file.

*Logging Levels:*

* `SEVERE` : Critical problem detected which may possibly cause the termination of the application
* `WARNING` : Can continue, but with caution
* `INFO` : Information showing the noteworthy actions by the App
* `FINE` : Details that is not usually noteworthy but may be useful in debugging e.g. print the actual list instead of just its size

=== Configuration

Certain properties of the application can be controlled (e.g App name, logging level) through the configuration file (default: `config.json`).

== Documentation

We use asciidoc for writing documentation.

[NOTE]
We chose asciidoc over Markdown because asciidoc, although a bit more complex than Markdown, provides more flexibility in formatting.

=== Editing Documentation

See <<UsingGradle#rendering-asciidoc-files, UsingGradle.adoc>> to learn how to render `.adoc` files locally to preview the end result of your edits.
Alternatively, you can download the AsciiDoc plugin for IntelliJ, which allows you to preview the changes you have made to your `.adoc` files in real-time.

=== Publishing Documentation

See <<UsingTravis#deploying-github-pages, UsingTravis.adoc>> to learn how to deploy GitHub Pages using Travis.

=== Converting Documentation to PDF format

We use https://www.google.com/chrome/browser/desktop/[Google Chrome] for converting documentation to PDF format, as Chrome's PDF engine preserves hyperlinks used in webpages.

Here are the steps to convert the project documentation files to PDF format:

.  Follow the instructions in <<UsingGradle#rendering-asciidoc-files, UsingGradle.adoc>> to convert the AsciiDoc files in the `docs/` directory to HTML format.
.  Go to your generated HTML files in the `build/docs` folder, right click on them and select `Open with` -> `Google Chrome`.
.  Within Chrome, click on the `Print` option in Chrome's menu.
.  Set the destination to `Save as PDF`, then click `Save` to save a copy of the file in PDF format. For best results, use the settings indicated in Figure 5.3.1 below.

image::chrome_save_as_pdf.png[width="300"]
_Figure 5.3.1: Saving documentation as PDF files in Chrome_

== Testing

=== Running Tests

There are three ways to run tests.

Note that due to the nature of the Date Borrow field in Person Class, +
it is advisable that developers do not test at midnight where the date might change.

[TIP]
The most reliable way to run tests is the 3rd one. The first two methods might fail some GUI tests due to platform/resolution-specific idiosyncrasies.

*Method 1: Using IntelliJ JUnit test runner:*

* To run all tests, right-click on the `src/test/java` folder and choose `Run 'All Tests'`
* To run a subset of tests, you can right-click on a test package, test class, or a test and choose `Run 'ABC'`

*Method 2: Using Gradle:*

* Open a console and run the command `gradlew clean allTests` (Mac/Linux: `./gradlew clean allTests`)

[NOTE]
See <<UsingGradle#, UsingGradle.adoc>> for more info on how to run tests using Gradle.

*Method 3: Using Gradle (headless):*

Thanks to the https://github.com/TestFX/TestFX[TestFX] library we use, our GUI tests can be run in the _headless_ mode. In the headless mode, GUI tests do not show up on the screen. That means the developer can do other things on the Computer while the tests are running.

To run tests in headless mode, open a console and run the command `gradlew clean headless allTests` (Mac/Linux: `./gradlew clean headless allTests`)

=== Types of tests

We have two types of tests:

.  *GUI Tests* - These are tests involving the GUI. They include,
.. _System Tests_ that test the entire App by simulating user actions on the GUI. These are in the `systemtests` package.
.. _Unit tests_ that test the individual components. These are in `seedu.address.ui` package.
.  *Non-GUI Tests* - These are tests not involving the GUI. They include,
..  _Unit tests_ targeting the lowest level methods/classes. +
e.g. `seedu.address.commons.StringUtilTest`
..  _Integration tests_ that are checking the integration of multiple code units (those code units are assumed to be working). +
e.g. `seedu.address.storage.StorageManagerTest`
..  Hybrids of unit and integration tests. These test are checking multiple code units as well as how the are connected together. +
e.g. `seedu.address.logic.LogicManagerTest`


=== Troubleshooting Testing
**Problem: `HelpWindowTest` fails with a `NullPointerException`:**

* Reason: One of its dependencies, `UserGuide.html` in `src/main/resources/docs` is missing.
* Solution: Execute Gradle task `processResources`.

== Dev Ops

=== Build Automation

See <<UsingGradle#, UsingGradle.adoc>> to learn how to use Gradle for build automation.

=== Continuous Integration

We use https://travis-ci.org/[Travis CI] and https://www.appveyor.com/[AppVeyor] to perform _Continuous Integration_ on our projects. See <<UsingTravis#, UsingTravis.adoc>> and <<UsingAppVeyor#, UsingAppVeyor.adoc>> for more details.

=== Making a Release

Here are the steps to create a new release:

.  Update the version number in link:{repoURL}/src/main/java/seedu/address/MainApp.java[`MainApp.java`].
.  Generate a JAR file <<UsingGradle#creating-the-jar-file, using Gradle>>.
.  Tag the repo with the version number. e.g. `v0.1`
.  https://help.github.com/articles/creating-releases/[Create a new release using GitHub] and upload the JAR file you created.

=== Managing Dependencies

A project often depends on third-party libraries. For example, Address Book depends on the http://wiki.fasterxml.com/JacksonHome[Jackson library] for XML parsing. Managing these _dependencies_ can be automated using Gradle. For example, Gradle can download the dependencies automatically, which is better than these alternatives: +
a. Include those libraries in the repo (this bloats the repo size) +
b. Require developers to download those libraries manually (this creates extra work for developers)

[appendix]
== Suggested Programming Tasks to Get Started

Suggested path for new programmers:

1. First, add small local-impact (i.e. the impact of the change does not go beyond the component) enhancements to one component at a time. Some suggestions are given in this section link:#improving-each-component[Improving a Component].

2. Next, add a feature that touches multiple components to learn how to implement an end-to-end feature across all components. The section link:#creating-a-new-command-code-remark-code[Creating a new command: `remark`] explains how to go about adding such a feature.

=== Improving each component

Each individual exercise in this section is component-based (i.e. you would not need to modify the other components to get it to work).

[discrete]
==== `Logic` component

[TIP]
Do take a look at the link:#logic-component[Design: Logic Component] section before attempting to modify the `Logic` component.

. Add a shorthand equivalent alias for each of the individual commands. For example, besides typing `clear`, the user can also type `c` to remove all persons in the list.
+
****
* Hints
** Just like we store each individual command word constant `COMMAND_WORD` inside `*Command.java` (e.g.  link:{repoURL}/src/main/java/seedu/address/logic/commands/FindCommand.java[`FindCommand#COMMAND_WORD`], link:{repoURL}/src/main/java/seedu/address/logic/commands/DeleteCommand.java[`DeleteCommand#COMMAND_WORD`]), you need a new constant for aliases as well (e.g. `FindCommand#COMMAND_ALIAS`).
** link:{repoURL}/src/main/java/seedu/address/logic/parser/AddressBookParser.java[`AddressBookParser`] is responsible for analyzing command words.
* Solution
** Modify the switch statement in link:{repoURL}/src/main/java/seedu/address/logic/parser/AddressBookParser.java[`AddressBookParser#parseCommand(String)`] such that both the proper command word and alias can be used to execute the same intended command.
** See this https://github.com/se-edu/addressbook-level4/pull/590/files[PR] for the full solution.
****

[discrete]
==== `Model` component

[TIP]
Do take a look at the link:#model-component[Design: Model Component] section before attempting to modify the `Model` component.

. Add a `removeTag(Tag)` method. The specified tag will be removed from everyone in the address book.
+
****
* Hints
** The link:{repoURL}/src/main/java/seedu/address/model/Model.java[`Model`] API needs to be updated.
**  Find out which of the existing API methods in  link:{repoURL}/src/main/java/seedu/address/model/AddressBook.java[`AddressBook`] and link:{repoURL}/src/main/java/seedu/address/model/person/Person.java[`Person`] classes can be used to implement the tag removal logic. link:{repoURL}/src/main/java/seedu/address/model/AddressBook.java[`AddressBook`] allows you to update a person, and link:{repoURL}/src/main/java/seedu/address/model/person/Person.java[`Person`] allows you to update the tags.
* Solution
** Add the implementation of `deleteTag(Tag)` method in link:{repoURL}/src/main/java/seedu/address/model/ModelManager.java[`ModelManager`]. Loop through each person, and remove the `tag` from each person.
** See this https://github.com/se-edu/addressbook-level4/pull/591/files[PR] for the full solution.
****

[discrete]
==== `Ui` component

[TIP]
Do take a look at the link:#ui-component[Design: UI Component] section before attempting to modify the `UI` component.

. Use different colors for different tags inside person cards. For example, `friends` tags can be all in grey, and `colleagues` tags can be all in red.
+
**Before**
+
image::getting-started-ui-tag-before.png[width="300"]
_Figure A.1.1a: Before modification of tag colors_
+
**After**
+
image::getting-started-ui-tag-after.png[width="300"]
_Figure A.1.1b: After modification of tag colors_
+
****
* Hints
** The tag labels are created inside link:{repoURL}/src/main/java/seedu/address/ui/PersonCard.java[`PersonCard#initTags(ReadOnlyPerson)`] (`new Label(tag.tagName)`). https://docs.oracle.com/javase/8/javafx/api/javafx/scene/control/Label.html[JavaFX's `Label` class] allows you to modify the style of each Label, such as changing its color.
** Use the .css attribute `-fx-background-color` to add a color.
* Solution
** See this https://github.com/se-edu/addressbook-level4/pull/592/files[PR] for the full solution.
****

. Modify link:{repoURL}/src/main/java/seedu/address/commons/events/ui/NewResultAvailableEvent.java[`NewResultAvailableEvent`] such that link:{repoURL}/src/main/java/seedu/address/ui/ResultDisplay.java[`ResultDisplay`] can show a different style on error (currently it shows the same regardless of errors).
+
**Before**
+
image::getting-started-ui-result-before.png[width="200"]
_Figure A.1.2a: Before modification of `NewResultAvailableEvent`_
+
**After**
+
image::getting-started-ui-result-after.png[width="200"]
_Figure A.1.2b: After modification of `NewResultAvailableEvent`_
+
****
* Hints
** link:{repoURL}/src/main/java/seedu/address/commons/events/ui/NewResultAvailableEvent.java[`NewResultAvailableEvent`] is raised by link:{repoURL}/src/main/java/seedu/address/ui/CommandBox.java[`CommandBox`] which also knows whether the result is a success or failure, and is caught by link:{repoURL}/src/main/java/seedu/address/ui/ResultDisplay.java[`ResultDisplay`] which is where we want to change the style to.
** Refer to link:{repoURL}/src/main/java/seedu/address/ui/CommandBox.java[`CommandBox`] for an example on how to display an error.
* Solution
** Modify link:{repoURL}/src/main/java/seedu/address/commons/events/ui/NewResultAvailableEvent.java[`NewResultAvailableEvent`] 's constructor so that users of the event can indicate whether an error has occurred.
** Modify link:{repoURL}/src/main/java/seedu/address/ui/ResultDisplay.java[`ResultDisplay#handleNewResultAvailableEvent(event)`] to react to this event appropriately.
** See this https://github.com/se-edu/addressbook-level4/pull/593/files[PR] for the full solution.
****

. Modify the link:{repoURL}/src/main/java/seedu/address/ui/StatusBarFooter.java[`StatusBarFooter`] to show the total number of people in the address book.
+
**Before**
+
image::getting-started-ui-status-before.png[width="500"]
_Figure A.1.3a: Before modification of `StatusBarFooter`_
+
**After**
+
image::getting-started-ui-status-after.png[width="500"]
_Figure A.1.4b: After modification of `StatusBarFooter`_
+
****
* Hints
** link:{repoURL}/src/main/resources/view/StatusBarFooter.fxml[`StatusBarFooter.fxml`] will need a new `StatusBar`. Be sure to set the `GridPane.columnIndex` properly for each `StatusBar` to avoid misalignment!
** link:{repoURL}/src/main/java/seedu/address/ui/StatusBarFooter.java[`StatusBarFooter`] needs to initialize the status bar on application start, and to update it accordingly whenever the address book is updated.
* Solution
** Modify the constructor of link:{repoURL}/src/main/java/seedu/address/ui/StatusBarFooter.java[`StatusBarFooter`] to take in the number of persons when the application just started.
** Use link:{repoURL}/src/main/java/seedu/address/ui/StatusBarFooter.java[`StatusBarFooter#handleAddressBookChangedEvent(AddressBookChangedEvent)`] to update the number of persons whenever there are new changes to the address book.
** See this https://github.com/se-edu/addressbook-level4/pull/596/files[PR] for the full solution.
****

[discrete]
==== `Storage` component

[TIP]
Do take a look at the link:#storage-component[Design: Storage Component] section before attempting to modify the `Storage` component.

. Add a new method `backupAddressBook(ReadOnlyAddressBook)`, so that the address book can be saved in a fixed temporary location.
+
****
* Hint
** Add the API method in link:{repoURL}/src/main/java/seedu/address/storage/AddressBookStorage.java[`AddressBookStorage`] interface.
** Implement the logic in link:{repoURL}/src/main/java/seedu/address/storage/StorageManager.java[`StorageManager`] class.
* Solution
** See this https://github.com/se-edu/addressbook-level4/pull/594/files[PR] for the full solution.
****

=== Creating a new command: `remark`

By creating this command, you will get a chance to learn how to implement a feature end-to-end, touching all major components of the app.

==== Description
Edits the remark for a person specified in the `INDEX`. +
Format: `remark INDEX r/[REMARK]`

Examples:

* `remark 1 r/Likes to drink coffee.` +
Edits the remark for the first person to `Likes to drink coffee.`
* `remark 1 r/` +
Removes the remark for the first person.

==== Step-by-step Instructions

===== [Step 1] Logic: Teach the app to accept 'remark' which does nothing
Let's start by teaching the application how to parse a `remark` command. We will add the logic of `remark` later.

**Main:**

. Add a `RemarkCommand` that extends link:{repoURL}/src/main/java/seedu/address/logic/commands/UndoableCommand.java[`UndoableCommand`]. Upon execution, it should just throw an `Exception`.
. Modify link:{repoURL}/src/main/java/seedu/address/logic/parser/AddressBookParser.java[`AddressBookParser`] to accept a `RemarkCommand`.

**Tests:**

. Add `RemarkCommandTest` that tests that `executeUndoableCommand()` throws an Exception.
. Add new test method to link:{repoURL}/src/test/java/seedu/address/logic/parser/AddressBookParserTest.java[`AddressBookParserTest`], which tests that typing "remark" returns an instance of `RemarkCommand`.

===== [Step 2] Logic: Teach the app to accept 'remark' arguments
Let's teach the application to parse arguments that our `remark` command will accept. E.g. `1 r/Likes to drink coffee.`

**Main:**

. Modify `RemarkCommand` to take in an `Index` and `String` and print those two parameters as the error message.
. Add `RemarkCommandParser` that knows how to parse two arguments, one index and one with prefix 'r/'.
. Modify link:{repoURL}/src/main/java/seedu/address/logic/parser/AddressBookParser.java[`AddressBookParser`] to use the newly implemented `RemarkCommandParser`.

**Tests:**

. Modify `RemarkCommandTest` to test the `RemarkCommand#equals()` method.
. Add `RemarkCommandParserTest` that tests different boundary values
for `RemarkCommandParser`.
. Modify link:{repoURL}/src/test/java/seedu/address/logic/parser/AddressBookParserTest.java[`AddressBookParserTest`] to test that the correct command is generated according to the user input.

===== [Step 3] Ui: Add a placeholder for remark in `PersonCard`
Let's add a placeholder on all our link:{repoURL}/src/main/java/seedu/address/ui/PersonCard.java[`PersonCard`] s to display a remark for each person later.

**Main:**

. Add a `Label` with any random text inside link:{repoURL}/src/main/resources/view/PersonListCard.fxml[`PersonListCard.fxml`].
. Add FXML annotation in link:{repoURL}/src/main/java/seedu/address/ui/PersonCard.java[`PersonCard`] to tie the variable to the actual label.

**Tests:**

. Modify link:{repoURL}/src/test/java/guitests/guihandles/PersonCardHandle.java[`PersonCardHandle`] so that future tests can read the contents of the remark label.

===== [Step 4] Model: Add `Remark` class
We have to properly encapsulate the remark in our link:{repoURL}/src/main/java/seedu/address/model/person/ReadOnlyPerson.java[`ReadOnlyPerson`] class. Instead of just using a `String`, let's follow the conventional class structure that the codebase already uses by adding a `Remark` class.

**Main:**

. Add `Remark` to model component (you can copy from link:{repoURL}/src/main/java/seedu/address/model/person/Address.java[`Address`], remove the regex and change the names accordingly).
. Modify `RemarkCommand` to now take in a `Remark` instead of a `String`.

**Tests:**

. Add test for `Remark`, to test the `Remark#equals()` method.

===== [Step 5] Model: Modify `ReadOnlyPerson` to support a `Remark` field
Now we have the `Remark` class, we need to actually use it inside link:{repoURL}/src/main/java/seedu/address/model/person/ReadOnlyPerson.java[`ReadOnlyPerson`].

**Main:**

. Add three methods `setRemark(Remark)`, `getRemark()` and `remarkProperty()`. Be sure to implement these newly created methods in link:{repoURL}/src/main/java/seedu/address/model/person/ReadOnlyPerson.java[`Person`], which implements the link:{repoURL}/src/main/java/seedu/address/model/person/ReadOnlyPerson.java[`ReadOnlyPerson`] interface.
. You may assume that the user will not be able to use the `add` and `edit` commands to modify the remarks field (i.e. the person will be created without a remark).
. Modify link:{repoURL}/src/main/java/seedu/address/model/util/SampleDataUtil.java/[`SampleDataUtil`] to add remarks for the sample data (delete your `addressBook.xml` so that the application will load the sample data when you launch it.)

===== [Step 6] Storage: Add `Remark` field to `XmlAdaptedPerson` class
We now have `Remark` s for `Person` s, but they will be gone when we exit the application. Let's modify link:{repoURL}/src/main/java/seedu/address/storage/XmlAdaptedPerson.java[`XmlAdaptedPerson`] to include a `Remark` field so that it will be saved.

**Main:**

. Add a new Xml field for `Remark`.
. Be sure to modify the logic of the constructor and `toModelType()`, which handles the conversion to/from  link:{repoURL}/src/main/java/seedu/address/model/person/ReadOnlyPerson.java[`ReadOnlyPerson`].

**Tests:**

. Fix `validAddressBook.xml` such that the XML tests will not fail due to a missing `<remark>` element.

===== [Step 7] Ui: Connect `Remark` field to `PersonCard`
Our remark label in link:{repoURL}/src/main/java/seedu/address/ui/PersonCard.java[`PersonCard`] is still a placeholder. Let's bring it to life by binding it with the actual `remark` field.

**Main:**

. Modify link:{repoURL}/src/main/java/seedu/address/ui/PersonCard.java[`PersonCard#bindListeners()`] to add the binding for `remark`.

**Tests:**

. Modify link:{repoURL}/src/test/java/seedu/address/ui/testutil/GuiTestAssert.java[`GuiTestAssert#assertCardDisplaysPerson(...)`] so that it will compare the remark label.
. In link:{repoURL}/src/test/java/seedu/address/ui/PersonCardTest.java[`PersonCardTest`], call `personWithTags.setRemark(ALICE.getRemark())` to test that changes in the link:{repoURL}/src/main/java/seedu/address/model/person/ReadOnlyPerson.java[`Person`] 's remark correctly updates the corresponding link:{repoURL}/src/main/java/seedu/address/ui/PersonCard.java[`PersonCard`].

===== [Step 8] Logic: Implement `RemarkCommand#execute()` logic
We now have everything set up... but we still can't modify the remarks. Let's finish it up by adding in actual logic for our `remark` command.

**Main:**

. Replace the logic in `RemarkCommand#execute()` (that currently just throws an `Exception`), with the actual logic to modify the remarks of a person.

**Tests:**

. Update `RemarkCommandTest` to test that the `execute()` logic works.

==== Full Solution

See this https://github.com/se-edu/addressbook-level4/pull/599[PR] for the step-by-step solution.

[appendix]
== User Stories

Priorities: High (must have) - `* * \*`, Medium (nice to have) - `* \*`, Low (unlikely to have) - `*`

[width="59%",cols="22%,<23%,<25%,<30%",options="header",]
|=======================================================================
|Priority |As a ... |I want to ... |So that I can...
|`* * *` |new user |see usage instructions |refer to instructions when I forget my way around the App

|`* * *` |user |add a new person |

|`* * *` |user |delete a person |remove entries that I no longer need

|`* * *` |user |find a person by name |locate details of persons without having to go through the entire list

|`* * *` |user |edit contacts |

|`* * *` |user |add tags to my contacts |group them by other classifications as I prefer

|`* * *` |user |filter my contacts by tags |easily see only contacts that are tagged with the tag of interest

|`* * *` |user |save multiple phone numbers to one contact |have multiple ways of contacting a contact

|`* * *` |debt collector |indicate and update amount owed by a debtor when the debtor borrows or returns money |see how much a debtor owes

|`* * *` |debt collector |sort my contacts by the amount owed |

|`* * *` |debt collector |have a link:#whitelist[whitelist] |use that list for record keeping

|`* * *` |debt collector |have a link:#blacklist[blacklist] |know who not to lend money to

|`* * *` |debt collector |have a list of debtors whose debts are overdue |

|`* * *` |debt collector |have an automated interest calculator |have my debtors' debts updated automatically every month

|`* * *` |debt collector |group my debtors by link:#cluster[clusters] |plan my visit schedules easily

|`* * *` |debt collector |have a debt field |store the amount of debt each Person has

|`* * *` |debt collector |have a deadline field |keep track of the deadline of the Person's debt

|`* * *` |debt collector |have a date borrowed field |

|`* *` |security-concerned debt collector |have password protection to my account |have some security over confidential information

|`* *` |efficient debt collector |have an automated journey scheduler |maximise my efficiency

|`* *` |security-concerned debt collector |receive an email notification when logging in from an unknown device |know when there are unintended logins to my account

|`* *` |versatile user |have different appearance themes |have a more unique user experience that suits my preferences

|`* *` |new user |have a guided installation/no installation |easily start using it

|`* *` |clumsy user |have automatic backups |not worry about accidentally deleting things

|`* *` |debt collector |have the ability to impose different periods of link:#ban[ban] on my blacklisted clients |have clients automatically transferred out of that list after their ban

|`* *` |debt collector |have the ability to perform validity checks on clients' personal information (HP,Email address) |verify that their data is genuine

|`* *` |meticulous debt collector |see my client's link:#progress-bar[progress-bar] which indicates their debt & the time remaining to pay it off |have a better visual representation of data

|`* *` |new user |have a Help command that displays screenshots of positive examples |understand the commands more visually

|`* *` |meticulous debt collector |have a feature that prevents duplicate contacts to be added |ensure that the system is not unnecessarily complex

|`* *` |debt collector |have profile pictures for my clients |easily identify them in a glance

|`* *` |security-concerned debt collector |view my last login time |ensure that no one else is using my account

|`* *` |security-concerned debt collector |have link:#twoFA[2FA] authentication for login and every other important action(exporting contacts) |ensure that no one else is capable of accessing sensitive information

|`* *` |multi-device user |be able to export my contacts in another format (e.g xml, vcf) |store my contacts in another device

|`*` |debt collector |create custom fields |store additional information for some contacts

|`*` |debt collector |randomly generate a contact from the link:#whitelist[whitelist]|choose to chat up a random contact to talk them into getting a loan

|`*` |debt collector |use a file upload feature |upload signed documents to a specific client record in the database

|`*` |debt collector |have a 'add-log' button that generates specific date and time(at the instance of clicking the button) |fill up the call link:#log[log] sheet of a contact without manually typing the exact instance of time
|=======================================================================

[appendix]
== Use Cases

(For all use cases below, the *System* is `Codii` and the *Actor* is the `user`, unless specified otherwise)

[discrete]
=== Use case: Delete person

*MSS*

1.  User requests to list persons
2.  Codii shows a list of persons
3.  User requests to delete a specific person in the list
4.  Codii deletes the person
+
Use case ends.

*Extensions*

[none]
* 2a. The list is empty.
+
Use case ends.

* 3a. The given index is invalid.
+
[none]
** 3a1. Codii shows an error message.
+
Use case resumes at step 2.

[discrete]
=== Use case: Add tag to person

*MSS*

1.  User requests to add a new tag to a person
2.  Codii adds the tag to the person
+
Use case ends.

[discrete]
=== Use case: Sort by name

*MSS*

1. User requests to sort person list by name of persons
2. Codii shows a sorted list of persons
+
Use case ends.

*Extensions*

[none]
* 2a. Codii is empty i.e. there are no contacts stored in Codii.
+
Use case ends.

[discrete]
=== Use case: Add a person to blacklist

*MSS*

1.  User requests to list all persons i.e. to show the masterlist
2.  Codii shows the masterlist
3.  User requests to ban a specific person in the list
4.  Codii adds the person into the blacklist
5.  User requests to list blacklisted contacts
6.  Codii shows the blacklist

*Extensions*

[none]
* 2a. The masterlist is empty.
+
Use case ends.

* 3a. The given index is invalid.
+
[none]
** 3a1. Codii shows an error message.
+
Use case resumes at step 2.

[discrete]
=== Use case: Edit person

*MSS*

1.  User requests to edit a person
2.  Codii displays the current information of the person
3.  User edits the information in person
4.  Codii updates the information in person
+
Use case ends.

*Extensions*

[none]
* 2a. User keys in invalid information into fields.
+
[none]
** 2a1. Codii shows an error message.
+
Use case resumes at step 2.

[discrete]
=== Use case: Add person

*MSS*

1.  User requests to add a person in the list
2.  Codii adds the person
+
Use case ends.

*Extensions*

[none]
* 1a. The person already exists in the address book.
+
[none]
** 1a1. Codii shows an error message.
+
Use case resumes at step 1.

* 1b. The user enters the command in a wrong format into the command box.
+
[none]
** 1b1. Codii shows an error message.
+
Use case resumes at step 1.

[discrete]
=== Use case: Find person by name

*MSS*

1. User requests to find person by name
2. Codii shows a list of corresponding persons with any of the given keywords
+
Use case ends.

*Extensions*

[none]
* 1a. No matches found.
+
[none]
** 1a1. Codii shows 0 persons found.
+
Use case ends.

[appendix]
== Non Functional Requirements

.  Should work on any link:#mainstream-os[mainstream OS] as long as it has Java `1.8.0_60` or higher installed.
.  Should be able to hold up to 1000 persons without a noticeable sluggishness in performance for typical usage.
.  A user with above average typing speed for regular English text (i.e. not code, not system admin commands) should be able to accomplish most of the tasks faster using commands than using the mouse.
.  Should not take more than two seconds to complete a command.
.  The system should be maintainable with proper documentation.
.  The system should be usable by a novice who has never used an address book application before.

[appendix]
== Glossary
[cols="20%, 80%"]
|===
|Term |Definition

|[[twoFA]]2FA
|An extra layer of security that is known as "multi factor authentication" that requires not only a password and username but also a token

|[[ban]]Ban
|A period of prohibition in which the person is not allowed to loan money

|[[blacklist]]Blacklist
|A list of people who are banned from borrowing

|[[cluster]]Cluster
|General location based on postal districts

|[[log]]Log
|An official record of events

|[[mainstream-os]]Mainstream OS
|Windows, Linux, Unix, OS-X

|[[private-contact-detail]]Private contact detail
|A contact detail that is not meant to be shared with others

|[[progress-bar]]Progress Bar
|A visual representation that shows a user how far along he/she is in a process

|[[whitelist]]Whitelist
|A list of people who have cleared their debts

|===

[appendix]
== Product Survey

.*Address Book*, reviewed by Deleatha C Jones
|===
|Pros |Cons

|Easy to use
|Can only enter one phone number

|Has all contact information fields
|
|===

.*Address book - Placebook*, reviewed by M Kenneally
|===
|Pros |Cons

|Simple to use
|Cannot import from Google contacts

|Search address function is brilliant - fast and intuitive
|

|GPS location
|

|Nice clean interface
|

|No ads
|
|===

.*Address Book and Contacts*, reviewed by Jessica Ryans & Leslie Murray
|===
|Pros |Cons

|Simple to use
|Can't edit groups once formed

|It categorizes contacts into groups
|Does not have enough fields
|===

.*Address Book*, reviewed by Becca Malard & Susan Starrett
|===
|Pros |Cons

|Shows map of user location
|Doesn't open all the time

|Easy to use
|Very slow
|===<|MERGE_RESOLUTION|>--- conflicted
+++ resolved
@@ -549,23 +549,13 @@
 
 ==== Design Considerations:
 
-<<<<<<< HEAD
 **Aspect:** Syncing of lists +
 **Alternative 1 (current choice):** Use tedious syncing methods to ensure lists are in sync +
 **Pros:** Easy to build on for future implementations. +
 **Cons:** Methods used for syncing are less intuitive and difficult to comprehend. +
 **Alternative 2:** Create new `persons` variable for each list in `Addressbook` class +
-**Pros:** Implemenation is easier to comprehend. +
+**Pros:** Implementation is easier to comprehend. +
 **Cons:** Waste of memory compared to current implementation which only has 1 `persons` variable in `Addressbook` class.
-=======
-**Aspect:** Other commands still work in Blacklist mode(`Add`, `Delete` command) +
-**Alternative 1 (current choice):** Inform user in user guide to use only specific commands for that list +
-**Pros:** Easy to implement. +
-**Cons:** Performance issues as users are bound to make a mistake. +
-**Alternative 2:** Restrict other command usages in certain lists +
-**Pros:** Users will never make a mistake sending the wrong person to the wrong list. +
-**Cons:** Implementation is complicated and thus implementation has to revisited whenever new commands are introduced.
->>>>>>> 02f09d26
 // end::list[]
 
 // tag::cluster[]
