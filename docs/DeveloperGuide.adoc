﻿= Codii - Developer Guide
:toc:
:toc-title:
:toc-placement: preamble
:sectnums:
:imagesDir: images
:stylesDir: stylesheets
ifdef::env-github[]
:tip-caption: :bulb:
:note-caption: :information_source:
endif::[]
ifdef::env-github,env-browser[:outfilesuffix: .adoc]
:repoURL: https://github.com/CS2103AUG2017-T17-B1/main

By: `CS2103AUG2017 T17-B1`      Since: `Sep 2017`      Licence: `MIT`

*Introduction*

Codii is an address book application specifically designed for debt collectors to manage debts and debtors efficiently. It provides the necessary tools to keep track of interests, debts and important dates such as repayment deadlines.
This developer guide provides detailed information for future contributors to improve on the current code base, testing and documentation.

== Setting up

=== Prerequisites

. *JDK `1.8.0_60`* or later
+
[NOTE]
Having any Java 8 version is not enough. +
This app will not work with earlier versions of Java 8.
+

. *IntelliJ* IDE
+
[NOTE]
IntelliJ by default has Gradle and JavaFx plugins installed. +
Do not disable them. If you have disabled them, go to `File` > `Settings` > `Plugins` to re-enable them.


=== Setting up the project in your computer

. Fork this repo, and clone the fork to your computer
. Open IntelliJ (if you are not in the welcome screen, click `File` > `Close Project` to close the existing project dialog first)
. Set up the correct JDK version for Gradle
.. Click `Configure` > `Project Defaults` > `Project Structure`
.. Click `New...` and find the directory of the JDK
. Click `Import Project`
. Locate the `build.gradle` file and select it. Click `OK`
. Click `Open as Project`
. Click `OK` to accept the default settings
. Open a console and run the command `gradlew processResources` (Mac/Linux: `./gradlew processResources`). It should finish with the `BUILD SUCCESSFUL` message. +
This will generate all resources required by the application and tests.

=== Verifying the setup

. Run the `seedu.address.MainApp` and try a few commands
. link:#testing[Run the tests] to ensure they all pass.

=== Configurations to do before writing code

==== Configuring the coding style

This project follows https://github.com/oss-generic/process/blob/master/docs/CodingStandards.md[oss-generic coding standards]. IntelliJ's default style is mostly compliant with ours but it uses a different import order from ours. To rectify,

. Go to `File` > `Settings...` (Windows/Linux), or `IntelliJ IDEA` > `Preferences...` (macOS)
. Select `Editor` > `Code Style` > `Java`
. Click on the `Imports` tab to set the order

* For `Class count to use import with '\*'` and `Names count to use static import with '*'`: Set to `999` to prevent IntelliJ from contracting the import statements
* For `Import Layout`: The order is `import static all other imports`, `import java.\*`, `import javax.*`, `import org.\*`, `import com.*`, `import all other imports`. Add a `<blank line>` between each `import`

Optionally, you can follow the <<UsingCheckstyle#, UsingCheckstyle.adoc>> document to configure Intellij to check style-compliance as you write code.

==== Updating documentation to match your fork

After forking the repo, links in the documentation will still point to the `se-edu/addressbook-level4` repo. If you plan to develop this as a separate product (i.e. instead of contributing to the `se-edu/addressbook-level4`) , you should replace the URL in the variable `repoURL` in `DeveloperGuide.adoc` and `UserGuide.adoc` with the URL of your fork.

==== Setting up CI

Set up Travis to perform Continuous Integration (CI) for your fork. See <<UsingTravis#, UsingTravis.adoc>> to learn how to set it up.

Optionally, you can set up AppVeyor as a second CI (see <<UsingAppVeyor#, UsingAppVeyor.adoc>>).

[NOTE]
Having both Travis and AppVeyor ensures your App works on both Unix-based platforms and Windows-based platforms (Travis is Unix-based and AppVeyor is Windows-based)

==== Getting started with coding

When you are ready to start coding,

1. Get some sense of the overall design by reading the link:#architecture[Architecture] section.
2. Take a look at the section link:#suggested-programming-tasks-to-get-started[Suggested Programming Tasks to Get Started].

== Design

=== Architecture

image::Architecture.png[width="600"]
_Figure 2.1.1 : Architecture diagram_

Figure 2.1.1 above explains the high-level design of the App. Given below is a quick overview of each component.

[TIP]
The `.pptx` files used to create diagrams in this document can be found in the link:{repoURL}/docs/diagrams/[diagrams] folder. To update a diagram, modify the diagram in the pptx file, select the objects of the diagram, and choose `Save as picture`.

`Main` has only one class called link:{repoURL}/src/main/java/seedu/address/MainApp.java[`MainApp`]. It is responsible for,

* At app launch: Initializes the components in the correct sequence, and connects them up with each other.
* At shut down: Shuts down the components and invokes cleanup method where necessary.

link:#common-classes[*`Commons`*] represents a collection of classes used by multiple other components. Two of those classes play important roles at the architecture level.

* `EventsCenter` : This class (written using https://github.com/google/guava/wiki/EventBusExplained[Google's Event Bus library]) is used by components to communicate with other components using events (i.e. a form of _Event Driven_ design)
* `LogsCenter` : Used by many classes to write log messages to the App's log file.

The rest of the App consists of four components.

* link:#ui-component[*`UI`*] : The UI of the App.
* link:#logic-component[*`Logic`*] : The command executor.
* link:#model-component[*`Model`*] : Holds the data of the App in-memory.
* link:#storage-component[*`Storage`*] : Reads data from, and writes data to, the hard disk.

Each of the four components

* Defines its _API_ in an `interface` with the same name as the Component.
* Exposes its functionality using a `{Component Name}Manager` class.

For example, the `Logic` component (see Figure 2.1.2 below) defines it's API in the `Logic.java` interface and exposes its functionality using the `LogicManager.java` class.

image::LogicClassDiagram.png[width="800"]
_Figure 2.1.2 : Class diagram of the `Logic` component_

[discrete]
==== Events-Driven nature of the design

Figure 2.1.3a below shows how the components interact for the scenario where the user issues the command `delete 1`.

image::SDforDeletePerson.png[width="800"]
_Figure 2.1.3a : Component interactions for `delete 1` command (part 1)_

[NOTE]
Note how the `Model` simply raises a `AddressBookChangedEvent` when the Address Book data are changed, instead of asking the `Storage` to save the updates to the hard disk.

Figure 2.1.3b below shows how the `EventsCenter` reacts to that event, which eventually results in the updates being saved to the hard disk and the status bar of the UI being updated to reflect the 'Last Updated' time.

image::SDforDeletePersonEventHandling.png[width="800"]
_Figure 2.1.3b : Component interactions for `delete 1` command (part 2)_

[NOTE]
Note how the event is propagated through the `EventsCenter` to the `Storage` and `UI` without `Model` having to be coupled to either of them. This is an example of how this Event Driven approach helps us reduce direct coupling between components.

The sections below give more details of each component.

=== UI component

image::UiClassDiagram.png[width="800"]
_Figure 2.2.1 : Structure of the `UI` component_

*API* : link:{repoURL}/src/main/java/seedu/address/ui/Ui.java[`Ui.java`]

As shown in Figure 2.2.1, the `UI` consists of a `MainWindow` that is made up of parts e.g.`CommandBox`, `ResultDisplay`, `PersonListPanel`, `StatusBarFooter`, `BrowserPanel` etc. All these, including the `MainWindow`, inherit from the abstract `UiPart` class.

The `UI` component uses JavaFx UI framework. The layout of these UI parts are defined in matching `.fxml` files that are in the `src/main/resources/view` folder. For example, the layout of the link:{repoURL}/src/main/java/seedu/address/ui/MainWindow.java[`MainWindow`] is specified in link:{repoURL}/src/main/resources/view/MainWindow.fxml[`MainWindow.fxml`]

The `UI` component,

* Executes user commands using the `Logic` component.
* Binds itself to some data in the `Model` so that the UI can auto-update when data in the `Model` change.
* Responds to events raised from various parts of the App and updates the UI accordingly.

=== Logic component

image::LogicClassDiagram.png[width="800"]
_Figure 2.3.1 : Structure of the `Logic` component_

image::LogicCommandClassDiagram.png[width="800"]
_Figure 2.3.2 : Structure of commands in the `Logic` component_

Figure 2.3.1 shows the structure of the `Logic` component, while Figure 2.3.2 shows finer  details concerning `XYZCommand` and `Command` in Figure 2.3.1.

*API* :
link:{repoURL}/src/main/java/seedu/address/logic/Logic.java[`Logic.java`]

.  `Logic` uses the `AddressBookParser` class to parse the user command.
.  This results in a `Command` object which is executed by the `LogicManager`.
.  The command execution can affect the `Model` (e.g. adding a person) and/or raise events.
.  The result of the command execution is encapsulated as a `CommandResult` object which is passed back to the `Ui`.

Figure 2.3.3 below shows the interactions within the `Logic` component for the `execute("delete 1")` API call.

image::DeletePersonSdForLogic.png[width="800"]
_Figure 2.3.3 : Sequence diagram for interactions inside the `Logic` component for the `delete 1` command_

=== Model component

image::ModelClassDiagram.png[width="800"]
_Figure 2.4.1 : Structure of the `Model` component_

Figure 2.4.1 shows the structure of the `Model` component.

*API* : link:{repoURL}/src/main/java/seedu/address/model/Model.java[`Model.java`]

The `Model`,

* stores a `UserPref` object that represents the user's preferences.
* stores the Address Book data.
* exposes an unmodifiable `ObservableList<ReadOnlyPerson>` that can be 'observed' e.g. the UI can be bound to this list so that the UI automatically updates when the data in the list change.
* does not depend on any of the other three components.

=== Storage component

image::StorageClassDiagram.png[width="800"]
_Figure 2.5.1 : Structure of the `Storage` component_

Figure 2.5.1 shows the structure of the `Storage` component.

*API* : link:{repoURL}/src/main/java/seedu/address/storage/Storage.java[`Storage.java`]

The `Storage` component,

* can save `UserPref` objects in json format and read it back.
* can save the Address Book data in xml format and read it back.

=== Common classes

Classes used by multiple components are in the `seedu.addressbook.commons` package.

== Implementation

This section describes some noteworthy details on how certain features are implemented.

// tag::undoredo[]
=== Undo/Redo mechanism

The undo/redo mechanism is facilitated by an `UndoRedoStack`, which resides inside `LogicManager`. It supports undoing and redoing of commands that modifies the state of the address book (e.g. `add`, `edit`). Such commands will inherit from `UndoableCommand`.

`UndoRedoStack` only deals with `UndoableCommands`. Commands that cannot be undone will inherit from `Command` instead.

image::LogicCommandClassDiagram.png[width="800"]
_Figure 3.1.1: Inheritance diagram for commands_

As you can see from Figure 3.1.1, `UndoableCommand` adds an extra layer between the abstract `Command` class and concrete commands that can be undone, such as the `DeleteCommand`. Note that extra tasks need to be done when executing a command in an _undoable_ way, such as saving the state of the address book before execution. `UndoableCommand` contains the high-level algorithm for those extra tasks while the child classes implements the details of how to execute the specific command. Note that this technique of putting the high-level algorithm in the parent class and lower-level steps of the algorithm in child classes is also known as the https://www.tutorialspoint.com/design_pattern/template_pattern.htm[template pattern].

Commands that are not undoable are implemented this way:
[source,java]
----
public class ListCommand extends Command {
    @Override
    public CommandResult execute() {
        // ... list logic ...
    }
}
----

With the extra layer, the commands that are undoable are implemented this way:
[source,java]
----
public abstract class UndoableCommand extends Command {
    @Override
    public CommandResult execute() {
        // ... undo logic ...

        executeUndoableCommand();
    }
}

public class DeleteCommand extends UndoableCommand {
    @Override
    public CommandResult executeUndoableCommand() {
        // ... delete logic ...
    }
}
----

Suppose that the user has just launched the application. The `UndoRedoStack` will be empty at the beginning.

The user executes a new `UndoableCommand`, `delete 5`, to delete the 5th person in the address book. The current state of the address book is saved before the `delete 5` command executes. The `delete 5` command will then be pushed onto the `undoStack` (the current state is saved together with the command). This is shown in Figure 3.1.2a.

image::UndoRedoStartingStackDiagram.png[width="800"]
_Figure 3.1.2a: Adding a new `UndoableCommand` to an `UndoRedoStack` that is empty_

As the user continues to use the program, more commands are added into the `undoStack`. For example, the user may execute `add n/David ...` to add a new person. This is shown in Figure 3.1.2b.

image::UndoRedoNewCommand1StackDiagram.png[width="800"]
_Figure 3.1.2b: Adding another `UndoableCommand` to `UndoRedoStack` that is not empty_

[NOTE]
If a command fails its execution, it will not be pushed to the `UndoRedoStack` at all.

The user now decides that adding the person was a mistake, and decides to undo that action using `undo`.

We will pop the most recent command out of the `undoStack` and push it back to the `redoStack`. We will restore the address book to the state before the `add` command executed. This is shown in Figure 3.1.2c.

image::UndoRedoExecuteUndoStackDiagram.png[width="800"]
_Figure 3.1.2c: Undoing a command_

[NOTE]
If the `undoStack` is empty, then there are no other commands left to be undone, and an `Exception` will be thrown when popping the `undoStack`.

Figure 3.1.2d shows how the undo operation works:

image::UndoRedoSequenceDiagram.png[width="800"]
_Figure 3.1.2d: Sequence diagram for `Undo` command_

The redo does the exact opposite (pops from `redoStack`, push to `undoStack`, and restores the address book to the state after the command is executed).

[NOTE]
If the `redoStack` is empty, then there are no other commands left to be redone, and an `Exception` will be thrown when popping the `redoStack`.

The user now decides to execute a new command, `clear`. As before, `clear` will be pushed into the `undoStack`. This time the `redoStack` is no longer empty. It will be purged as it no longer make sense to redo the `add n/David` command. This is shown in Figure 3.1.2e.

image::UndoRedoNewCommand2StackDiagram.png[width="800"]
_Figure 3.1.2e: Adding a new command when `redoStack` is not empty_

Commands that are not undoable are not added into the `undoStack`. For example, `list`, which inherits from `Command` rather than `UndoableCommand`, will not be added after execution. This is shown in Figure 3.1.2f.

image::UndoRedoNewCommand3StackDiagram.png[width="800"]
_Figure 3.1.2f: Executing a non-undoable command_

Figure 3.1.2g below summarizes what happens inside the `UndoRedoStack` when a user executes a new command:

image::UndoRedoActivityDiagram.png[width="200"]
_Figure 3.1.2g: `UndoRedoStack` activity diagram_

==== Design Considerations

**Aspect:** Implementation of `UndoableCommand` +
**Alternative 1 (current choice):** Add a new abstract method `executeUndoableCommand()` +
**Pros:** We will not lose any undone/redone functionality as it is now part of the default behaviour. Classes that deal with `Command` do not have to know that `executeUndoableCommand()` exist. +
**Cons:** Hard for new developers to understand the template pattern. +
**Alternative 2:** Just override `execute()` +
**Pros:** Does not involve the template pattern, easier for new developers to understand. +
**Cons:** Classes that inherit from `UndoableCommand` must remember to call `super.execute()`, or lose the ability to undo/redo.

---

**Aspect:** How undo & redo executes +
**Alternative 1 (current choice):** Saves the entire address book. +
**Pros:** Easy to implement. +
**Cons:** May have performance issues in terms of memory usage. +
**Alternative 2:** Individual command knows how to undo/redo by itself. +
**Pros:** Will use less memory (e.g. for `delete`, just save the person being deleted). +
**Cons:** We must ensure that the implementation of each individual command are correct.

---

**Aspect:** Type of commands that can be undone/redone +
**Alternative 1 (current choice):** Only include commands that modifies the address book (`add`, `clear`, `edit`). +
**Pros:** We only revert changes that are hard to change back (the view can easily be re-modified as no data are lost). +
**Cons:** User might think that undo also applies when the list is modified (undoing filtering for example), only to realize that it does not do that, after executing `undo`. +
**Alternative 2:** Include all commands. +
**Pros:** Might be more intuitive for the user. +
**Cons:** User have no way of skipping such commands if he or she just want to reset the state of the address book and not the view. +
**Additional Info:** See our discussion  https://github.com/se-edu/addressbook-level4/issues/390#issuecomment-298936672[here].

---

**Aspect:** Data structure to support the undo/redo commands +
**Alternative 1 (current choice):** Use separate stack for undo and redo +
**Pros:** Easy to understand for new Computer Science student undergraduates to understand, who are likely to be the new incoming developers of our project. +
**Cons:** Logic is duplicated twice. For example, when a new command is executed, we must remember to update both `HistoryManager` and `UndoRedoStack`. +
**Alternative 2:** Use `HistoryManager` for undo/redo +
**Pros:** We do not need to maintain a separate stack, and just reuse what is already in the codebase. +
**Cons:** Requires dealing with commands that have already been undone: We must remember to skip these commands. Violates Single Responsibility Principle and Separation of Concerns as `HistoryManager` now needs to do two different things. +
// end::undoredo[]

// tag::borrowPaybackCommand[]
=== Borrow/payback command mechanism

The `borrow` command allows users to increase the debt of a person should he/she borrow more money. On the other hand, when a debtor repays a specified amount, the `payback` command is used to deduct that amount from his/her current debt. The `BorrowCommand` and `PaybackCommand` classes, which handle the updating of the `Debt` field in a `Person` object, extends `UndoableCommand` so that these commands can be undone or redone if necessary.

These two commands require one compulsory argument which is the amount that is borrowed/paid back. Indicating the index (as listed in the person list panel on the left side of the application window) of the person who borrowed or paid back money is optional. If no index is specified, the command will be executed for the person that is currently selected in the person list.
The arguments (index and amount borrowed/paid back) are separated by a whitespace instead of special prefixes (e.g. prefix `p/` used for phone number). Hence, the `String#split` method is used to tokenize the input using a single whitespace as the delimiter. As seen in Figure 3.2.1, the tokenized inputs (index and amount borrowed) are then converted to their appropriate `Object` types and supplied as arguments to the `BorrowCommand` constructor. Input for the `payback` command is tokenized in the same manner.

The `BorrowCommand` and `PaybackCommand` are executed in `LogicManager`.
`BorrowCommand` updates the `debt` and `totalDebt` attributes in the target `Person` object in the `AddressBook` class (which is in the `Model` component). A new `Person` object is created with the updated `debt` and `totalDebt` amount. The target `Person` object is then replaced with this new `Person` object.
`PaybackCommand` updates the target person's debt in the same manner as the `BorrowCommand`. However, only the `debt` attribute is updated.

[NOTE]
`DateBorrow` field in the new `Person` object needs to be updated to match the `DateBorrow` field in the target `Person` object. This is because the date when the `Person` object was created is set as the date for the `DateBorrow` field.

The following sequence diagram, Figure 3.2.1, shows further details of the interaction between the `Logic` and `Model` component when the `borrow` command is executed:

image::BorrowCommandSequenceDiagram.png[width="800"]
_Figure 3.2.1 : Sequence diagram of how the `Borrow` command works_

The `payback` command works in a similar way to the `borrow` command.

==== Design Considerations

**Aspect:** Implementation of `BorrowCommandParser` and `PaybackCommandParser`+
**Alternative 1 (current choice):** Tokenize arguments using `String#split` method +
**Pros:** Easier to parse arguments using `String#split` method since there are no prefixes in the command input. It is also easier to validate the number of arguments entered by the user. This can be done through checking the length of the `String` array return by `String#split`. +
**Cons:** User has to follow the format for entering the command strictly as an extra whitespace between the index and the amount borrowed would invoke a `ParseException`. +
**Alternative 2:** Modify `ArgumentTokenizer#tokenize` method to tokenize arguments +
**Pros:** Better modularity +
**Cons:** Requires modifications of `ArgumentTokenizer#tokenize` method since supplying whitespace as a prefix to the current `ArgumentTokenizer#tokenize` method incorrectly tokenizes arguments.

For example:

Entered command: `borrow 1 500`

Prefixes supplied to `ArgumentTokenizer#tokenize` method: " "

Outcome: prefix `" "` will be mapped to `1 500` in `argMultimap`. Index and amount borrowed are not separated.

---

**Aspect:** Updating `Debt` field +
**Alternative 1 (current choice):** Create a new `Person` object, called `editedPerson`, by supplying the target `ReadOnlyPerson` object to constructor `Person::new`. +
**Pros:** Straightforward and simple to implement +
**Cons:** `Debt` class would need to have another constructor that takes in a `Double` parameter for easier implementation of `AddressBook#addDebtToPerson()` method. +
**Alternative 2:** Reusing the `updatePerson()` method in `AddressBook.java` +
**Pros:** Do not have to code the method from scratch +
**Cons:** A new `Person` object have to be created in order to edit the `Debt` field. Since the `updatePerson()` method only accepts `ReadOnlyPerson` objects as parameters, more code has to be written to convert the `Person` object to be a `ReadOnlyPerson` object. +
// end::borrowPaybackCommand[]

// tag::backup[]
=== Backup storage mechanism

The backup storage mechanism is facilitated by the `StorageManager`. It backs up the address book data automatically each time the application starts up, if there is existing data available. The backup file is saved in the same location as the main file as `addressbook.xml-backup.xml`.

image::BackupAddressBookSequenceDiagram.png[width="800"]
_Figure 3.3.1: Sequence diagram for backing up address book data_

The `backupAddressBook` method is called in `MainApp#init()` which is called each time the application starts. The sequence diagram for this method is shown above in Figure 3.3.1. No backup is made if there is no existing data.

==== Design Considerations

**Aspect:** When to create the backup +
**Alternative 1 (current choice):** on startup of the application +
**Pros:** Guarantees that a backup is made only of a working version of the address book that the user can easily revert to, should he/she mess up the main copy while using the application. +
**Cons:** If the user tends to make many changes within one session, none of the changes are saved in the backup.
**Alternative 2:** Implement a command to create backup. +
**Pros:** The backup is only created when the user desires to. +
**Cons:** This makes the implementation pointless altogether as it is meant as a safety net for clumsy users. This alternative would only benefit the careful users, who do not require it as much in the first place. +
**Alternative 3:** Create a backup after a fixed number of commands that change the address book. +
**Pros:** This will create backups that are guaranteed to be recent. +
**Cons:** It is difficult to determine the ideal number of commands to ensure that the backup is both recent enough, yet outdated enough for the user to want to restore state to should he/she mess up a command at some point. +
// end::backup[]

// tag::datestoring[]
=== Date storing mechanism

The date storing mechanism only begins to work when an instance of the `Person` class is implemented. An instance of the `Date` class is created and used to store the current date that the `Person` instance was created.
An example of such an implementation of this is the `dateBorrow` field of `Person`.
[source,java]
----
public class Person implements ReadOnlyPerson {

    private ObjectProperty<Name> name;
    private ObjectProperty<Phone> phone;
    private ObjectProperty<Email> email;
    private ObjectProperty<Address> address;
    private ObjectProperty<PostalCode> postalCode;
    private ObjectProperty<Cluster> cluster;
    private ObjectProperty<Debt> debt;
    private ObjectProperty<Interest> interest;
    private ObjectProperty<DateBorrow> dateBorrow;
----
Such an implementation doesn't allow for errors when creating the field as there is no room for mistakes on the user's side. When the `Person` instance is created, the following line is called: +
[source,java]
----
    this.dateBorrow = new SimpleObjectProperty<>(new DateBorrow());
----
Suppose the above line is called, the `DateBorrow` class creates a new `Date` with the following line:
[source, java]
----
    public DateBorrow() {
        Date date = new Date();
        value = formatDate(date);
    }
----
This way of implementation is rather intuitive when adding a new `Person` as a new `Date` can simply be created. However, whenever a `Person` constructor is called, such as the following:
[source,java]
----
    public Person(ReadOnlyPerson source) {
        this(source.getName(), source.getPhone(), source.getEmail(), source.getAddress(), source.getPostalCode(),
                source.getDebt(), source.getInterest(), source.getDeadline(), source.getTags());
----
This would result in inconsistencies in the code. For example, an `Edit` command is implemented in such a way that it creates an `editedPerson`.
This is because the above mentioned constructor was meant to make a copy of the `Person` with a given source. Hence the following line was added to ensure consistency.
[source,java]
----
        this.dateBorrow = new SimpleObjectProperty<>(source.getDateBorrow());
----

==== Design Considerations

**Aspect:** Implementation of `DateBorrow` +
**Alternative 1(current choice):** Create a `DateBorrow` class as such but modify the constructor to maintain consistency. +
**Pros:** Blends well with existing coding style and how the commands work. +
**Cons:** As of now there is no problems with the implementation. +
**Alternative 2:** Have the user manually key in the date. +
**Pros:** Implementation is very simple as the developer could just follow current coding style to create a new field. +
**Cons:** Such an implementation would not be as user-friendly as the first alternative. Currently the amount of fields for the user to key in
is rather high. Implementing alternative 2 would be more tedious on the user's side.
// end::datestoring[]

// tag::list[]
=== List (Masterlist, Blacklist etc) mechanism

Having multiple lists is useful for debt collectors to view debtors of different categories. Currently, these different lists include masterlist and blacklist.

These lists could be viewed with the respective commands that will update the panel that is currently displayed. The commands to display these lists are named after the lists themselves. For example, to view the `blacklist`, the command typed is "blacklist" or "bl".

The following sequence diagram, Figure 3.5.1, shows further details of the interaction between the user and various application components as a whole, when the blacklist command is executed:

image::BlacklistCommandSequenceDiagram1.PNG[width="800"]
_Figure 3.5.1 : Sequence diagram of how the `blacklist` command works_

The following sequence diagram, Figure 3.5.2, shows further details of the interaction between `ModelManager` and 'ReadOnlyAddressBook` to obtain the blacklist:

image::BlacklistCommandSequenceDiagram2.png[width="800"]
_Figure 3.5.2 : Sequence diagram of how `ModelManager` interacts with `ReadOnlyAddressBook` To generate blacklist From all persons_

The List mechanism is facilitated by commands which use `Logic` interface to obtain the copy of the list that is required. As seen from Figure 3.5.1 and Figure 3.5.2 above, to obtain the current blacklist of the addressbook, "blacklist" `String` is first captured by the `CommandBox` class. The `CommandBox` class then passes this `String` to the `Logic` interface for execution.

`Logic` interface uses `LogicManager` class to validate the written command and package it as a `Command` object. The respective command is then executed in `LogicManager` class. These are the instructions that are executed for this command:

[source,java]
----
public CommandResult execute() {
        model.changeListTo(COMMAND_WORD);
        model.updateFilteredBlacklistedPersonList(PREDICATE_SHOW_ALL_BLACKLISTED_PERSONS);
        return new CommandResult(MESSAGE_SUCCESS);
}
----

Specifically for `blacklist` command, it calls the `getFiltererdBlacklistedPersons()` method residing in the `Logic` interface. `LogicManager` subsequently calls `Model` interface. `Model` uses `ModelManager` class to handle the command and thereafter calls `ReadOnlyAddressBook` interface to handle the request. `ReadOnlyAddressBook` uses `AddressBook` class to handle this request.

In the `AddressBook` class, there is only one `persons` variable that stores all `ReadOnlyPerson` class objects. The blacklisted persons are obtained by running a check on all debtors residing in this variable. The check is executed using the `ReadOnlyPerson#getIsBlacklisted()` method, as shown below:
[source,java]
----
public UniquePersonList getBlacklistedPersons() {
    UniquePersonList blacklistedPersons = new UniquePersonList();
    for (Person person : persons.getInternalList()) {
        if (person.getIsBlacklisted()) {
            try {
                blacklistedPersons.add(person);
            } catch (DuplicatePersonException e) {
                assert false : "This is not possible as prior checks have been done";
            }
        }
    }
    return blacklistedPersons;
}
----

Although this way of implementation seems inefficient, it supports robust synchronisation among the various other lists. For example, if a person is deleted from the masterlist, he will also be deleted from the blacklist. Likewise for various other commands that changes the `ReadOnlyPerson` object. Thus, it is efficient in this aspect. Moreover, this implementation sets the groundwork for future implementations of various other lists.

==== Design Considerations:

**Aspect:** Other commands still work in Blacklist mode(`Add`, `Delete` command). +
**Alternative 1 (current choice):** Inform user in user guide to use only specific commands for that list. +
**Pros:** Easy to implement. +
**Cons:** Performance issues as users are bound to make a mistake. +
**Alternative 2:** Restrict other command usages in certain lists. +
**Pros:** Users will never make a mistake sending the wrong person to the wrong list. +
**Cons:** Implementation is complicated and thus implementation has to revisited whenever new commands are introduced.
// end::list[]

// tag::cluster[]
=== Cluster mechanism

As a debt collector that operates in all parts of Singapore, it would boost efficiency in deciding debt collection trips
if the contacts can be effectively grouped by link:cluster[clusters]. It is determined based on the postal code provided
upon adding a `Person` into the address book. This can be seen in the constructors of the `Person` class and the
`Cluster` class.
[source, java]
----
public Person(Name name, Phone phone, Email email, Address address, PostalCode postalCode,
              Debt debt, Interest interest, Deadline deadline, Set<Tag> tags) {
    requireAllNonNull(name, phone, email, address, postalCode, debt, interest, deadline, tags);
    // assignment of other fields omitted for brevity
    this.cluster = new SimpleObjectProperty<>(new Cluster(postalCode));
}
----
[source, java]
----
public Cluster(PostalCode postalCode) {
    requireNonNull(postalCode);
    if (!isValidPostalCode(postalCode.toString())) {
        throw new AssertionError(MESSAGE_POSTAL_CODE_CONSTRAINTS);
    }
    String cluster = getCluster(postalCode.toString());
    clusterNumber = Integer.parseInt(cluster.substring(0, 2));
    this.value = cluster.substring(4);
}
----
The `getCluster` method resides in the `ClusterUtil` class, and returns the name of the postal district based on the
first two numbers of the postal code that is passed into the method. The postal districts are retrieved from [https://www.ura.gov.sg/realEstateIIWeb/resources/misc/list_of_postal_districts.htm[URA]].
The district number is stored as part of the `String` for ease of sorting by location.
Part of the code from `ClusterUtil` for retrieving the `cluster` from a postal code starting with `01` is shown below:
[source, java]
----
public class ClusterUtil {

    public static final String CLUSTER_POSTAL_DISTRICT_01 = "01. Raffles Place, Cecil, Marina, People's Park";
    // declaration of other postal districts omitted for brevity
    public static final String CLUSTER_POSTAL_DISTRICT_UNKNOWN = "99. Unknown";

    public static String getCluster(String postalCode) {
        requireNonNull(postalCode);
        int postalSector = Integer.parseInt(postalCode.substring(0, 2));
        switch (postalSector) {
        case 1:
        case 2:
        case 3:
        case 4:
        case 5:
        case 6:
            return CLUSTER_POSTAL_DISTRICT_01;
        // cases for all other valid postal districts omitted for brevity
        default:
            return CLUSTER_POSTAL_DISTRICT_UNKNOWN;
        }
    }
}
----

==== Design Considerations

**Aspect:** Grouping of contacts. +
**Alternative 1 (current choice):** Create a field that contains the name and district number of the postal districts, based on postal code. +
**Pros:** Easy to implement and extend, requires minimal user input. +
**Cons:** Requires developer to update `ClusterUtil` whenever a new postal district is drawn by the government, and
requires users to reset their contacts' `cluster` via deletion and addition or via editing their `postal codes`. +
**Alternative 2:** Import contacts' location and find their proximity from one another using Google Maps API. +
**Pros:** Higher precision of geographical location and proximity. +
**Cons:** Tedious to implement proximity. Either takes up too much time in generating nearby contacts or too much space
 in storing them. +
**Alternative 3:** Assign general location to each contact upon addition into the address book or via editing. +
**Pros:** Easy to implement. +
**Cons:** Tedious for users. They also have to ensure that they do not make spelling mistakes.
// end::cluster[]

<<<<<<< HEAD
// tag::sort[]
=== Sorting mechanism

Sorting is done within the `UniquePersonList` class.
[source, java]
----
public void sortBy(String order) throws IllegalArgumentException {
    switch (order) {
    case "name":
        internalList.sort((Person p1, Person p2) -> p1.getName().compareTo(p2.getName()));
        break;
    case "debt":
        internalList.sort((Person p1, Person p2) -> p2.getDebt().compareTo(p1.getDebt()));
        break;
    case "cluster":
        internalList.sort((Person p1, Person p2) -> p1.getCluster().compareTo(p2.getCluster()));
        break;
    case "deadline":
        internalList.sort((Person p1, Person p2) -> p1.getDeadline().compareTo(p2.getDeadline()));
        internalList.sort((Person p1, Person p2) -> Boolean.compare(p1.isWhitelisted(), p2.isWhitelisted()));
        break;
    default:
        throw new IllegalArgumentException("Invalid sort ordering");
    }
}
----
The `sort` command can take in a `String` that determines how the contacts should be sorted. If no ordering is
specified, the contacts will be sorted by ascending lexicographical order by default. +
[source, java]
----
public class SortCommandParser implements Parser<SortCommand> {
    public SortCommand parse(String args) throws ParseException {
        requireNonNull(args);
        String trimmedArgs = args.trim().toLowerCase();
        switch (trimmedArgs) {
        case "":
        case "name":
        case "debt":
        case "cluster":
        case "deadline":
            return new SortCommand(trimmedArgs);
        default:
            throw new ParseException(String.format(MESSAGE_INVALID_COMMAND_FORMAT, SortCommand.MESSAGE_USAGE));
        }
    }
}
----
[source, java]
----
public static final String DEFAULT_ORDERING = "name";

public SortCommand(String order) {
    //validity of order to sort is checked in {@code SortCommandParser}
    if (order.equals("")) {
        order = DEFAULT_ORDERING;
    }
    this.order = order;
}

public CommandResult execute() throws CommandException {
    try {
        model.sortBy(order);
    } // irrelevant parts of the method omitted for brevity
}
----

==== Design considerations

**Aspect:** Default `sort` +
**Alternative 1 (current choice):** `Sort` by `name` by default +
**Pros:** Relatively easy to implement, extremely intuitive. +
**Alternative 2:** `Sort` by `debt` by default +
**Pros:** Equally easy to implement. +
**Cons:** Slightly less intuitive as sorting by `name` is the most prevalent way of sorting contacts. +
**Alternative 3:** No default `sort`. +
**Pros:** Extremely easy to implement. +
**Cons:** Not user-friendly.
// end::sort[]

// tag::optionalIndex[]
=== Optional command indexes

It is intuitive to allow commands such as `edit`, `delete`, `borrow` and others to be called on the currently selected
person instead of always having to supply the `INDEX`. +
Parsers of commands call a constructor of the commands without an index. Take the `RepaidCommandParser` and `RepaidCommand` for example.
[source, java]
----
public RepaidCommand parse(String args) throws ParseException {
    try {
        if (args.trim().equals("")) {
            return new RepaidCommand();
        } else {
            Index index = ParserUtil.parseIndex(args);
            return new RepaidCommand(index);
        }
    } catch (IllegalValueException ive) {
        throw new ParseException(
            String.format(MESSAGE_INVALID_COMMAND_FORMAT, RepaidCommand.MESSAGE_USAGE));
    }
}
----
[source, java]
----
public RepaidCommand() {
    this.targetIndex = null;
}
public CommandResult executeUndoableCommand() throws CommandException {
    ReadOnlyPerson personToWhitelist = selectPerson(targetIndex);
    // Perform the command operation as per normal.
}
----
The `selectPerson(Index)` method is placed in the `Command` class, and is used by such index-based commands to select
the currently selected person to apply the command on if no index is provided.
[source, java]
----
public ReadOnlyPerson selectPerson(Index index) throws CommandException {
    ReadOnlyPerson selectedPerson;
    if (index == null) {
        if (model.getSelectedPerson() == null) {
            throw new CommandException(Messages.MESSAGE_NO_PERSON_SELECTED);
        } else {
            selectedPerson = model.getSelectedPerson();
        }
    } else {
        List<ReadOnlyPerson> lastShownList = listObserver.getCurrentFilteredList();

        if (index.getZeroBased() >= lastShownList.size()) {
            throw new CommandException(Messages.MESSAGE_INVALID_PERSON_DISPLAYED_INDEX);
        }
        selectedPerson = lastShownList.get(index.getZeroBased());
    }
    return selectedPerson;
}
----

==== Design Considerations

**Aspect:** Executing index-based commands without index. +
**Alternative 1 (current choice):** Calling a constructor of the `command` without an `Index` initialises its `targetIndex`
to null, and the null index is handled as a special value during execution. +
**Pros:** Easy to implement, easy to extend. +
**Cons:** Although highly unlikely, it may be possible for a `command` to have an unintended null `targetIndex`, which
will then cause it to behave as an indexless command instead of an error. +
**Alternative 2:** Find and use the current selection index within the constructor with no parameters. +
**Pros:** Easier to maintain and test. +
**Cons:** Difficult to implement as the `model` of a `command` is only set during execution, so it will be hard or even
impossible to retrieve the current selection in the constructor of a `command`.
// end::optionalIndex[]
=======
// tag::filterTags[]
=== Filter by tags mechanism

The `filter` command allows the user to filter contacts by tags. Multiple tags can be entered. The command returns a list of contacts that match *at least one* of the tags that is specified by the user.

A `PersonContainsTagPredicate` is created to check if a person contains the tags of interest. The code implementation below shows how the `PersonContainsTagPredicate` is implemented to sieve out the relevant contacts. The `anyMatch` method ensures that the filtered list contains persons who have at least one tag specified by the user.
[source,java]
----
@Override
public boolean test(ReadOnlyPerson person) {
    Set<Tag> tagList = person.getTags();
    for (Tag tag : tagList) {
        if (tagKeywords.stream().anyMatch(keyword -> StringUtil.containsWordIgnoreCase(tag.tagName, keyword))) {
            return true;
        }
    }
    return false;
}
----

The list is filtered and updated through the `updateFilteredPersonList` method in the `Model` component. Since the person list is of a `FilteredList<>` type, filtering of the list can be handled by a Java `FilteredList` class method called `setPredicate`.

==== Design Considerations

**Aspect:** Implementation of `PersonContainsTagPredicate` predicate +
**Alternative 1 (current choice):** Predicate returns true if at least one tag matches the list of tags specified by the user +
**Pros:** User will have more contacts to work with. The additional information may help the user make better decisions. +
**Cons:** The user may find some of the filtered contacts irrelevant. +
**Alternative 2:** Predicate returns true only if the person contains the exact tags that are specified by the user +
**Pros:** Shows the most relevant results if the user wants to search for an exact match. +
**Cons:** If the user remembers one of the tags wrongly (but it is still a valid tag), there will be no contacts found.

// end::filterTags[]

// tag::loginLogout[]
=== Login/logout mechanism

After a user enters a valid `login` command, verification of the login information will take place in the `Model` component. The username and password are verified against the information stored in `preferences.json`.

The password is stored as a SHA-512 hash to conceal the actual password. The salt that is used to generate the hashed password is also stored. Since the stored hash cannot be converted back to the original password, the password that is entered by the user needs to be hashed and verified against the stored hash. Thus, the same salt needs to be used to generate a hash to match with the stored hash. If a different salt is used, then the generated hash will be different from the stored hash even if the password provided is correct.

After verifying that the username and password matches the information stored in `preferences.json`, an event is raised to notify the `UI` component of the user authentication results. If the user has successfully logged in, the `UI` component will display the person list, info panel and allow other commands to be executed from the command box.

When a user enters the `logout` command, the `LogoutCommand` class in the `Logic` component will raise an even to notify the `UI` component to go back to the welcome page.


==== Design Considerations

**Aspect:** Implementation of password masking +
**Alternative 1(current choice):** Use the unicode character 'BLACK CIRCLE' (●) for password masking +
**Pros:** Allows other characters to be detected as password input +
**Cons:** None +
**Alternative 2:** Use the asterisk character (*) for password masking +
**Pros:** User may use the asterisk character when entering the password. The asterisk character will be ignored and will not show in the text field when it is entered. This is because the method that handles password masking ignores the character used to mask the password. Refer to the code below for more details: +
[source,java]
----
// starts masking password after the second whitespace and prevent the reading of the BLACK_CIRCLE after
// replacing a character in the command box text field with a BLACK_CIRCLE
if (numOfSpaces >= 2 && currentInput.charAt(currentInput.length() - 1) != ' '
        && currentInput.charAt(currentInput.length() - 1) != BLACK_CIRCLE) {
    maskPasswordInput(currentInput);

}
----
**Cons:** Although '\*' is an invalid password character, the user may still use it while entering the password. If the user types '*', the cursor will remain at its original position. The user will be under the impression that the command box is not registering what was typed.
// end::loginLogout[]
>>>>>>> 92d02e7c

=== Logging

We are using `java.util.logging` package for logging. The `LogsCenter` class is used to manage the logging levels and logging destinations.

* The logging level can be controlled using the `logLevel` setting in the configuration file (See link:#configuration[Configuration])
* The `Logger` for a class can be obtained using `LogsCenter.getLogger(Class)` which will log messages according to the specified logging level
* Currently log messages are output through: `Console` and to a `.log` file.

*Logging Levels*

* `SEVERE` : Critical problem detected which may possibly cause the termination of the application
* `WARNING` : Can continue, but with caution
* `INFO` : Information showing the noteworthy actions by the App
* `FINE` : Details that is not usually noteworthy but may be useful in debugging e.g. print the actual list instead of just its size

=== Configuration

Certain properties of the application can be controlled (e.g App name, logging level) through the configuration file (default: `config.json`).

== Documentation

We use asciidoc for writing documentation.

[NOTE]
We chose asciidoc over Markdown because asciidoc, although a bit more complex than Markdown, provides more flexibility in formatting.

=== Editing Documentation

See <<UsingGradle#rendering-asciidoc-files, UsingGradle.adoc>> to learn how to render `.adoc` files locally to preview the end result of your edits.
Alternatively, you can download the AsciiDoc plugin for IntelliJ, which allows you to preview the changes you have made to your `.adoc` files in real-time.

=== Publishing Documentation

See <<UsingTravis#deploying-github-pages, UsingTravis.adoc>> to learn how to deploy GitHub Pages using Travis.

=== Converting Documentation to PDF format

We use https://www.google.com/chrome/browser/desktop/[Google Chrome] for converting documentation to PDF format, as Chrome's PDF engine preserves hyperlinks used in webpages.

Here are the steps to convert the project documentation files to PDF format.

.  Follow the instructions in <<UsingGradle#rendering-asciidoc-files, UsingGradle.adoc>> to convert the AsciiDoc files in the `docs/` directory to HTML format.
.  Go to your generated HTML files in the `build/docs` folder, right click on them and select `Open with` -> `Google Chrome`.
.  Within Chrome, click on the `Print` option in Chrome's menu.
.  Set the destination to `Save as PDF`, then click `Save` to save a copy of the file in PDF format. For best results, use the settings indicated in Figure 4.3.1 below.

image::chrome_save_as_pdf.png[width="300"]
_Figure 4.3.1: Saving documentation as PDF files in Chrome_

== Testing

=== Running Tests

There are three ways to run tests.

Note that due to the nature of the Date Borrow field in Person Class, +
it is advisable that developers do not test at midnight where the date might change.

[TIP]
The most reliable way to run tests is the 3rd one. The first two methods might fail some GUI tests due to platform/resolution-specific idiosyncrasies.

*Method 1: Using IntelliJ JUnit test runner*

* To run all tests, right-click on the `src/test/java` folder and choose `Run 'All Tests'`
* To run a subset of tests, you can right-click on a test package, test class, or a test and choose `Run 'ABC'`

*Method 2: Using Gradle*

* Open a console and run the command `gradlew clean allTests` (Mac/Linux: `./gradlew clean allTests`)

[NOTE]
See <<UsingGradle#, UsingGradle.adoc>> for more info on how to run tests using Gradle.

*Method 3: Using Gradle (headless)*

Thanks to the https://github.com/TestFX/TestFX[TestFX] library we use, our GUI tests can be run in the _headless_ mode. In the headless mode, GUI tests do not show up on the screen. That means the developer can do other things on the Computer while the tests are running.

To run tests in headless mode, open a console and run the command `gradlew clean headless allTests` (Mac/Linux: `./gradlew clean headless allTests`)

=== Types of tests

We have two types of tests:

.  *GUI Tests* - These are tests involving the GUI. They include,
.. _System Tests_ that test the entire App by simulating user actions on the GUI. These are in the `systemtests` package.
.. _Unit tests_ that test the individual components. These are in `seedu.address.ui` package.
.  *Non-GUI Tests* - These are tests not involving the GUI. They include,
..  _Unit tests_ targeting the lowest level methods/classes. +
e.g. `seedu.address.commons.StringUtilTest`
..  _Integration tests_ that are checking the integration of multiple code units (those code units are assumed to be working). +
e.g. `seedu.address.storage.StorageManagerTest`
..  Hybrids of unit and integration tests. These test are checking multiple code units as well as how the are connected together. +
e.g. `seedu.address.logic.LogicManagerTest`


=== Troubleshooting Testing
**Problem: `HelpWindowTest` fails with a `NullPointerException`.**

* Reason: One of its dependencies, `UserGuide.html` in `src/main/resources/docs` is missing.
* Solution: Execute Gradle task `processResources`.

== Dev Ops

=== Build Automation

See <<UsingGradle#, UsingGradle.adoc>> to learn how to use Gradle for build automation.

=== Continuous Integration

We use https://travis-ci.org/[Travis CI] and https://www.appveyor.com/[AppVeyor] to perform _Continuous Integration_ on our projects. See <<UsingTravis#, UsingTravis.adoc>> and <<UsingAppVeyor#, UsingAppVeyor.adoc>> for more details.

=== Making a Release

Here are the steps to create a new release.

.  Update the version number in link:{repoURL}/src/main/java/seedu/address/MainApp.java[`MainApp.java`].
.  Generate a JAR file <<UsingGradle#creating-the-jar-file, using Gradle>>.
.  Tag the repo with the version number. e.g. `v0.1`
.  https://help.github.com/articles/creating-releases/[Create a new release using GitHub] and upload the JAR file you created.

=== Managing Dependencies

A project often depends on third-party libraries. For example, Address Book depends on the http://wiki.fasterxml.com/JacksonHome[Jackson library] for XML parsing. Managing these _dependencies_ can be automated using Gradle. For example, Gradle can download the dependencies automatically, which is better than these alternatives. +
a. Include those libraries in the repo (this bloats the repo size) +
b. Require developers to download those libraries manually (this creates extra work for developers)

[appendix]
== Suggested Programming Tasks to Get Started

Suggested path for new programmers:

1. First, add small local-impact (i.e. the impact of the change does not go beyond the component) enhancements to one component at a time. Some suggestions are given in this section link:#improving-each-component[Improving a Component].

2. Next, add a feature that touches multiple components to learn how to implement an end-to-end feature across all components. The section link:#creating-a-new-command-code-remark-code[Creating a new command: `remark`] explains how to go about adding such a feature.

=== Improving each component

Each individual exercise in this section is component-based (i.e. you would not need to modify the other components to get it to work).

[discrete]
==== `Logic` component

[TIP]
Do take a look at the link:#logic-component[Design: Logic Component] section before attempting to modify the `Logic` component.

. Add a shorthand equivalent alias for each of the individual commands. For example, besides typing `clear`, the user can also type `c` to remove all persons in the list.
+
****
* Hints
** Just like we store each individual command word constant `COMMAND_WORD` inside `*Command.java` (e.g.  link:{repoURL}/src/main/java/seedu/address/logic/commands/FindCommand.java[`FindCommand#COMMAND_WORD`], link:{repoURL}/src/main/java/seedu/address/logic/commands/DeleteCommand.java[`DeleteCommand#COMMAND_WORD`]), you need a new constant for aliases as well (e.g. `FindCommand#COMMAND_ALIAS`).
** link:{repoURL}/src/main/java/seedu/address/logic/parser/AddressBookParser.java[`AddressBookParser`] is responsible for analyzing command words.
* Solution
** Modify the switch statement in link:{repoURL}/src/main/java/seedu/address/logic/parser/AddressBookParser.java[`AddressBookParser#parseCommand(String)`] such that both the proper command word and alias can be used to execute the same intended command.
** See this https://github.com/se-edu/addressbook-level4/pull/590/files[PR] for the full solution.
****

[discrete]
==== `Model` component

[TIP]
Do take a look at the link:#model-component[Design: Model Component] section before attempting to modify the `Model` component.

. Add a `removeTag(Tag)` method. The specified tag will be removed from everyone in the address book.
+
****
* Hints
** The link:{repoURL}/src/main/java/seedu/address/model/Model.java[`Model`] API needs to be updated.
**  Find out which of the existing API methods in  link:{repoURL}/src/main/java/seedu/address/model/AddressBook.java[`AddressBook`] and link:{repoURL}/src/main/java/seedu/address/model/person/Person.java[`Person`] classes can be used to implement the tag removal logic. link:{repoURL}/src/main/java/seedu/address/model/AddressBook.java[`AddressBook`] allows you to update a person, and link:{repoURL}/src/main/java/seedu/address/model/person/Person.java[`Person`] allows you to update the tags.
* Solution
** Add the implementation of `deleteTag(Tag)` method in link:{repoURL}/src/main/java/seedu/address/model/ModelManager.java[`ModelManager`]. Loop through each person, and remove the `tag` from each person.
** See this https://github.com/se-edu/addressbook-level4/pull/591/files[PR] for the full solution.
****

[discrete]
==== `Ui` component

[TIP]
Do take a look at the link:#ui-component[Design: UI Component] section before attempting to modify the `UI` component.

. Use different colors for different tags inside person cards. For example, `friends` tags can be all in grey, and `colleagues` tags can be all in red.
+
**Before**
+
image::getting-started-ui-tag-before.png[width="300"]
_Figure A.1.1a: Before modification of tag colors_
+
**After**
+
image::getting-started-ui-tag-after.png[width="300"]
_Figure A.1.1b: After modification of tag colors_
+
****
* Hints
** The tag labels are created inside link:{repoURL}/src/main/java/seedu/address/ui/PersonCard.java[`PersonCard#initTags(ReadOnlyPerson)`] (`new Label(tag.tagName)`). https://docs.oracle.com/javase/8/javafx/api/javafx/scene/control/Label.html[JavaFX's `Label` class] allows you to modify the style of each Label, such as changing its color.
** Use the .css attribute `-fx-background-color` to add a color.
* Solution
** See this https://github.com/se-edu/addressbook-level4/pull/592/files[PR] for the full solution.
****

. Modify link:{repoURL}/src/main/java/seedu/address/commons/events/ui/NewResultAvailableEvent.java[`NewResultAvailableEvent`] such that link:{repoURL}/src/main/java/seedu/address/ui/ResultDisplay.java[`ResultDisplay`] can show a different style on error (currently it shows the same regardless of errors).
+
**Before**
+
image::getting-started-ui-result-before.png[width="200"]
_Figure A.1.2a: Before modification of `NewResultAvailableEvent`_
+
**After**
+
image::getting-started-ui-result-after.png[width="200"]
_Figure A.1.2b: After modification of `NewResultAvailableEvent`_
+
****
* Hints
** link:{repoURL}/src/main/java/seedu/address/commons/events/ui/NewResultAvailableEvent.java[`NewResultAvailableEvent`] is raised by link:{repoURL}/src/main/java/seedu/address/ui/CommandBox.java[`CommandBox`] which also knows whether the result is a success or failure, and is caught by link:{repoURL}/src/main/java/seedu/address/ui/ResultDisplay.java[`ResultDisplay`] which is where we want to change the style to.
** Refer to link:{repoURL}/src/main/java/seedu/address/ui/CommandBox.java[`CommandBox`] for an example on how to display an error.
* Solution
** Modify link:{repoURL}/src/main/java/seedu/address/commons/events/ui/NewResultAvailableEvent.java[`NewResultAvailableEvent`] 's constructor so that users of the event can indicate whether an error has occurred.
** Modify link:{repoURL}/src/main/java/seedu/address/ui/ResultDisplay.java[`ResultDisplay#handleNewResultAvailableEvent(event)`] to react to this event appropriately.
** See this https://github.com/se-edu/addressbook-level4/pull/593/files[PR] for the full solution.
****

. Modify the link:{repoURL}/src/main/java/seedu/address/ui/StatusBarFooter.java[`StatusBarFooter`] to show the total number of people in the address book.
+
**Before**
+
image::getting-started-ui-status-before.png[width="500"]
_Figure A.1.3a: Before modification of `StatusBarFooter`_
+
**After**
+
image::getting-started-ui-status-after.png[width="500"]
_Figure A.1.4b: After modification of `StatusBarFooter`_
+
****
* Hints
** link:{repoURL}/src/main/resources/view/StatusBarFooter.fxml[`StatusBarFooter.fxml`] will need a new `StatusBar`. Be sure to set the `GridPane.columnIndex` properly for each `StatusBar` to avoid misalignment!
** link:{repoURL}/src/main/java/seedu/address/ui/StatusBarFooter.java[`StatusBarFooter`] needs to initialize the status bar on application start, and to update it accordingly whenever the address book is updated.
* Solution
** Modify the constructor of link:{repoURL}/src/main/java/seedu/address/ui/StatusBarFooter.java[`StatusBarFooter`] to take in the number of persons when the application just started.
** Use link:{repoURL}/src/main/java/seedu/address/ui/StatusBarFooter.java[`StatusBarFooter#handleAddressBookChangedEvent(AddressBookChangedEvent)`] to update the number of persons whenever there are new changes to the addressbook.
** See this https://github.com/se-edu/addressbook-level4/pull/596/files[PR] for the full solution.
****

[discrete]
==== `Storage` component

[TIP]
Do take a look at the link:#storage-component[Design: Storage Component] section before attempting to modify the `Storage` component.

. Add a new method `backupAddressBook(ReadOnlyAddressBook)`, so that the address book can be saved in a fixed temporary location.
+
****
* Hint
** Add the API method in link:{repoURL}/src/main/java/seedu/address/storage/AddressBookStorage.java[`AddressBookStorage`] interface.
** Implement the logic in link:{repoURL}/src/main/java/seedu/address/storage/StorageManager.java[`StorageManager`] class.
* Solution
** See this https://github.com/se-edu/addressbook-level4/pull/594/files[PR] for the full solution.
****

=== Creating a new command: `remark`

By creating this command, you will get a chance to learn how to implement a feature end-to-end, touching all major components of the app.

==== Description
Edits the remark for a person specified in the `INDEX`. +
Format: `remark INDEX r/[REMARK]`

Examples:

* `remark 1 r/Likes to drink coffee.` +
Edits the remark for the first person to `Likes to drink coffee.`
* `remark 1 r/` +
Removes the remark for the first person.

==== Step-by-step Instructions

===== [Step 1] Logic: Teach the app to accept 'remark' which does nothing
Let's start by teaching the application how to parse a `remark` command. We will add the logic of `remark` later.

**Main:**

. Add a `RemarkCommand` that extends link:{repoURL}/src/main/java/seedu/address/logic/commands/UndoableCommand.java[`UndoableCommand`]. Upon execution, it should just throw an `Exception`.
. Modify link:{repoURL}/src/main/java/seedu/address/logic/parser/AddressBookParser.java[`AddressBookParser`] to accept a `RemarkCommand`.

**Tests:**

. Add `RemarkCommandTest` that tests that `executeUndoableCommand()` throws an Exception.
. Add new test method to link:{repoURL}/src/test/java/seedu/address/logic/parser/AddressBookParserTest.java[`AddressBookParserTest`], which tests that typing "remark" returns an instance of `RemarkCommand`.

===== [Step 2] Logic: Teach the app to accept 'remark' arguments
Let's teach the application to parse arguments that our `remark` command will accept. E.g. `1 r/Likes to drink coffee.`

**Main:**

. Modify `RemarkCommand` to take in an `Index` and `String` and print those two parameters as the error message.
. Add `RemarkCommandParser` that knows how to parse two arguments, one index and one with prefix 'r/'.
. Modify link:{repoURL}/src/main/java/seedu/address/logic/parser/AddressBookParser.java[`AddressBookParser`] to use the newly implemented `RemarkCommandParser`.

**Tests:**

. Modify `RemarkCommandTest` to test the `RemarkCommand#equals()` method.
. Add `RemarkCommandParserTest` that tests different boundary values
for `RemarkCommandParser`.
. Modify link:{repoURL}/src/test/java/seedu/address/logic/parser/AddressBookParserTest.java[`AddressBookParserTest`] to test that the correct command is generated according to the user input.

===== [Step 3] Ui: Add a placeholder for remark in `PersonCard`
Let's add a placeholder on all our link:{repoURL}/src/main/java/seedu/address/ui/PersonCard.java[`PersonCard`] s to display a remark for each person later.

**Main:**

. Add a `Label` with any random text inside link:{repoURL}/src/main/resources/view/PersonListCard.fxml[`PersonListCard.fxml`].
. Add FXML annotation in link:{repoURL}/src/main/java/seedu/address/ui/PersonCard.java[`PersonCard`] to tie the variable to the actual label.

**Tests:**

. Modify link:{repoURL}/src/test/java/guitests/guihandles/PersonCardHandle.java[`PersonCardHandle`] so that future tests can read the contents of the remark label.

===== [Step 4] Model: Add `Remark` class
We have to properly encapsulate the remark in our link:{repoURL}/src/main/java/seedu/address/model/person/ReadOnlyPerson.java[`ReadOnlyPerson`] class. Instead of just using a `String`, let's follow the conventional class structure that the codebase already uses by adding a `Remark` class.

**Main:**

. Add `Remark` to model component (you can copy from link:{repoURL}/src/main/java/seedu/address/model/person/Address.java[`Address`], remove the regex and change the names accordingly).
. Modify `RemarkCommand` to now take in a `Remark` instead of a `String`.

**Tests:**

. Add test for `Remark`, to test the `Remark#equals()` method.

===== [Step 5] Model: Modify `ReadOnlyPerson` to support a `Remark` field
Now we have the `Remark` class, we need to actually use it inside link:{repoURL}/src/main/java/seedu/address/model/person/ReadOnlyPerson.java[`ReadOnlyPerson`].

**Main:**

. Add three methods `setRemark(Remark)`, `getRemark()` and `remarkProperty()`. Be sure to implement these newly created methods in link:{repoURL}/src/main/java/seedu/address/model/person/ReadOnlyPerson.java[`Person`], which implements the link:{repoURL}/src/main/java/seedu/address/model/person/ReadOnlyPerson.java[`ReadOnlyPerson`] interface.
. You may assume that the user will not be able to use the `add` and `edit` commands to modify the remarks field (i.e. the person will be created without a remark).
. Modify link:{repoURL}/src/main/java/seedu/address/model/util/SampleDataUtil.java/[`SampleDataUtil`] to add remarks for the sample data (delete your `addressBook.xml` so that the application will load the sample data when you launch it.)

===== [Step 6] Storage: Add `Remark` field to `XmlAdaptedPerson` class
We now have `Remark` s for `Person` s, but they will be gone when we exit the application. Let's modify link:{repoURL}/src/main/java/seedu/address/storage/XmlAdaptedPerson.java[`XmlAdaptedPerson`] to include a `Remark` field so that it will be saved.

**Main:**

. Add a new Xml field for `Remark`.
. Be sure to modify the logic of the constructor and `toModelType()`, which handles the conversion to/from  link:{repoURL}/src/main/java/seedu/address/model/person/ReadOnlyPerson.java[`ReadOnlyPerson`].

**Tests:**

. Fix `validAddressBook.xml` such that the XML tests will not fail due to a missing `<remark>` element.

===== [Step 7] Ui: Connect `Remark` field to `PersonCard`
Our remark label in link:{repoURL}/src/main/java/seedu/address/ui/PersonCard.java[`PersonCard`] is still a placeholder. Let's bring it to life by binding it with the actual `remark` field.

**Main:**

. Modify link:{repoURL}/src/main/java/seedu/address/ui/PersonCard.java[`PersonCard#bindListeners()`] to add the binding for `remark`.

**Tests:**

. Modify link:{repoURL}/src/test/java/seedu/address/ui/testutil/GuiTestAssert.java[`GuiTestAssert#assertCardDisplaysPerson(...)`] so that it will compare the remark label.
. In link:{repoURL}/src/test/java/seedu/address/ui/PersonCardTest.java[`PersonCardTest`], call `personWithTags.setRemark(ALICE.getRemark())` to test that changes in the link:{repoURL}/src/main/java/seedu/address/model/person/ReadOnlyPerson.java[`Person`] 's remark correctly updates the corresponding link:{repoURL}/src/main/java/seedu/address/ui/PersonCard.java[`PersonCard`].

===== [Step 8] Logic: Implement `RemarkCommand#execute()` logic
We now have everything set up... but we still can't modify the remarks. Let's finish it up by adding in actual logic for our `remark` command.

**Main:**

. Replace the logic in `RemarkCommand#execute()` (that currently just throws an `Exception`), with the actual logic to modify the remarks of a person.

**Tests:**

. Update `RemarkCommandTest` to test that the `execute()` logic works.

==== Full Solution

See this https://github.com/se-edu/addressbook-level4/pull/599[PR] for the step-by-step solution.

[appendix]
== User Stories

Priorities: High (must have) - `* * \*`, Medium (nice to have) - `* \*`, Low (unlikely to have) - `*`

[width="59%",cols="22%,<23%,<25%,<30%",options="header",]
|=======================================================================
|Priority |As a ... |I want to ... |So that I can...
|`* * *` |new user |see usage instructions |refer to instructions when I forget my way around the App

|`* * *` |user |add a new person |

|`* * *` |user |delete a person |remove entries that I no longer need

|`* * *` |user |find a person by name |locate details of persons without having to go through the entire list

|`* * *` |user |edit contacts |

|`* * *` |user |add tags to my contacts |group them by other classifications as I prefer

|`* * *` |user |filter my contacts by tags |easily see only contacts that are tagged with the tag of interest

|`* * *` |user |save multiple phone numbers to one contact |have multiple ways of contacting a contact

|`* * *` |debt collector |indicate and update amount owed by a debtor when the debtor borrows or returns money |see how much a debtor owes

|`* * *` |debt collector |sort my contacts by the amount owed |

|`* * *` |debt collector |have a link:#whitelist[whitelist] |use that list for record keeping

|`* * *` |debt collector |have a link:#blacklist[blacklist] |know who not to lend money to

|`* * *` |debt collector |have a list of debtors whose debts are overdue |

|`* * *` |debt collector |have an automated interest calculator |have my debtors' debts updated automatically every month

|`* * *` |debt collector |group my debtors by link:#cluster[clusters] |plan my visit schedules easily

|`* * *` |debt collector |have a debt field |store the amount of debt each Person has

|`* * *` |debt collector |have a deadline field |keep track of the deadline of the Person's debt

|`* * *` |debt collector |have a date borrowed field |

|`* *` |security-concerned debt collector |have password protection to my account |have some security over confidential information

|`* *` |efficient debt collector |have an automated journey scheduler |maximise my efficiency

|`* *` |security-concerned debt collector |receive an email notification when logging in from an unknown device |know when there are unintended logins to my account

|`* *` |versatile user |have different appearance themes |have a more unique user experience that suits my preferences

|`* *` |new user |have a guided installation/no installation |easily start using it

|`* *` |clumsy user |have automatic backups |not worry about accidentally deleting things

|`* *` |debt collector |have the ability to impose different periods of link:#ban[ban] on my blacklisted clients |have clients automatically transferred out of that list after their ban

|`* *` |debt collector |have the ability to perform validity checks on clients' personal information (HP,Email address) |verify that their data is genuine

|`* *` |meticulous debt collector |see my client's link:#progress-bar[progress-bar] which indicates their debt & the time remaining to pay it off |have a better visual representation of data

|`* *` |new user |have a Help command that displays screenshots of positive examples |understand the commands more visually

|`* *` |meticulous debt collector |have a feature that prevents duplicate contacts to be added |ensure that the system is not unnecessarily complex

|`* *` |debt collector |have profile pictures for my clients |easily identify them in a glance

|`* *` |security-concerned debt collector |view my last login time |ensure that no one else is using my account

|`* *` |security-concerned debt collector |have link:#2FA[two-FA] authentication for login and every other important action(exporting contacts) |ensure that no one else is capable of accessing sensitive information

|`* *` |multi-device user |be able to export my contacts in another format (e.g xml, vcf) |store my contacts in another device

|`*` |debt collector |create custom fields |store additional information for some contacts

|`*` |debt collector |randomly generate a contact from the link:#whitelist[whitelist]|choose to chat up a random contact to talk them into getting a loan

|`*` |debt collector |use a file upload feature |upload signed documents to a specific client record in the database

|`*` |debt collector |have a 'add-log' button that generates specific date and time(at the instance of clicking the button) |fill up the call link:#log[log] sheet of a contact without manually typing the exact instance of time
|=======================================================================

[appendix]
== Use Cases

(For all use cases below, the *System* is the `AddressBook` and the *Actor* is the `user`, unless specified otherwise)

[discrete]
=== Use case: Delete person

*MSS*

1.  User requests to list persons
2.  AddressBook shows a list of persons
3.  User requests to delete a specific person in the list
4.  AddressBook deletes the person
+
Use case ends.

*Extensions*

[none]
* 2a. The list is empty.
+
Use case ends.

* 3a. The given index is invalid.
+
[none]
** 3a1. AddressBook shows an error message.
+
Use case resumes at step 2.

[discrete]
=== Use case: Add tag to person

*MSS*

1.  User requests to add a new tag to a person
2.  AddressBook adds the tag to the person
+
Use case ends.

[discrete]
=== Use case: Sort by name

*MSS*

1. User requests to sort AddressBook by name of persons
2. AddressBook shows a sorted list of persons
+
Use case ends.

*Extensions*

[none]
* 2a. AddressBook is empty.
+
Use case ends.

[discrete]
=== Use case: Add a person to favourite list

*MSS*

1.  User requests to list persons
2.  AddressBook shows a list of persons
3.  User requests to favourite specific person in the list
4.  AddressBook adds the person in the favourite list
5.  User requests to list favourite contacts
6.  AddressBook shows a list of favourite contacts

*Extensions*

[none]
* 2a. The list is empty.
+
Use case ends.

* 3a. The given index is invalid.
+
[none]
** 3a1. AddressBook shows an error message.
+
Use case resumes at step 2.

[discrete]
=== Use case: Edit person

*MSS*

1.  User requests to edit a person
2.  AddressBook displays the current information of the person
3.  User edits the information in person
4.  AddressBook updates the information in person
+
Use case ends.

*Extensions*

[none]
* 2a. User keys in invalid information into fields.
+
[none]
** 2a1. AddressBook shows an error message.
+
Use case resumes at step 2.

[discrete]
=== Use case: Add person

*MSS*

1.  User requests to add a person in the list
2.  AddressBook adds the person
+
Use case ends.

*Extensions*

[none]
* 1a. The person already exists in the AddressBook.
+
[none]
** 1a1. AddressBook shows an error message.
+
Use case resumes at step 1.

* 1b. The user enters the wrong format into AddressBook.
+
[none]
** 1b1. AddressBook shows an error message.
+
Use case resumes at step 1.

[discrete]
=== Use case: Find person by name

*MSS*

1. User requests to find persons by name
2. AddressBook shows a list of corresponding persons with matching case insensitive full words
+
Use case ends.

*Extensions*

[none]
* 1a. No matches found.
+
[none]
** 1a1. AddressBook shows 0 persons found.
+
Use case ends.

[appendix]
== Non Functional Requirements

.  Should work on any link:#mainstream-os[mainstream OS] as long as it has Java `1.8.0_60` or higher installed.
.  Should be able to hold up to 1000 persons without a noticeable sluggishness in performance for typical usage.
.  A user with above average typing speed for regular English text (i.e. not code, not system admin commands) should be able to accomplish most of the tasks faster using commands than using the mouse.
.  Should not take more than two seconds to complete a command.
.  The system should be maintainable with proper documentation.
.  The system should be usable by a novice who has never used an address book application before.
.  Should log user out after 20 minutes of inactivity to protect privacy.

[appendix]
== Glossary

[[mainstream-os]]
Mainstream OS

....
Windows, Linux, Unix, OS-X
....

[[private-contact-detail]]
Private contact detail

....
A contact detail that is not meant to be shared with others
....

[[cluster]]
Cluster

....
General location based on postal districts
....

[[whitelist]]
Whitelist

....
A list of people who have cleared their debts
....

[[blacklist]]
Blacklist

....
A list of people who are banned from borrowing
....

[[ban]]
Ban

....
A period of prohibition in which the person is not allowed to loan money
....

[[progress-bar]]
Progress Bar

....
A visual representation that shows a user how far along he/she is in a process
....

[[two-FA]]
2FA

....
An extra layer of security that is known as "multi factor authentication" that requires not only a password and username but also a token
....

[[log]]
Log

....
An official record of events
....
[appendix]
== Product Survey

.*Address Book*, reviewed by Deleatha C Jones
|===
|Pros |Cons

|Easy to use
|Can only enter one phone number

|Has all contact information fields
|
|===

.*Address book - Placebook*, reviewed by M Kenneally
|===
|Pros |Cons

|Simple to use
|Cannot import from Google contacts

|Search address function is brilliant - fast and intuitive
|

|GPS location
|

|Nice clean interface
|

|No ads
|
|===

.*Address Book and Contacts*, reviewed by Jessica Ryans & Leslie Murray
|===
|Pros |Cons

|Simple to use
|Can't edit groups once formed

|It categorizes contacts into groups
|Does not have enough fields
|===

.*Address Book*, reviewed by Becca Malard & Susan Starrett
|===
|Pros |Cons

|Shows map of user location
|Doesn't open all the time

|Easy to use
|Very slow
|===<|MERGE_RESOLUTION|>--- conflicted
+++ resolved
@@ -635,7 +635,72 @@
 **Cons:** Tedious for users. They also have to ensure that they do not make spelling mistakes.
 // end::cluster[]
 
-<<<<<<< HEAD
+// tag::filterTags[]
+=== Filter by tags mechanism
+
+The `filter` command allows the user to filter contacts by tags. Multiple tags can be entered. The command returns a list of contacts that match *at least one* of the tags that is specified by the user.
+
+A `PersonContainsTagPredicate` is created to check if a person contains the tags of interest. The code implementation below shows how the `PersonContainsTagPredicate` is implemented to sieve out the relevant contacts. The `anyMatch` method ensures that the filtered list contains persons who have at least one tag specified by the user.
+[source,java]
+----
+@Override
+public boolean test(ReadOnlyPerson person) {
+    Set<Tag> tagList = person.getTags();
+    for (Tag tag : tagList) {
+        if (tagKeywords.stream().anyMatch(keyword -> StringUtil.containsWordIgnoreCase(tag.tagName, keyword))) {
+            return true;
+        }
+    }
+    return false;
+}
+----
+
+The list is filtered and updated through the `updateFilteredPersonList` method in the `Model` component. Since the person list is of a `FilteredList<>` type, filtering of the list can be handled by a Java `FilteredList` class method called `setPredicate`.
+
+==== Design Considerations
+
+**Aspect:** Implementation of `PersonContainsTagPredicate` predicate +
+**Alternative 1 (current choice):** Predicate returns true if at least one tag matches the list of tags specified by the user +
+**Pros:** User will have more contacts to work with. The additional information may help the user make better decisions. +
+**Cons:** The user may find some of the filtered contacts irrelevant. +
+**Alternative 2:** Predicate returns true only if the person contains the exact tags that are specified by the user +
+**Pros:** Shows the most relevant results if the user wants to search for an exact match. +
+**Cons:** If the user remembers one of the tags wrongly (but it is still a valid tag), there will be no contacts found.
+// end::filterTags[]
+
+// tag::loginLogout[]
+=== Login/logout mechanism
+
+After a user enters a valid `login` command, verification of the login information will take place in the `Model` component. The username and password are verified against the information stored in `preferences.json`.
+
+The password is stored as a SHA-512 hash to conceal the actual password. The salt that is used to generate the hashed password is also stored. Since the stored hash cannot be converted back to the original password, the password that is entered by the user needs to be hashed and verified against the stored hash. Thus, the same salt needs to be used to generate a hash to match with the stored hash. If a different salt is used, then the generated hash will be different from the stored hash even if the password provided is correct.
+
+After verifying that the username and password matches the information stored in `preferences.json`, an event is raised to notify the `UI` component of the user authentication results. If the user has successfully logged in, the `UI` component will display the person list, info panel and allow other commands to be executed from the command box.
+
+When a user enters the `logout` command, the `LogoutCommand` class in the `Logic` component will raise an even to notify the `UI` component to go back to the welcome page.
+
+
+==== Design Considerations
+
+**Aspect:** Implementation of password masking +
+**Alternative 1(current choice):** Use the unicode character 'BLACK CIRCLE' (●) for password masking +
+**Pros:** Allows other characters to be detected as password input +
+**Cons:** None +
+**Alternative 2:** Use the asterisk character (*) for password masking +
+**Pros:** User may use the asterisk character when entering the password. The asterisk character will be ignored and will not show in the text field when it is entered. This is because the method that handles password masking ignores the character used to mask the password. Refer to the code below for more details: +
+[source,java]
+----
+// starts masking password after the second whitespace and prevent the reading of the BLACK_CIRCLE after
+// replacing a character in the command box text field with a BLACK_CIRCLE
+if (numOfSpaces >= 2 && currentInput.charAt(currentInput.length() - 1) != ' '
+        && currentInput.charAt(currentInput.length() - 1) != BLACK_CIRCLE) {
+    maskPasswordInput(currentInput);
+
+}
+----
+**Cons:** Although '\*' is an invalid password character, the user may still use it while entering the password. If the user types '*', the cursor will remain at its original position. The user will be under the impression that the command box is not registering what was typed.
+// end::loginLogout[]
+
 // tag::sort[]
 === Sorting mechanism
 
@@ -784,74 +849,6 @@
 **Cons:** Difficult to implement as the `model` of a `command` is only set during execution, so it will be hard or even
 impossible to retrieve the current selection in the constructor of a `command`.
 // end::optionalIndex[]
-=======
-// tag::filterTags[]
-=== Filter by tags mechanism
-
-The `filter` command allows the user to filter contacts by tags. Multiple tags can be entered. The command returns a list of contacts that match *at least one* of the tags that is specified by the user.
-
-A `PersonContainsTagPredicate` is created to check if a person contains the tags of interest. The code implementation below shows how the `PersonContainsTagPredicate` is implemented to sieve out the relevant contacts. The `anyMatch` method ensures that the filtered list contains persons who have at least one tag specified by the user.
-[source,java]
-----
-@Override
-public boolean test(ReadOnlyPerson person) {
-    Set<Tag> tagList = person.getTags();
-    for (Tag tag : tagList) {
-        if (tagKeywords.stream().anyMatch(keyword -> StringUtil.containsWordIgnoreCase(tag.tagName, keyword))) {
-            return true;
-        }
-    }
-    return false;
-}
-----
-
-The list is filtered and updated through the `updateFilteredPersonList` method in the `Model` component. Since the person list is of a `FilteredList<>` type, filtering of the list can be handled by a Java `FilteredList` class method called `setPredicate`.
-
-==== Design Considerations
-
-**Aspect:** Implementation of `PersonContainsTagPredicate` predicate +
-**Alternative 1 (current choice):** Predicate returns true if at least one tag matches the list of tags specified by the user +
-**Pros:** User will have more contacts to work with. The additional information may help the user make better decisions. +
-**Cons:** The user may find some of the filtered contacts irrelevant. +
-**Alternative 2:** Predicate returns true only if the person contains the exact tags that are specified by the user +
-**Pros:** Shows the most relevant results if the user wants to search for an exact match. +
-**Cons:** If the user remembers one of the tags wrongly (but it is still a valid tag), there will be no contacts found.
-
-// end::filterTags[]
-
-// tag::loginLogout[]
-=== Login/logout mechanism
-
-After a user enters a valid `login` command, verification of the login information will take place in the `Model` component. The username and password are verified against the information stored in `preferences.json`.
-
-The password is stored as a SHA-512 hash to conceal the actual password. The salt that is used to generate the hashed password is also stored. Since the stored hash cannot be converted back to the original password, the password that is entered by the user needs to be hashed and verified against the stored hash. Thus, the same salt needs to be used to generate a hash to match with the stored hash. If a different salt is used, then the generated hash will be different from the stored hash even if the password provided is correct.
-
-After verifying that the username and password matches the information stored in `preferences.json`, an event is raised to notify the `UI` component of the user authentication results. If the user has successfully logged in, the `UI` component will display the person list, info panel and allow other commands to be executed from the command box.
-
-When a user enters the `logout` command, the `LogoutCommand` class in the `Logic` component will raise an even to notify the `UI` component to go back to the welcome page.
-
-
-==== Design Considerations
-
-**Aspect:** Implementation of password masking +
-**Alternative 1(current choice):** Use the unicode character 'BLACK CIRCLE' (●) for password masking +
-**Pros:** Allows other characters to be detected as password input +
-**Cons:** None +
-**Alternative 2:** Use the asterisk character (*) for password masking +
-**Pros:** User may use the asterisk character when entering the password. The asterisk character will be ignored and will not show in the text field when it is entered. This is because the method that handles password masking ignores the character used to mask the password. Refer to the code below for more details: +
-[source,java]
-----
-// starts masking password after the second whitespace and prevent the reading of the BLACK_CIRCLE after
-// replacing a character in the command box text field with a BLACK_CIRCLE
-if (numOfSpaces >= 2 && currentInput.charAt(currentInput.length() - 1) != ' '
-        && currentInput.charAt(currentInput.length() - 1) != BLACK_CIRCLE) {
-    maskPasswordInput(currentInput);
-
-}
-----
-**Cons:** Although '\*' is an invalid password character, the user may still use it while entering the password. If the user types '*', the cursor will remain at its original position. The user will be under the impression that the command box is not registering what was typed.
-// end::loginLogout[]
->>>>>>> 92d02e7c
 
 === Logging
 
