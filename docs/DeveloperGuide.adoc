--- conflicted
+++ resolved
@@ -731,7 +731,6 @@
 
 |`* * *` |user |find a person by name |locate details of persons without having to go through the entire list
 
-<<<<<<< HEAD
 |`* *` |user |create custom fields |store additional information for some contacts
 
 |`* *` |user |be able to bookmark contacts |access important contacts much faster
@@ -739,7 +738,7 @@
 |`* *` |user |have a password required log-in |have more privacy
 
 |`* *` |user |have a Help command that displays screenshots of positive examples |understand the commands more visually
-=======
+
 |`* *` |user |have a user system |allow multiple users to use their own customised addressbook on the same program
 
 |`* *` |helpful user |have the ability to send contacts to my friends |ensure that they don't have to key it in from scratch
@@ -749,19 +748,16 @@
 |`* *` |user |view my last login time |ensure that no one else is using my account
 
 |`* *` |user |destroy my program & backups |wipe the system clean, before passing the program to someone
->>>>>>> 75b14409
 
 |`* *` |user |hide link:#private-contact-detail[private contact details] by default |minimize chance of someone else seeing them by accident
 
 |`*` |user with many persons in the address book |sort persons by name |locate a person easily
 
-<<<<<<< HEAD
 |`*` |user |add emoticons to contact names |make my addressbook look nicer
 
 |`*` |user |be able to assign short nicknames to contacts |find them faster
-=======
+
 |`*` |user |print my contacts on paper in an neat format |pass hard copies to people
->>>>>>> 75b14409
 |=======================================================================
 
 {More to be added}
