﻿= Codii - Developer Guide
:toc:
:toc-title:
:toc-placement: preamble
:sectnums:
:imagesDir: images
:stylesDir: stylesheets
ifdef::env-github[]
:tip-caption: :bulb:
:note-caption: :information_source:
endif::[]
ifdef::env-github,env-browser[:outfilesuffix: .adoc]
:repoURL: https://github.com/CS2103AUG2017-T17-B1/main

By: `CS2103AUG2017 T17-B1`      Since: `Sep 2017`      Licence: `MIT`

== Introduction
Codii is an address book application specifically designed for debt collectors to manage debts and debtors efficiently. It provides the necessary tools to keep track of interests, debts and important dates such as repayment deadlines.
This developer guide provides detailed information for future contributors to improve on the current code base, testing and documentation.

== Setting up

=== Prerequisites

. *JDK `1.8.0_60`* or later
+
[NOTE]
Having any Java 8 version is not enough. +
This app will not work with earlier versions of Java 8.
+

. *IntelliJ* IDE
+
[NOTE]
IntelliJ by default has Gradle and JavaFx plugins installed. +
Do not disable them. If you have disabled them, go to `File` > `Settings` > `Plugins` to re-enable them.


=== Setting up the project in your computer

. Fork this repo, and clone the fork to your computer
. Open IntelliJ (if you are not in the welcome screen, click `File` > `Close Project` to close the existing project dialog first)
. Set up the correct JDK version for Gradle
.. Click `Configure` > `Project Defaults` > `Project Structure`
.. Click `New...` and find the directory of the JDK
. Click `Import Project`
. Locate the `build.gradle` file and select it. Click `OK`
. Click `Open as Project`
. Click `OK` to accept the default settings
. Open a console and run the command `gradlew processResources` (Mac/Linux: `./gradlew processResources`). It should finish with the `BUILD SUCCESSFUL` message. +
This will generate all resources required by the application and tests.

=== Verifying the setup

. Run the `seedu.address.MainApp` and try a few commands
. link:#testing[Run the tests] to ensure they all pass.

=== Configurations to do before writing code

==== Configuring the coding style

This project follows https://github.com/oss-generic/process/blob/master/docs/CodingStandards.md[oss-generic coding standards]. IntelliJ's default style is mostly compliant with ours but it uses a different import order from ours. To rectify,

. Go to `File` > `Settings...` (Windows/Linux), or `IntelliJ IDEA` > `Preferences...` (macOS)
. Select `Editor` > `Code Style` > `Java`
. Click on the `Imports` tab to set the order

* For `Class count to use import with '\*'` and `Names count to use static import with '*'`: Set to `999` to prevent IntelliJ from contracting the import statements
* For `Import Layout`: The order is `import static all other imports`, `import java.\*`, `import javax.*`, `import org.\*`, `import com.*`, `import all other imports`. Add a `<blank line>` between each `import`

Optionally, you can follow the <<UsingCheckstyle#, UsingCheckstyle.adoc>> document to configure Intellij to check style-compliance as you write code.

==== Updating documentation to match your fork

After forking the repo, links in the documentation will still point to the `se-edu/addressbook-level4` repo. If you plan to develop this as a separate product (i.e. instead of contributing to the `se-edu/addressbook-level4`) , you should replace the URL in the variable `repoURL` in `DeveloperGuide.adoc` and `UserGuide.adoc` with the URL of your fork.

==== Setting up CI

Set up Travis to perform Continuous Integration (CI) for your fork. See <<UsingTravis#, UsingTravis.adoc>> to learn how to set it up.

Optionally, you can set up AppVeyor as a second CI (see <<UsingAppVeyor#, UsingAppVeyor.adoc>>).

[NOTE]
Having both Travis and AppVeyor ensures your App works on both Unix-based platforms and Windows-based platforms (Travis is Unix-based and AppVeyor is Windows-based)

==== Getting started with coding

When you are ready to start coding:

1. Get some sense of the overall design by reading the link:#architecture[Architecture] section.
2. Take a look at the section link:#suggested-programming-tasks-to-get-started[Suggested Programming Tasks to Get Started].

== Design

=== Architecture

Figure 3.1.1 below explains the high-level design of the App. Given below is a quick overview of each component.

image::Architecture.png[width="600"]
_Figure 3.1.1 : Architecture diagram_

[TIP]
The `.pptx` files used to create diagrams in this document can be found in the link:{repoURL}/docs/diagrams/[diagrams] folder. To update a diagram, modify the diagram in the pptx file, select the objects of the diagram, and choose `Save as picture`.

`Main` has only one class called link:{repoURL}/src/main/java/seedu/address/MainApp.java[`MainApp`]. It is responsible for:

* At app launch: Initializes the components in the correct sequence, and connects them up with each other.
* At shut down: Shuts down the components and invokes cleanup method where necessary.

link:#common-classes[*`Commons`*] represents a collection of classes used by multiple other components. Two of those classes play important roles at the architecture level:

* `EventsCenter` : This class (written using https://github.com/google/guava/wiki/EventBusExplained[Google's Event Bus library]) is used by components to communicate with other components using events (i.e. a form of _Event Driven_ design)
* `LogsCenter` : Used by many classes to write log messages to the App's log file.

The rest of the App consists of four components:

* link:#ui-component[*`UI`*] : The UI of the App.
* link:#logic-component[*`Logic`*] : The command executor.
* link:#model-component[*`Model`*] : Holds the data of the App in-memory.
* link:#storage-component[*`Storage`*] : Reads data from, and writes data to, the hard disk.

Each of the four components:

* Defines its _API_ in an `interface` with the same name as the Component.
* Exposes its functionality using a `{Component Name}Manager` class.

For example, the `Logic` component (see Figure 3.1.2 below) defines it's API in the `Logic.java` interface and exposes its functionality using the `LogicManager.java` class.

image::LogicClassDiagram.png[width="800"]
_Figure 3.1.2 : Class diagram of the `Logic` component_

[discrete]
==== Events-Driven nature of the design

Figure 3.1.3a below shows how the components interact for the scenario where the user issues the command `delete 1`.

image::SDforDeletePerson.png[width="800"]
_Figure 3.1.3a : Component interactions for `delete 1` command (part 1)_

[NOTE]
Note how the `Model` simply raises a `AddressBookChangedEvent` when the Address Book data are changed, instead of asking the `Storage` to save the updates to the hard disk.

Figure 3.1.3b below shows how the `EventsCenter` reacts to that event, which eventually results in the updates being saved to the hard disk and the status bar of the UI being updated to reflect the 'Last Updated' time.

image::SDforDeletePersonEventHandling.png[width="800"]
_Figure 3.1.3b : Component interactions for `delete 1` command (part 2)_

[NOTE]
Note how the event is propagated through the `EventsCenter` to the `Storage` and `UI` without `Model` having to be coupled to either of them. This is an example of how this Event Driven approach helps us reduce direct coupling between components.

The sections below give more details of each component.

=== UI component

As shown in Figure 3.2.1 below, the `UI` consists of a `MainWindow` that is made up of parts e.g.`CommandBox`, `ResultDisplay`, `PersonListPanel`, `StatusBarFooter`, `BrowserPanel` etc. All these, including the `MainWindow`, inherit from the abstract `UiPart` class.

image::UiClassDiagram.png[width="800"]
_Figure 3.2.1 : Structure of the `UI` component_

*API* : link:{repoURL}/src/main/java/seedu/address/ui/Ui.java[`Ui.java`]

The `UI` component uses JavaFx UI framework. The layout of these UI parts are defined in matching `.fxml` files that are in the `src/main/resources/view` folder. For example, the layout of the link:{repoURL}/src/main/java/seedu/address/ui/MainWindow.java[`MainWindow`] is specified in link:{repoURL}/src/main/resources/view/MainWindow.fxml[`MainWindow.fxml`]

The `UI` component:

* Executes user commands using the `Logic` component.
* Binds itself to some data in the `Model` so that the UI can auto-update when data in the `Model` change.
* Responds to events raised from various parts of the App and updates the UI accordingly.

=== Logic component

Figure 3.3.1 shows the structure of the `Logic` component, while Figure 3.3.2 shows finer  details concerning `XYZCommand` and `Command` in Figure 3.3.1.

image::LogicClassDiagram.png[width="800"]
_Figure 3.3.1 : Structure of the `Logic` component_

image::LogicCommandClassDiagram.png[width="800"]
_Figure 3.3.2 : Structure of commands in the `Logic` component_

*API* :
link:{repoURL}/src/main/java/seedu/address/logic/Logic.java[`Logic.java`]

.  `Logic` uses the `AddressBookParser` class to parse the user command.
.  This results in a `Command` object which is executed by the `LogicManager`.
.  The command execution can affect the `Model` (e.g. adding a person) and/or raise events.
.  The result of the command execution is encapsulated as a `CommandResult` object which is passed back to the `UI`.

Figure 3.3.3 below shows the interactions within the `Logic` component for the `execute("delete 1")` API call.

image::DeletePersonSdForLogic.png[width="800"]
_Figure 3.3.3 : Sequence diagram for interactions inside the `Logic` component for the `delete 1` command_

=== Model component

Figure 3.4.1 below shows the structure of the `Model` component.

image::ModelClassDiagram.png[width="800"]
_Figure 3.4.1 : Structure of the `Model` component_

*API* : link:{repoURL}/src/main/java/seedu/address/model/Model.java[`Model.java`]

The `Model`:

* stores a `UserPref` object that represents the user's preferences.
* stores the Address Book data.
* exposes an unmodifiable `ObservableList<ReadOnlyPerson>` that can be 'observed' e.g. the UI can be bound to this list so that the UI automatically updates when the data in the list change.
* does not depend on any of the other three components.

=== Storage component

image::StorageClassDiagram.png[width="800"]
_Figure 3.5.1 : Structure of the `Storage` component_

Figure 3.5.1 shows the structure of the `Storage` component.

*API* : link:{repoURL}/src/main/java/seedu/address/storage/Storage.java[`Storage.java`]

The `Storage` component:

* can save `UserPref` objects in json format and read it back.
* can save the Address Book data in xml format and read it back.

=== Common classes

Classes used by multiple components are in the `seedu.addressbook.commons` package.

== Implementation

This section describes some noteworthy details on how certain features are implemented.

// tag::undoredo[]
=== Undo/Redo mechanism

The undo/redo mechanism is facilitated by an `UndoRedoStack`, which resides inside `LogicManager`. It supports undoing and redoing of commands that modifies the state of the address book (e.g. `add`, `edit`). Such commands will inherit from `UndoableCommand`.

`UndoRedoStack` only deals with `UndoableCommands`. Commands that cannot be undone will inherit from `Command` instead.

image::LogicCommandClassDiagram.png[width="800"]
_Figure 4.1.1: Inheritance diagram for commands_

As you can see from Figure 4.1.1, `UndoableCommand` adds an extra layer between the abstract `Command` class and concrete commands that can be undone, such as the `DeleteCommand`. Note that extra tasks need to be done when executing a command in an _undoable_ way, such as saving the state of the address book before execution. `UndoableCommand` contains the high-level algorithm for those extra tasks while the child classes implements the details of how to execute the specific command. Note that this technique of putting the high-level algorithm in the parent class and lower-level steps of the algorithm in child classes is also known as the https://www.tutorialspoint.com/design_pattern/template_pattern.htm[template pattern].

Commands that are not undoable are implemented this way:
[source,java]
----
public class ListCommand extends Command {
    @Override
    public CommandResult execute() {
        // ... list logic ...
    }
}
----

With the extra layer, the commands that are undoable are implemented this way:
[source,java]
----
public abstract class UndoableCommand extends Command {
    @Override
    public CommandResult execute() {
        // ... undo logic ...

        executeUndoableCommand();
    }
}

public class DeleteCommand extends UndoableCommand {
    @Override
    public CommandResult executeUndoableCommand() {
        // ... delete logic ...
    }
}
----

Suppose that the user has just launched the application. The `UndoRedoStack` will be empty at the beginning.

The user executes a new `UndoableCommand`, `delete 5`, to delete the 5th person in the address book. The current state of the address book is saved before the `delete 5` command executes. The `delete 5` command will then be pushed onto the `undoStack` (the current state is saved together with the command). This is shown in Figure 4.1.2a.

image::UndoRedoStartingStackDiagram.png[width="800"]
_Figure 4.1.2a: Adding a new `UndoableCommand` to an `UndoRedoStack` that is empty_

As the user continues to use the program, more commands are added into the `undoStack`. For example, the user may execute `add n/David ...` to add a new person. This is shown in Figure 4.1.2b.

image::UndoRedoNewCommand1StackDiagram.png[width="800"]
_Figure 4.1.2b: Adding another `UndoableCommand` to `UndoRedoStack` that is not empty_

[NOTE]
If a command fails its execution, it will not be pushed to the `UndoRedoStack` at all.

The user now decides that adding the person was a mistake, and decides to undo that action using `undo`.

We will pop the most recent command out of the `undoStack` and push it back to the `redoStack`. We will restore the address book to the state before the `add` command executed. This is shown in Figure 4.1.2c.

image::UndoRedoExecuteUndoStackDiagram.png[width="800"]
_Figure 4.1.2c: Undoing a command_

[NOTE]
If the `undoStack` is empty, then there are no other commands left to be undone, and an `Exception` will be thrown when popping the `undoStack`.

Figure 4.1.2d shows how the undo operation works:

image::UndoRedoSequenceDiagram.png[width="800"]
_Figure 4.1.2d: Sequence diagram for `Undo` command_

The redo does the exact opposite (pops from `redoStack`, push to `undoStack`, and restores the address book to the state after the command is executed).

[NOTE]
If the `redoStack` is empty, then there are no other commands left to be redone, and an `Exception` will be thrown when popping the `redoStack`.

The user now decides to execute a new command, `clear`. As before, `clear` will be pushed into the `undoStack`. This time the `redoStack` is no longer empty. It will be purged as it no longer make sense to redo the `add n/David` command. This is shown in Figure 4.1.2e.

image::UndoRedoNewCommand2StackDiagram.png[width="800"]
_Figure 4.1.2e: Adding a new command when `redoStack` is not empty_

Commands that are not undoable are not added into the `undoStack`. For example, `list`, which inherits from `Command` rather than `UndoableCommand`, will not be added after execution. This is shown in Figure 4.1.2f.

image::UndoRedoNewCommand3StackDiagram.png[width="800"]
_Figure 4.1.2f: Executing a non-undoable command_

Figure 4.1.2g below summarizes what happens inside the `UndoRedoStack` when a user executes a new command:

image::UndoRedoActivityDiagram.png[width="200"]
_Figure 4.1.2g: `UndoRedoStack` activity diagram_

==== Design Considerations

**Aspect:** Implementation of `UndoableCommand` +
**Alternative 1 (current choice):** Add a new abstract method `executeUndoableCommand()` +
**Pros:** We will not lose any undone/redone functionality as it is now part of the default behaviour. Classes that deal with `Command` do not have to know that `executeUndoableCommand()` exist. +
**Cons:** Hard for new developers to understand the template pattern. +
**Alternative 2:** Just override `execute()` +
**Pros:** Does not involve the template pattern, easier for new developers to understand. +
**Cons:** Classes that inherit from `UndoableCommand` must remember to call `super.execute()`, or lose the ability to undo/redo.

---

**Aspect:** How undo & redo executes +
**Alternative 1 (current choice):** Saves the entire address book +
**Pros:** Easy to implement. +
**Cons:** May have performance issues in terms of memory usage. +
**Alternative 2:** Individual command knows how to undo/redo by itself +
**Pros:** Will use less memory (e.g. for `delete`, just save the person being deleted). +
**Cons:** We must ensure that the implementation of each individual command are correct.

---

**Aspect:** Type of commands that can be undone/redone +
**Alternative 1 (current choice):** Only include commands that modifies the address book (e.g. `add`, `clear`, `edit`) +
**Pros:** We only revert changes that are hard to change back (the view can easily be re-modified as no data are lost). +
**Cons:** User might think that undo also applies when the list is modified (undoing filtering for example), only to realize that it does not do that, after executing `undo`. +
**Alternative 2:** Include all commands +
**Pros:** Might be more intuitive for the user. +
**Cons:** User have no way of skipping such commands if he or she just want to reset the state of the address book and not the view. +
**Additional Info:** See our discussion  https://github.com/se-edu/addressbook-level4/issues/390#issuecomment-298936672[here].

---

**Aspect:** Data structure to support the undo/redo commands +
**Alternative 1 (current choice):** Use separate stack for undo and redo +
**Pros:** Easy to understand for new Computer Science student undergraduates to understand, who are likely to be the new incoming developers of our project. +
**Cons:** Logic is duplicated twice. For example, when a new command is executed, we must remember to update both `HistoryManager` and `UndoRedoStack`. +
**Alternative 2:** Use `HistoryManager` for undo/redo +
**Pros:** We do not need to maintain a separate stack, and just reuse what is already in the codebase. +
**Cons:** Requires dealing with commands that have already been undone: We must remember to skip these commands. Violates Single Responsibility Principle and Separation of Concerns as `HistoryManager` now needs to do two different things. +
// end::undoredo[]

// tag::borrowPaybackCommand[]
=== Borrow/payback command mechanism

The `borrow` command allows users to increase the debt of a person should he/she borrow more money. On the other hand, when a debtor repays a specified amount, the `payback` command is used to deduct that amount from his/her current debt. The `BorrowCommand` and `PaybackCommand` classes, which handle the updating of the `Debt` fields in a `Person` object, extend `UndoableCommand` so that both of these commands can be undone or redone if necessary.

These two commands require one compulsory argument which is the amount that is borrowed/paid back. Indicating the index (as listed in the person list panel on the left side of the application window) of the person who borrowed or paid back money is optional. If no index is specified, the command will be executed for the person that is currently selected in the person list.
The arguments (index and amount borrowed/paid back) are separated by a whitespace instead of special prefixes (e.g. prefix `n/` used for name). Hence, the `String#split` method is used to tokenize the input using a single whitespace as the delimiter. As seen in Figure 4.2.1, the tokenized inputs (index and amount borrowed) are then converted to their appropriate `Object` types and supplied as arguments to the `BorrowCommand` constructor. Input for the `payback` command is tokenized and supplied to the `PaybackCommand` constructor in the same manner.

The `BorrowCommand` and `PaybackCommand` are executed in `LogicManager`.
`BorrowCommand` updates the `debt`, `totalDebt` and `dateRepaid` attributes in the target `Person` object through the `ModelManager#addDebtToPerson()` which calls `AddressBook#addDebtToPerson()`. A new `Person` object is then created with the updated `debt` and `totalDebt` amount. Also, the `dateRepaid` field is set to `NOT REPAID`.  The target `Person` object is then replaced with this new `Person` object.

`PaybackCommand` updates the target person's debt in the same manner as the `BorrowCommand`. However, only the `debt` attribute is updated. If the person has fully repaid his/her debts, the `PaybackCommand` will set the date repaid to the day the `PaybackCommand` was executed. The person will also be listed in the whitelist.

[NOTE]
For the `BorrowCommand`, the `DateBorrow` field in the new `Person` object needs to be updated to match the `DateBorrow` field in the target `Person` object. This is because the date of creation of the `Person` object is assigned to the `DateBorrow` field when a `Person` object is created.

The following sequence diagram, Figure 4.2.1, shows further details of the interaction between the `Logic` and `Model` component when the `borrow` command is executed:

image::BorrowCommandSequenceDiagram.png[width="800"]
_Figure 4.2.1 : Sequence diagram of how the `borrow` command works_

The `payback` command works in a similar way to the `borrow` command.

==== Design Considerations

**Aspect:** Implementation of `BorrowCommandParser` and `PaybackCommandParser` +
**Alternative 1 (current choice):** Tokenize arguments using `String#split()` +
**Pros:** Easier to parse arguments using `String#split` method since there are no prefixes in the command input. It is also easier to validate the number of arguments entered by the user. This can be done through checking the length of the `String` array returned by `String#split`. +
**Alternative 2:** Modify `ArgumentTokenizer#tokenize()` to tokenize arguments +
**Pros:** Better modularity. +
**Cons:** Requires modifications to `ArgumentTokenizer#tokenize()` since supplying whitespace as a prefix to the current `ArgumentTokenizer#tokenize()` method incorrectly tokenizes arguments.

For example:

Entered command: `borrow 1 500` +
Prefix supplied to `ArgumentTokenizer#tokenize` method: `" "` +
Outcome: prefix `" "` will be mapped to `1 500` in `argMultimap`. Index and amount borrowed are not separated. +

---

**Aspect:** Updating `Debt` field +
**Alternative 1 (current choice):** Create a new `Person` object, called `editedPerson`, by supplying the target `ReadOnlyPerson` object to constructor `Person::new` +
**Pros:** Straightforward and simple to implement. +
**Cons:** `Debt` class will need to have another constructor that takes in a `Double` parameter for simpler implementation of `AddressBook#addDebtToPerson()`. +
**Alternative 2:** Reusing the `AddressBook#updatePerson()` method +
**Pros:** Do not have to write the method from scratch. +
**Cons:** A new `Person` object still has to be created in order to edit the `Debt` field. Since `Addressbook#updatePerson()` only accepts `ReadOnlyPerson` objects as parameters, more code has to be written to convert the `Person` object to be a `ReadOnlyPerson` object. +
// end::borrowPaybackCommand[]

// tag::backup[]
=== Backup storage mechanism

The backup storage mechanism is facilitated by the `StorageManager`. It backs up the address book data automatically each time the application starts up, if there is existing data available. The sequence diagram for this is shown below in Figure 4.3.


image::BackupAddressBookSequenceDiagram.png[width="800"]
_Figure 4.3.1: Sequence diagram for backing up address book data_

The `backupAddressBook` method is called in `MainApp#init()` which is called each time the application starts. No backup is made if there is no existing data.

==== Design Considerations

**Aspect:** When to create the backup +
**Alternative 1 (current choice):** on startup of the application +
**Pros:** Guarantees that a backup is made only of a working version of the address book that the user can easily revert to, should he/she mess up the main copy while using the application. +
**Cons:** If the user tends to make many changes within one session, none of the changes are saved in the backup. +
**Alternative 2:** Implement a command to create backup +
**Pros:** The backup is only created when the user desires to. +
**Cons:** This makes the implementation pointless altogether as it is meant as a safety net for clumsy users. This alternative would only benefit the careful users, who do not require it as much in the first place. +
**Alternative 3:** Create a backup after a fixed number of commands that change the address book +
**Pros:** This will create backups that are guaranteed to be recent. +
**Cons:** It is difficult to determine the ideal number of commands to ensure that the backup is both recent enough, yet outdated enough for the user to want to restore state to should he/she mess up a command at some point. +
// end::backup[]

// tag::datestoring[]
=== Date storing mechanism

The date storing mechanism only begins to work when an instance of the `Person` class is implemented. An instance of the `Date` class is created and used to store the current date that the `Person` instance was created.
An example of such an implementation of this is the `dateBorrow` field of `Person`.
[source,java]
----
public class Person implements ReadOnlyPerson {

    private ObjectProperty<Name> name;
    private ObjectProperty<Phone> phone;
    private ObjectProperty<Email> email;
    private ObjectProperty<Address> address;
    private ObjectProperty<PostalCode> postalCode;
    private ObjectProperty<Cluster> cluster;
    private ObjectProperty<Debt> debt;
    private ObjectProperty<Interest> interest;
    private ObjectProperty<DateBorrow> dateBorrow;
----
Such an implementation doesn't allow for errors when creating the field as there is no room for mistakes on the user's side. When the `Person` instance is created, the following line is called: +
[source,java]
----
    this.dateBorrow = new SimpleObjectProperty<>(new DateBorrow());
----
Suppose the above line is called, the `DateBorrow` class creates a new `Date` with the following line:
[source, java]
----
    public DateBorrow() {
        Date date = new Date();
        value = formatDate(date);
    }
----
This way of implementation is rather intuitive when adding a new `Person` as a new `Date` can simply be created. However, whenever a `Person` constructor is called, such as the following:
[source,java]
----
    public Person(ReadOnlyPerson source) {
        this(source.getName(), source.getPhone(), source.getEmail(), source.getAddress(), source.getPostalCode(),
                source.getDebt(), source.getInterest(), source.getDeadline(), source.getTags());
----
This would result in inconsistencies in the code. For example, an `Edit` command is implemented in such a way that it creates an `editedPerson`.
This is because the above mentioned constructor was meant to make a copy of the `Person` with a given source. Hence the following line was added to ensure consistency.
[source,java]
----
        this.dateBorrow = new SimpleObjectProperty<>(source.getDateBorrow());
----

==== Design Considerations

**Aspect:** Implementation of `DateBorrow` +
**Alternative 1(current choice):** Create a `DateBorrow` class as such but modify the constructor to maintain consistency +
**Pros:** Blends well with existing coding style and how the commands work. +
**Cons:** As of now there is no problems with the implementation. +
**Alternative 2:** Have the user manually key in the date +
**Pros:** Implementation is very simple as the developer could just follow current coding style to create a new field. +
**Cons:** Such an implementation would not be as user-friendly as the first alternative. Currently the amount of fields for the user to key in
is rather high. Implementing alternative 2 would be more tedious on the user's side.
// end::datestoring[]

// tag::list[]
=== List (Masterlist, Blacklist, etc.) mechanism

Having multiple lists is useful for debt collectors to view debtors of different categories. Currently, these different lists include masterlist and blacklist.

These lists could be viewed with the respective commands that will update the panel that is currently displayed. The commands to display these lists are named after the lists themselves. For example, to view the `blacklist`, the command typed is "blacklist" or "bl".

The following sequence diagram, Figure 4.5.1, shows further details of the interaction between the user and various application components as a whole, when the blacklist command is executed:

image::BlacklistCommandSequenceDiagram1.PNG[width="800"]
_Figure 4.5.1 : Sequence diagram of how the `blacklist` command works_

The following sequence diagram, Figure 4.5.2, shows further details of the interaction between `ModelManager` and `ReadOnlyAddressBook` to obtain the blacklist:

image::BlacklistCommandSequenceDiagram2.png[width="800"]
_Figure 4.5.2 : Sequence diagram of how `ModelManager` interacts with `ReadOnlyAddressBook` To generate blacklist From all persons_

The List mechanism is facilitated by commands which use `Logic` interface to obtain the copy of the list that is required. As seen from Figure 4.5.1 and Figure 4.5.2 above, to obtain the current blacklist of the addressbook, "blacklist" `String` is first captured by the `CommandBox` class. The `CommandBox` class then passes this `String` to the `Logic` interface for execution.

`Logic` interface uses `LogicManager` class to validate the written command and package it as a `Command` object. The respective command is then executed in `LogicManager` class. These are the instructions that are executed for this command:

[source,java]
----
@Override
public CommandResult execute() {
    requireNonNull(model);
    model.deselectPerson();
    model.changeListTo(COMMAND_WORD);
    model.updateFilteredBlacklistedPersonList(PREDICATE_SHOW_ALL_BLACKLISTED_PERSONS);
    String currentList = ListObserver.getCurrentListName();
    return new CommandResult(currentList + MESSAGE_SUCCESS);
}
----

Specifically for `blacklist` command, it calls the `getFiltererdBlacklistedPersons()` method residing in the `Logic` interface. `LogicManager` subsequently calls `Model` interface. `Model` uses `ModelManager` class to handle the command and thereafter calls `ReadOnlyAddressBook` interface to handle the request. `ReadOnlyAddressBook` uses `AddressBook` class to handle this request.

In the `AddressBook` class, there is only one `persons` variable that stores all `ReadOnlyPerson` class objects. The blacklisted persons are obtained by running a check on all debtors residing in this variable. The check is executed using the `asObservableBlacklist()` method, as shown below:

[source,java]
----
public ObservableList<ReadOnlyPerson> asObservableBlacklist() {
    return FXCollections.unmodifiableObservableList(mappedList.stream()
            .filter(person -> person.isBlacklisted()).collect(toCollection(FXCollections::observableArrayList)));
}
----

Although this way of implementation seems inefficient, it supports robust synchronisation among the various other lists. For example, if a person is deleted from the masterlist, he will also be deleted from the blacklist. Likewise for various other commands that changes the `ReadOnlyPerson` object. Thus, it is efficient in this aspect. Moreover, this implementation sets the groundwork for future implementations of various other lists.

One other important aspect to this implementation is that commands now have exclusive control over the list. This means that commands will only work on the persons in the current displayed list. For example, `find` command will only search and find persons in the current displayed list. It will not try to search in the masterlist, where all the contacts are stored. `sort` command will only sort the persons in the current displayed list. If the current displayed list is the blacklist, the output of the `sort` command will just be a list of sorted blacklisted persons.

However, if a `Person` is modified by a command, the modification will be reflected across all other lists. For example, if a person exists in both the blacklist and the overdue list, modifications done by an `edit` command in the blacklist will also update the overdue list. These changes can be observed when the user switches to the overdue list using the `overduelist` command.

==== Design Considerations:

<<<<<<< HEAD
**Aspect:** Syncing of lists +
**Alternative 1 (current choice):** Use manual syncing methods to ensure lists are in sync +
**Pros:** Easy to extend for future implementations. +
**Cons:** Methods used for syncing are less intuitive and difficult to comprehend. +
**Alternative 2:** Create new `persons` variable for each list in `Addressbook` class +
**Pros:** Implementation is easier to comprehend. +
**Cons:** Waste of memory compared to current implementation which only has 1 `persons` variable in `Addressbook` class.
=======
**Aspect:** Other commands still work in Blacklist mode(`Add`, `Delete` command) +
**Alternative 1 (current choice):** Inform user in user guide to use only specific commands for that list +
**Pros:** Easy to implement. +
**Cons:** Performance issues as users are bound to make a mistake. +
**Alternative 2:** Restrict other command usages in certain lists +
**Pros:** Users will never make a mistake sending the wrong person to the wrong list. +
**Cons:** Implementation is complicated and thus implementation has to revisited whenever new commands are introduced.
>>>>>>> 970674fa0ea13ccc15e5fff8b7102a05ccf745ee
// end::list[]

// tag::cluster[]
=== Cluster mechanism

As a debt collector that operates in all parts of Singapore, it would boost efficiency in deciding debt collection trips
if the contacts can be effectively grouped by link:cluster[clusters]. It is determined based on the postal code provided
upon adding a `Person` into the address book. This can be seen in the constructors of the `Person` class and the
`Cluster` class.
[source, java]
----
public Person(Name name, Phone phone, Email email, Address address, PostalCode postalCode,
              Debt debt, Interest interest, Deadline deadline, Set<Tag> tags) {
    requireAllNonNull(name, phone, email, address, postalCode, debt, interest, deadline, tags);
    // assignment of other fields omitted for brevity
    this.cluster = new SimpleObjectProperty<>(new Cluster(postalCode));
}
----
[source, java]
----
public Cluster(PostalCode postalCode) {
    requireNonNull(postalCode);
    if (!isValidPostalCode(postalCode.toString())) {
        throw new AssertionError(MESSAGE_POSTAL_CODE_CONSTRAINTS);
    }
    String cluster = getCluster(postalCode.toString());
    clusterNumber = Integer.parseInt(cluster.substring(0, 2));
    this.value = cluster.substring(4);
}
----
The `getCluster` method resides in the `ClusterUtil` class, and returns the name of the postal district based on the
first two numbers of the postal code that is passed into the method. The postal districts are retrieved from [https://www.ura.gov.sg/realEstateIIWeb/resources/misc/list_of_postal_districts.htm[URA]].
The district number is stored as part of the `String` for ease of sorting by location.
Part of the code from `ClusterUtil` for retrieving the `cluster` from a postal code starting with `01` is shown below:
[source, java]
----
public class ClusterUtil {

    public static final String CLUSTER_POSTAL_DISTRICT_01 = "01. Raffles Place, Cecil, Marina, People's Park";
    // declaration of other postal districts omitted for brevity
    public static final String CLUSTER_POSTAL_DISTRICT_UNKNOWN = "99. Unknown";

    public static String getCluster(String postalCode) {
        requireNonNull(postalCode);
        int postalSector = Integer.parseInt(postalCode.substring(0, 2));
        switch (postalSector) {
        case 1:
        case 2:
        case 3:
        case 4:
        case 5:
        case 6:
            return CLUSTER_POSTAL_DISTRICT_01;
        // cases for all other valid postal districts omitted for brevity
        default:
            return CLUSTER_POSTAL_DISTRICT_UNKNOWN;
        }
    }
}
----

==== Design Considerations

**Aspect:** Grouping of contacts +
**Alternative 1 (current choice):** Create a field that contains the name and district number of the postal districts, based on postal code +
**Pros:** Easy to implement and extend, requires minimal user input. +
**Cons:** Requires developer to update `ClusterUtil` whenever a new postal district is drawn by the government, and
requires users to reset their contacts' `cluster` via deletion and addition or via editing their `postal codes`. +
**Alternative 2:** Import contacts' location and find their proximity from one another using Google Maps API +
**Pros:** Higher precision of geographical location and proximity. +
**Cons:** Tedious to implement proximity. Either takes up too much time in generating nearby contacts or too much space
 in storing them. +
**Alternative 3:** Assign general location to each contact upon addition into the address book or via editing +
**Pros:** Easy to implement. +
**Cons:** Tedious for users. They also have to ensure that they do not make spelling mistakes.
// end::cluster[]

// tag::filterTags[]
=== Filter by tags mechanism

The `filter` command allows the user to filter contacts by tags. Multiple tags can be entered. The command returns a list of contacts that match *at least one* of the tags that is specified by the user.

Since the filtered person list stored in the `ModelManager` class is of the type FilteredList<>, filtering of the list can be done easily using Java’s `FilteredList#setPredicate()` method.
Hence, a `PersonContainsTagPredicate` is created to check if a `Person` object contains the tags of interest. The code snippet below shows how the `PersonContainsTagPredicate` is implemented to sieve out the relevant contacts. The `Stream#anyMatch()` method ensures that the filtered list contains persons who have at least one tag specified by the user.
[source,java]
----
/**
 * Evaluates this predicate on the given {@code person}. This predicate tests if a person contains at least one tag
 * from {@code tagKeywords}.
 * @return {@code true} if the person matches the predicate,
 * otherwise {@code false}
 */
@Override
public boolean test(ReadOnlyPerson person) {
    Set<Tag> tagList = person.getTags();
    for (Tag tag : tagList) {
        if (tagKeywords.stream().anyMatch(keyword -> StringUtil.containsWordIgnoreCase(tag.tagName, keyword))) {
            return true;
        }
    }
    return false;
}
----

The list is filtered and updated through `ListObserver#updateCurrentFilteredList()` in the `seedu.addressbook.commons` package, instead of `ModelManager#updateFilteredPersonList()`, so that it works across all lists (masterlist, blacklist, whitelist and overdue list).

==== Design Considerations

**Aspect:** Implementation of `PersonContainsTagPredicate` +
**Alternative 1 (current choice):** Predicate returns true if at least one tag matches the list of tags specified by the user +
**Pros:** More contacts will be shown to the user. The additional information may be useful to the user. +
**Cons:** The user may find some of the filtered contacts irrelevant. +
**Alternative 2:** Predicate returns true only if the person contains the exact tags that are specified by the user +
**Pros:** Shows the most relevant results if the user wants to search for an exact match. +
**Cons:** If the contacts have multiple tags and the user remembers just one of the tags wrongly, the `filter` command will return zero results.
// end::filterTags[]

// tag::loginLogout[]
=== Login/logout mechanism

Although there are two versions for login, the Graphic User Interface(GUI) version and the Command Line Interface(CLI) version, they both use the same login mechanism (see Figure 4.8.1 below). The GUI login is recommended over the CLI login because it has better password masking capabilities.
This is because the password field in the GUI login is implemented using JavaFX 8's `PasswordField`. The CLI login exists, despite the inconsistent password masking, to allow the user to log into the app faster since using a one-shot command is faster than a multi-step command.
The bugs in the CLI login could be resolved by removing password masking. However, this would have security implications because the password is not concealed.

After a user logs in using either the CLI or GUI login, verification of the login information will take place in the `Model` component. The username and password are verified against the information stored in `preferences.json`.

The password is stored as a SHA-512 hash to conceal the actual password. The salt that is used to generate the hashed password is also stored. Since the stored hash cannot be converted back to the original password, the password that is entered by the user needs to be hashed and verified against the stored hash. Thus, the same salt needs to be used to generate a hash to match with the stored hash. If a different salt is used, then the generated hash will be different from the stored hash even if the password provided is correct.

After verifying that the username and password matches the information stored in `preferences.json`, an event is raised to notify the `UI` component of the user authentication result. If the user has successfully logged in, the `UI` component will display the person list, info panel and allow other commands (such as `list`, `edit, `add`, etc.) to be executed from the command box.

The activity diagram below, Figure 4.8.1, shows the overall flow of the command execution for both GUI and CLI login:
image::LoginActivityDiagram.PNG[width="800"]
_Figure 4.8.1 : Activity diagram of how the `login` command works for both CLI and GUI version_

When a user enters the `logout` command, the `LogoutCommand` class in the `Logic` component will call the `ModelManager#logout()` method. Two events will be raised: `LoginAppRequestEvent` and `LogoutAppRequestEvent`. `LoginAppRequestEvent` is to set the `isLoggedIn` variable in `LoginCommand` to `false` and `LogoutAppRequestEvent` is to set the `isLoggedOut` variable in `LogoutCommand` to `true`. Both events need to be raised to notify the `UI` component to go back to the welcome page and restrict the commands that are allowed to be executed.

==== Design Considerations

**Aspect:** Implementation of password masking +
**Alternative 1(current choice):** Use the unicode character 'BLACK CIRCLE' (●) for password masking +
**Pros:** Other characters can be detected as password input, such as the asterisk character '\*' which is commonly used for password masking. +
**Alternative 2:** Use the asterisk character (*) for password masking +
**Pros:** User may use the asterisk character when entering the password. The asterisk character will be ignored and will not show in the text field when it is entered. This is because the method that handles password masking ignores the character used to mask the password. Refer to the code snippet below for the implementation: +
[source,java]
----
/*
 * mask password after the second whitespace and prevent the reading of the BLACK_CIRCLE after replacing
 * a character in the command box text field with a BLACK_CIRCLE
 */
if (numOfSpaces >= 2 && currentInput.charAt(currentInput.length() - 1) != ' '
        && currentInput.charAt(currentInput.length() - 1) != BLACK_CIRCLE) {
    maskPasswordInput(currentInput);
}
----
**Cons:** Although '\*' is an invalid password character, the user may still use it while entering the password. Hence, if the user types '*', the cursor will remain at its original position. The user will be under the impression that the command box is not registering what was typed.
// end::loginLogout[]

// tag::sort[]
=== Sorting mechanism

Sorting is done within the `UniquePersonList` class.
[source, java]
----
public void sortBy(String order) throws IllegalArgumentException {
    switch (order) {
    case "name":
        internalList.sort((Person p1, Person p2) -> p1.getName().compareTo(p2.getName()));
        break;
    case "debt":
        internalList.sort((Person p1, Person p2) -> p2.getDebt().compareTo(p1.getDebt()));
        break;
    case "cluster":
        internalList.sort((Person p1, Person p2) -> p1.getCluster().compareTo(p2.getCluster()));
        break;
    case "deadline":
        internalList.sort((Person p1, Person p2) -> p1.getDeadline().compareTo(p2.getDeadline()));
        internalList.sort((Person p1, Person p2) -> Boolean.compare(p1.isWhitelisted(), p2.isWhitelisted()));
        break;
    default:
        throw new IllegalArgumentException("Invalid sort ordering");
    }
}
----
The `sort` command can take in a `String` that determines how the contacts should be sorted. If no ordering is
specified, the contacts will be sorted by ascending lexicographical order by default. +
[source, java]
----
public class SortCommandParser implements Parser<SortCommand> {
    public SortCommand parse(String args) throws ParseException {
        requireNonNull(args);
        String trimmedArgs = args.trim().toLowerCase();
        switch (trimmedArgs) {
        case "":
        case "name":
        case "debt":
        case "cluster":
        case "deadline":
            return new SortCommand(trimmedArgs);
        default:
            throw new ParseException(String.format(MESSAGE_INVALID_COMMAND_FORMAT, SortCommand.MESSAGE_USAGE));
        }
    }
}
----
[source, java]
----
public static final String DEFAULT_ORDERING = "name";

public SortCommand(String order) {
    //validity of order to sort is checked in {@code SortCommandParser}
    if (order.equals("")) {
        order = DEFAULT_ORDERING;
    }
    this.order = order;
}

public CommandResult execute() throws CommandException {
    try {
        model.sortBy(order);
    } // irrelevant parts of the method omitted for brevity
}
----

==== Design considerations

**Aspect:** Default `sort` +
**Alternative 1 (current choice):** `Sort` by `name` by default +
**Pros:** Relatively easy to implement, extremely intuitive. +
**Alternative 2:** `Sort` by `debt` by default +
**Pros:** Equally easy to implement. +
**Cons:** Slightly less intuitive as sorting by `name` is the most prevalent way of sorting contacts. +
**Alternative 3:** No default `sort` +
**Pros:** Extremely easy to implement. +
**Cons:** Not user-friendly.
// end::sort[]

// tag::optionalIndex[]
=== Optional command indexes

It is intuitive to allow commands such as `edit`, `delete`, `borrow` and others to be called on the currently selected
person instead of always having to supply the `INDEX`. +
Parsers of commands call a constructor of the commands without an index. Take the `RepaidCommandParser` and `RepaidCommand` for example.
[source, java]
----
public RepaidCommand parse(String args) throws ParseException {
    try {
        if (args.trim().equals("")) {
            return new RepaidCommand();
        } else {
            Index index = ParserUtil.parseIndex(args);
            return new RepaidCommand(index);
        }
    } catch (IllegalValueException ive) {
        throw new ParseException(
            String.format(MESSAGE_INVALID_COMMAND_FORMAT, RepaidCommand.MESSAGE_USAGE));
    }
}
----
[source, java]
----
public RepaidCommand() throws CommandException {
    personToWhitelist = selectPersonForCommand();
}

public RepaidCommand(Index targetIndex) throws CommandException {
    personToWhitelist = selectPersonForCommand(targetIndex);
}
----
The `selectPersonForCommand()` and `selectPersonForCommand(Index)` methods are placed in the `Command` class, and is used by such index-based commands to select
the currently selected person to apply the command on if no index is provided.
[source, java]
----
public ReadOnlyPerson selectPersonForCommand() throws CommandException {
    if (ListObserver.getSelectedPerson() == null) {
        throw new CommandException(Messages.MESSAGE_NO_PERSON_SELECTED);
    }
    return ListObserver.getSelectedPerson();
}

public ReadOnlyPerson selectPersonForCommand(Index index) throws CommandException {
    List<ReadOnlyPerson> lastShownList = ListObserver.getCurrentFilteredList();
    if (index.getZeroBased() >= lastShownList.size()) {
        throw new CommandException(Messages.MESSAGE_INVALID_PERSON_DISPLAYED_INDEX);
    }
    return lastShownList.get(index.getZeroBased());
}
----

==== Design Considerations

**Aspect:** Executing index-based commands without index +
**Alternative 1 (current choice):** The person to apply the commands on are determined in the constructors +
**Pros:** Allows for proper `redo`. +
**Cons:** Hard to test as Command Exceptions are being thrown from the constructors. +
**Alternative 2:** Calling a constructor of the `command` without an `Index` initialises its `targetIndex`
to null, and the null index is handled as a special value during execution +
**Pros:** Easy to implement, easy to extend. +
**Cons:** Although highly unlikely, it may be possible for a `command` to have an unintended null `targetIndex`, which
will then cause it to behave as an indexless command instead of an error. May also cause problems with `redo`.
// end::optionalIndex[]

// tag::interest[]
=== Interest Calculator Mechanism

As a debt collector, it can be troublesome to manage so many debts. The task is made more tedious when the debt collector has to
consider all the debtor's loan's interest rates as well. Codii is able to automatically calculate a `Person` 's new debt based on his / her's
interest rate. Whenever the user logs into Codii, the `Model` component, which handles the event `LoginAppRequestEvent` and checks every
`Person` in the `AddressBook`.

[source, java]
----
@Subscribe
    public void handleLoginUpdateDebt(LoginAppRequestEvent event) {
        // login is successful
        if (event.getLoginStatus() == true) {
            for (ReadOnlyPerson person : allPersons) {
                if (!person.getInterest().value.equals("No interest set.")
                        && (person.checkLastAccruedDate(new Date()) != 0)) {
                    updateDebtFromInterest(person, person.checkLastAccruedDate(new Date()));
                }
            }
        }
    }
----

As seen from the above if a `Person` has his / her interest field defined,the event handler checks a `Person` 's debts last accrued date via the method:

[source, java]
----
    /**
     * Compares date of last accrued against current date.
     * @return number of months the current date is ahead of last accrued date. Returns 0 if
     * there is no need to increment debt.
     */
    @Override
    public int checkLastAccruedDate(Date currentDate) {
        if (lastAccruedDate.before(currentDate)) {
            return DateUtil.getNumberOfMonthBetweenDates(currentDate, lastAccruedDate);
        } else {
            return 0;
        }
    }
----

The above method returns the difference in the number of months between the last accrued date and the current date to the event handler. The event
handler than calls another method to update the `Person` 's debt by passing in the number of months as a parameter:

[source, java]
----
    @Override
    public void updateDebtFromInterest(ReadOnlyPerson person, int differenceInMonths) {
        String accruedAmount = person.calcAccruedAmount(differenceInMonths);
        try {
            Debt amount = new Debt(accruedAmount);
            addDebtToPerson(person, amount);
        } catch (PersonNotFoundException pnfe) {
            assert false : "Should not occur as person obtained from allPersons";
        } catch (IllegalValueException ive) {
            assert false : Debt.MESSAGE_DEBT_CONSTRAINTS;
        }
    }
----

From the above code, the `Person` 's debts accrued amount would be calculated by the line:

[source, java]
----
String accruedAmount = person.calcAccruedAmount(differenceInMonths);
----

Their respective debts would then be updated accordingly with the following line:

[source, java]
----
addDebtToPerson(person, amount);
----

==== Design Considerations

**Aspect:** When to update / check a Person's debt +
**Alternative 1 (Current choice):** Check through the `AddressBook` in the `Model` component every time the user logs in +
**Pros:** Convenient and intuitive to implement for developer. +
**Cons:** If user never logs out, the debt would not be accrued. +
**Alternative 2:** Create a `Refresh` command that does the checking instead of relying on the `LoginAppRequestEvent` +
**Pros:** User can have the most up-to-date debt as long as he / she remembers to always enter the `Refresh` command. +
**Cons:** Not convenient for user at all. It is also unlikely that the user would remain logged in for such a long duration. +
// end::interest[]

// tag::theme[]
=== Theme Changing Mechanism

The changing of themes is done in the `MainWindow` class, which is the class that holds all the `UI` parts.

[source, java]
----
private void changeTheme() {
    for (String stylesheet : getRoot().getStylesheets()) {
        if (stylesheet.endsWith("DarkTheme.css")) {
            getRoot().getStylesheets().remove(stylesheet);
            getRoot().getStylesheets().add("/view/BrightTheme.css");
            break;
        } else if (stylesheet.endsWith("BrightTheme.css")) {
            getRoot().getStylesheets().remove(stylesheet);
            getRoot().getStylesheets().add("/view/DarkTheme.css");
            break;
        }
    }
}
----

The `changeTheme` method is called when a `ChangeThemeRequestEvent` is raised from `ThemeCommand`.

In `MainWindow`:
[source, java]
----
@Subscribe
private void handleChangeThemeRequestEvent(ChangeThemeRequestEvent event) {
    logger.info(LogsCenter.getEventHandlingLogMessage(event));
    changeTheme();
}
----
In `ThemeCommand`:
[source, java]
----
public CommandResult execute() {
    EventsCenter.getInstance().post(new ChangeThemeRequestEvent());
    return new CommandResult(MESSAGE_SUCCESS);
}
----

==== Design Considerations

**Aspect:** Condition for changing themes +
**Alternative 1 (current choice):** Use `String#endsWith()` +
**Pros:** Foolproof, guaranteed to work if the theme exists. +
**Alternative 2:** Use file paths +
**Pros:** Likely to work most of the time if handled well. +
**Cons:** When debugging, it was found that the path started in the `build` folder instead of the `src` folder. Using
this method seemed to cause inconsistencies between running the app from an IDE and from the `.jar` file.

---

**Aspect:** Switching of themes +
**Alternative 1 (current choice):** Simple toggle between two themes +
**Pros:** Easy to implement. +
**Cons:** Troublesome to extend. +
** Alternative 2:** Use an `int` to keep track of the current theme, assign each theme to a number, and use `+` and `%`
to cycle through the themes +
**Pros:** Easy to extend. +
**Cons:** Troublesome to implement considering that we intend to use only two themes.
// end::theme[]

// tag::repaid[]
=== Repaid command mechanism

The `repaid` command allow users to indicate that the specified debtor has completely repaid all of his/her debt. The `RepaidCommand` extends `UndoableCommand` so that it can be undone and redone if necessary.

The command executes using the index of the person the user wishes to update. However, indicating the index is optional if the person is the current selected person in the person list panel, as the index is internally provided by the selected person card.

The `RepaidCommand` is executed in `LogicManager`. It checks if the person selected has already repaid all his/her debt. If the person has done so, the command will then throw an `Exception` indicating that he/she has already repaid his/her debt.

If the person has not completely repaid his/her debt, `LogicManager` will then call the `Model` interface to execute a three-step process on that person, using a single method. `ModelManager` will firstly reset the person's debt to zero.

[source, java]
----
public ReadOnlyPerson resetPersonDebt(ReadOnlyPerson p) throws PersonNotFoundException {
    int index;
    index = persons.getIndexOf(p);

    Person existingPerson = new Person(p);
    try {
        existingPerson.setDebt(new Debt(Debt.DEBT_ZER0_VALUE));
    } catch (IllegalValueException e) {
        assert false : "The target value cannot be of illegal value";
    }

    persons.remove(p);

    try {
        persons.add(index, existingPerson);
    } catch (DuplicatePersonException dpe) {
        assert false : "There should be no duplicate when resetting the debt of a person";
    }

    return persons.getReadOnlyPerson(index);
}
----

Secondly, it will set the `dateRepaid` field of the person to the date the command was called.

[source, java]
----
public ReadOnlyPerson setDateRepaid(ReadOnlyPerson p) throws PersonNotFoundException {
    int index;
    index = persons.getIndexOf(p);

    Person existingPerson = new Person(p);
    existingPerson.setDateRepaid(new DateRepaid(formatDate(new Date())));

    persons.remove(p);

    try {
        persons.add(index, existingPerson);
    } catch (DuplicatePersonException dpe) {
        assert false : "There should be no duplicate when resetting the date repaid field of a person";
    }

    return persons.getReadOnlyPerson(index);
}
----

Finally, the person will be added into a list called `Whitelist`, given that he was not initially blacklisted.

[source, java]
----
public ReadOnlyPerson addWhitelistedPerson(ReadOnlyPerson p) {
    int index;
    index = persons.getIndexOf(p);

    Person newWhitelistedPerson = new Person(p);
    newWhitelistedPerson.setIsWhitelisted(true);
    try {
        updatePerson(p, newWhitelistedPerson);
    } catch (DuplicatePersonException e) {
        throw new AssertionError("The target person cannot be a duplicate");
    } catch (PersonNotFoundException e) {
        throw new AssertionError("This is not possible as prior checks have been done");
    }
    return persons.getReadOnlyPerson(index);
}
----

`ModelManager` will then return the updated `ReadOnlyPerson` `Object` back to `LogicManager`.

**Aspect:** Three-step process in one `Command` +
**Alternative 1 (current choice):** The three-step process happens in a single method +
**Pros:** Faster and simpler to implement the method. +
**Cons:** Some methods will fail to update the person as intended. If the person is blacklisted, he/she will not be added into the whitelist. +
**Alternative 2:** Include three separate methods in `Model` interface to execute the three-step process +
**Pros:** Easy to observe the methods that will fail. +
**Cons:** Methods in `Model` interface will seem to have less abstraction than intended. +
// end::repaid[]

// tag::setpath/addpic/delpic[]
=== Setpath/Addpic/Delpic command mechanism

`Setpath`, `Addpic` and `Delpic` commands facilitate updating a debtor's display picture. `Setpath` command sets the `path` to a folder that contains `JPG` format images of the debtors. This folder resides in the user's workspace.

The images in the folder must initially be named after the debtors themselves. For example, a debtor named Alex Yeoh will have an image titled `AlexYeoh.jpg` in this folder.

`Setpath` command modifies the destined `path` in the `ProfilePicturesFolder` `class`:

[source, java]
----
public CommandResult executeUndoableCommand() throws CommandException {
    ProfilePicturesFolder.setPath(reformatPath(path));
    return new CommandResult(MESSAGE_SUCCESS);
}
----

`Addpic` command takes in an index as the input and uses `Logic` interface to execute a two-step process to update the person's display picture status. `LogicManager` calls `Model` interface to first search for the image in the path directory set by the `SetPath` command. This is done by first establishing the name of the image, and then searching for it in the required folder.

[source, java]
----
@Override
    public boolean addProfilePicture(ReadOnlyPerson person) throws ProfilePictureNotFoundException {
        String imageName = person.getName().toString().replaceAll("\\s+", "");
        File imageFile = new File(ProfilePicturesFolder.getPath() + imageName + JPG_EXTENSION);

        if (imageFile.exists()) {
            addressBook.addProfilePic(person);
            indicateAddressBookChanged();
            return true;
        } else {
            throw new ProfilePictureNotFoundException();
        }
    }
----

`ModelManager` checks if the image exists in the path directory. If it does, it will then set the boolean value of the person's `hasDisplayPicture` variable to true.

[source, java]
----
public ReadOnlyPerson addProfilePic(ReadOnlyPerson person) {
        int index;
        index = persons.getIndexOf(person);

        Person newUpdatedPerson = new Person(person);
        newUpdatedPerson.setHasDisplayPicture(true);
        try {
            updatePerson(person, newUpdatedPerson);
        } catch (DuplicatePersonException e) {
            throw new AssertionError("The target person cannot be a duplicate");
        } catch (PersonNotFoundException e) {
            throw new AssertionError("This is not possible as prior checks have been done");
        }

        return persons.getReadOnlyPerson(index);
    }
----

When the `PersonCard` corresponding to the person is selected, `hasDisplayPicture` boolean value is obtained. If the value is `true`, the image will be retrieved from the previously set `path`. If it does not exist, a default image will be displayed.

[source, java]
----
public DebtorProfilePicture(ReadOnlyPerson person) {
        super(FXML);
        String imageName = person.getName().toString().replaceAll("\\s+", "");
        String imagePath = DEFAULT_PROFILEPIC_PATH;
        Image image = new Image(getClass().getResource(imagePath).toExternalForm());

        if (person.hasDisplayPicture()) {

            imagePath = ProfilePicturesFolder.getPath() + imageName + JPG_EXTENSION;
            File imageFile = new File(imagePath);

            if (!imageFile.exists()) {
                person.setHasDisplayPicture(false);
                raise(new MissingDisplayPictureEvent(person));
            } else {
                try {
                    image = new Image(imageFile.toURI().toURL().toExternalForm());
                } catch (MalformedURLException e) {
                    e.printStackTrace();
                }
            }
        }

        profilePic.setImage(image);
        profilePic.setFitWidth(450);
        profilePic.setFitHeight(450);
        profilePicPlaceHolder.setTopAnchor(this.getImageView(), 20.0);
        profilePicPlaceHolder.setRightAnchor(this.getImageView(), 50.0);
        registerAsAnEventHandler(this);
    }
----

`Delpic` command, similarly, resets the person's `hasDisplayPicture` boolean value to false.

[source, java]
----

public ReadOnlyPerson removeProfilePic(ReadOnlyPerson person) {
        int index;
        index = persons.getIndexOf(person);

        Person newUpdatedPerson = new Person(person);
        newUpdatedPerson.setHasDisplayPicture(false);
        try {
            updatePerson(person, newUpdatedPerson);
        } catch (DuplicatePersonException e) {
            throw new AssertionError("The target person cannot be a duplicate");
        } catch (PersonNotFoundException e) {
            throw new AssertionError("This is not possible as prior checks have been done");
        }

        return persons.getReadOnlyPerson(index);
    }
----

**Aspect:** Storage of profile pictures in Codii +
**Alternative 1 (current choice):** Images are not stored in Codii as they are read from the path directory provided by the user +
**Pros:** Straightforward and simpler to implement. +
**Cons:** Application cannot be easily transferred from one workstation to another. +
**Alternative 2:** Store images in Codii similar to how XML files are stored +
**Pros:** Far less hassle in transferring application content to another workstation. +
**Cons:** The result of both implementations are very similar. However, this implementation is harder to execute. +
// end::setpath/addpic/delpic[]

=== Logging

We are using `java.util.logging` package for logging. The `LogsCenter` class is used to manage the logging levels and logging destinations.

* The logging level can be controlled using the `logLevel` setting in the configuration file (See link:#configuration[Configuration])
* The `Logger` for a class can be obtained using `LogsCenter.getLogger(Class)` which will log messages according to the specified logging level
* Currently log messages are output through: `Console` and to a `.log` file.

*Logging Levels:*

* `SEVERE` : Critical problem detected which may possibly cause the termination of the application
* `WARNING` : Can continue, but with caution
* `INFO` : Information showing the noteworthy actions by the App
* `FINE` : Details that is not usually noteworthy but may be useful in debugging e.g. print the actual list instead of just its size

=== Configuration

Certain properties of the application can be controlled (e.g App name, logging level) through the configuration file (default: `config.json`).

== Documentation

We use asciidoc for writing documentation.

[NOTE]
We chose asciidoc over Markdown because asciidoc, although a bit more complex than Markdown, provides more flexibility in formatting.

=== Editing Documentation

See <<UsingGradle#rendering-asciidoc-files, UsingGradle.adoc>> to learn how to render `.adoc` files locally to preview the end result of your edits.
Alternatively, you can download the AsciiDoc plugin for IntelliJ, which allows you to preview the changes you have made to your `.adoc` files in real-time.

=== Publishing Documentation

See <<UsingTravis#deploying-github-pages, UsingTravis.adoc>> to learn how to deploy GitHub Pages using Travis.

=== Converting Documentation to PDF format

We use https://www.google.com/chrome/browser/desktop/[Google Chrome] for converting documentation to PDF format, as Chrome's PDF engine preserves hyperlinks used in webpages.

Here are the steps to convert the project documentation files to PDF format:

.  Follow the instructions in <<UsingGradle#rendering-asciidoc-files, UsingGradle.adoc>> to convert the AsciiDoc files in the `docs/` directory to HTML format.
.  Go to your generated HTML files in the `build/docs` folder, right click on them and select `Open with` -> `Google Chrome`.
.  Within Chrome, click on the `Print` option in Chrome's menu.
.  Set the destination to `Save as PDF`, then click `Save` to save a copy of the file in PDF format. For best results, use the settings indicated in Figure 5.3.1 below.

image::chrome_save_as_pdf.png[width="300"]
_Figure 5.3.1: Saving documentation as PDF files in Chrome_

== Testing

=== Running Tests

There are three ways to run tests.

Note that due to the nature of the Date Borrow field in Person Class, +
it is advisable that developers do not test at midnight where the date might change.

[TIP]
The most reliable way to run tests is the 3rd one. The first two methods might fail some GUI tests due to platform/resolution-specific idiosyncrasies.

*Method 1: Using IntelliJ JUnit test runner:*

* To run all tests, right-click on the `src/test/java` folder and choose `Run 'All Tests'`
* To run a subset of tests, you can right-click on a test package, test class, or a test and choose `Run 'ABC'`

*Method 2: Using Gradle:*

* Open a console and run the command `gradlew clean allTests` (Mac/Linux: `./gradlew clean allTests`)

[NOTE]
See <<UsingGradle#, UsingGradle.adoc>> for more info on how to run tests using Gradle.

*Method 3: Using Gradle (headless):*

Thanks to the https://github.com/TestFX/TestFX[TestFX] library we use, our GUI tests can be run in the _headless_ mode. In the headless mode, GUI tests do not show up on the screen. That means the developer can do other things on the Computer while the tests are running.

To run tests in headless mode, open a console and run the command `gradlew clean headless allTests` (Mac/Linux: `./gradlew clean headless allTests`)

=== Types of tests

We have two types of tests:

.  *GUI Tests* - These are tests involving the GUI. They include,
.. _System Tests_ that test the entire App by simulating user actions on the GUI. These are in the `systemtests` package.
.. _Unit tests_ that test the individual components. These are in `seedu.address.ui` package.
.  *Non-GUI Tests* - These are tests not involving the GUI. They include,
..  _Unit tests_ targeting the lowest level methods/classes. +
e.g. `seedu.address.commons.StringUtilTest`
..  _Integration tests_ that are checking the integration of multiple code units (those code units are assumed to be working). +
e.g. `seedu.address.storage.StorageManagerTest`
..  Hybrids of unit and integration tests. These test are checking multiple code units as well as how the are connected together. +
e.g. `seedu.address.logic.LogicManagerTest`


=== Troubleshooting Testing
**Problem: `HelpWindowTest` fails with a `NullPointerException`:**

* Reason: One of its dependencies, `UserGuide.html` in `src/main/resources/docs` is missing.
* Solution: Execute Gradle task `processResources`.

== Dev Ops

=== Build Automation

See <<UsingGradle#, UsingGradle.adoc>> to learn how to use Gradle for build automation.

=== Continuous Integration

We use https://travis-ci.org/[Travis CI] and https://www.appveyor.com/[AppVeyor] to perform _Continuous Integration_ on our projects. See <<UsingTravis#, UsingTravis.adoc>> and <<UsingAppVeyor#, UsingAppVeyor.adoc>> for more details.

=== Making a Release

Here are the steps to create a new release:

.  Update the version number in link:{repoURL}/src/main/java/seedu/address/MainApp.java[`MainApp.java`].
.  Generate a JAR file <<UsingGradle#creating-the-jar-file, using Gradle>>.
.  Tag the repo with the version number. e.g. `v0.1`
.  https://help.github.com/articles/creating-releases/[Create a new release using GitHub] and upload the JAR file you created.

=== Managing Dependencies

A project often depends on third-party libraries. For example, Address Book depends on the http://wiki.fasterxml.com/JacksonHome[Jackson library] for XML parsing. Managing these _dependencies_ can be automated using Gradle. For example, Gradle can download the dependencies automatically, which is better than these alternatives: +
a. Include those libraries in the repo (this bloats the repo size) +
b. Require developers to download those libraries manually (this creates extra work for developers)

[appendix]
== Suggested Programming Tasks to Get Started

Suggested path for new programmers:

1. First, add small local-impact (i.e. the impact of the change does not go beyond the component) enhancements to one component at a time. Some suggestions are given in this section link:#improving-each-component[Improving a Component].

2. Next, add a feature that touches multiple components to learn how to implement an end-to-end feature across all components. The section link:#creating-a-new-command-code-remark-code[Creating a new command: `remark`] explains how to go about adding such a feature.

=== Improving each component

Each individual exercise in this section is component-based (i.e. you would not need to modify the other components to get it to work).

[discrete]
==== `Logic` component

[TIP]
Do take a look at the link:#logic-component[Design: Logic Component] section before attempting to modify the `Logic` component.

. Add a shorthand equivalent alias for each of the individual commands. For example, besides typing `clear`, the user can also type `c` to remove all persons in the list.
+
****
* Hints
** Just like we store each individual command word constant `COMMAND_WORD` inside `*Command.java` (e.g.  link:{repoURL}/src/main/java/seedu/address/logic/commands/FindCommand.java[`FindCommand#COMMAND_WORD`], link:{repoURL}/src/main/java/seedu/address/logic/commands/DeleteCommand.java[`DeleteCommand#COMMAND_WORD`]), you need a new constant for aliases as well (e.g. `FindCommand#COMMAND_ALIAS`).
** link:{repoURL}/src/main/java/seedu/address/logic/parser/AddressBookParser.java[`AddressBookParser`] is responsible for analyzing command words.
* Solution
** Modify the switch statement in link:{repoURL}/src/main/java/seedu/address/logic/parser/AddressBookParser.java[`AddressBookParser#parseCommand(String)`] such that both the proper command word and alias can be used to execute the same intended command.
** See this https://github.com/se-edu/addressbook-level4/pull/590/files[PR] for the full solution.
****

[discrete]
==== `Model` component

[TIP]
Do take a look at the link:#model-component[Design: Model Component] section before attempting to modify the `Model` component.

. Add a `removeTag(Tag)` method. The specified tag will be removed from everyone in the address book.
+
****
* Hints
** The link:{repoURL}/src/main/java/seedu/address/model/Model.java[`Model`] API needs to be updated.
**  Find out which of the existing API methods in  link:{repoURL}/src/main/java/seedu/address/model/AddressBook.java[`AddressBook`] and link:{repoURL}/src/main/java/seedu/address/model/person/Person.java[`Person`] classes can be used to implement the tag removal logic. link:{repoURL}/src/main/java/seedu/address/model/AddressBook.java[`AddressBook`] allows you to update a person, and link:{repoURL}/src/main/java/seedu/address/model/person/Person.java[`Person`] allows you to update the tags.
* Solution
** Add the implementation of `deleteTag(Tag)` method in link:{repoURL}/src/main/java/seedu/address/model/ModelManager.java[`ModelManager`]. Loop through each person, and remove the `tag` from each person.
** See this https://github.com/se-edu/addressbook-level4/pull/591/files[PR] for the full solution.
****

[discrete]
==== `Ui` component

[TIP]
Do take a look at the link:#ui-component[Design: UI Component] section before attempting to modify the `UI` component.

. Use different colors for different tags inside person cards. For example, `friends` tags can be all in grey, and `colleagues` tags can be all in red.
+
**Before**
+
image::getting-started-ui-tag-before.png[width="300"]
_Figure A.1.1a: Before modification of tag colors_
+
**After**
+
image::getting-started-ui-tag-after.png[width="300"]
_Figure A.1.1b: After modification of tag colors_
+
****
* Hints
** The tag labels are created inside link:{repoURL}/src/main/java/seedu/address/ui/PersonCard.java[`PersonCard#initTags(ReadOnlyPerson)`] (`new Label(tag.tagName)`). https://docs.oracle.com/javase/8/javafx/api/javafx/scene/control/Label.html[JavaFX's `Label` class] allows you to modify the style of each Label, such as changing its color.
** Use the .css attribute `-fx-background-color` to add a color.
* Solution
** See this https://github.com/se-edu/addressbook-level4/pull/592/files[PR] for the full solution.
****

. Modify link:{repoURL}/src/main/java/seedu/address/commons/events/ui/NewResultAvailableEvent.java[`NewResultAvailableEvent`] such that link:{repoURL}/src/main/java/seedu/address/ui/ResultDisplay.java[`ResultDisplay`] can show a different style on error (currently it shows the same regardless of errors).
+
**Before**
+
image::getting-started-ui-result-before.png[width="200"]
_Figure A.1.2a: Before modification of `NewResultAvailableEvent`_
+
**After**
+
image::getting-started-ui-result-after.png[width="200"]
_Figure A.1.2b: After modification of `NewResultAvailableEvent`_
+
****
* Hints
** link:{repoURL}/src/main/java/seedu/address/commons/events/ui/NewResultAvailableEvent.java[`NewResultAvailableEvent`] is raised by link:{repoURL}/src/main/java/seedu/address/ui/CommandBox.java[`CommandBox`] which also knows whether the result is a success or failure, and is caught by link:{repoURL}/src/main/java/seedu/address/ui/ResultDisplay.java[`ResultDisplay`] which is where we want to change the style to.
** Refer to link:{repoURL}/src/main/java/seedu/address/ui/CommandBox.java[`CommandBox`] for an example on how to display an error.
* Solution
** Modify link:{repoURL}/src/main/java/seedu/address/commons/events/ui/NewResultAvailableEvent.java[`NewResultAvailableEvent`] 's constructor so that users of the event can indicate whether an error has occurred.
** Modify link:{repoURL}/src/main/java/seedu/address/ui/ResultDisplay.java[`ResultDisplay#handleNewResultAvailableEvent(event)`] to react to this event appropriately.
** See this https://github.com/se-edu/addressbook-level4/pull/593/files[PR] for the full solution.
****

. Modify the link:{repoURL}/src/main/java/seedu/address/ui/StatusBarFooter.java[`StatusBarFooter`] to show the total number of people in the address book.
+
**Before**
+
image::getting-started-ui-status-before.png[width="500"]
_Figure A.1.3a: Before modification of `StatusBarFooter`_
+
**After**
+
image::getting-started-ui-status-after.png[width="500"]
_Figure A.1.4b: After modification of `StatusBarFooter`_
+
****
* Hints
** link:{repoURL}/src/main/resources/view/StatusBarFooter.fxml[`StatusBarFooter.fxml`] will need a new `StatusBar`. Be sure to set the `GridPane.columnIndex` properly for each `StatusBar` to avoid misalignment!
** link:{repoURL}/src/main/java/seedu/address/ui/StatusBarFooter.java[`StatusBarFooter`] needs to initialize the status bar on application start, and to update it accordingly whenever the address book is updated.
* Solution
** Modify the constructor of link:{repoURL}/src/main/java/seedu/address/ui/StatusBarFooter.java[`StatusBarFooter`] to take in the number of persons when the application just started.
** Use link:{repoURL}/src/main/java/seedu/address/ui/StatusBarFooter.java[`StatusBarFooter#handleAddressBookChangedEvent(AddressBookChangedEvent)`] to update the number of persons whenever there are new changes to the address book.
** See this https://github.com/se-edu/addressbook-level4/pull/596/files[PR] for the full solution.
****

[discrete]
==== `Storage` component

[TIP]
Do take a look at the link:#storage-component[Design: Storage Component] section before attempting to modify the `Storage` component.

. Add a new method `backupAddressBook(ReadOnlyAddressBook)`, so that the address book can be saved in a fixed temporary location.
+
****
* Hint
** Add the API method in link:{repoURL}/src/main/java/seedu/address/storage/AddressBookStorage.java[`AddressBookStorage`] interface.
** Implement the logic in link:{repoURL}/src/main/java/seedu/address/storage/StorageManager.java[`StorageManager`] class.
* Solution
** See this https://github.com/se-edu/addressbook-level4/pull/594/files[PR] for the full solution.
****

=== Creating a new command: `remark`

By creating this command, you will get a chance to learn how to implement a feature end-to-end, touching all major components of the app.

==== Description
Edits the remark for a person specified in the `INDEX`. +
Format: `remark INDEX r/[REMARK]`

Examples:

* `remark 1 r/Likes to drink coffee.` +
Edits the remark for the first person to `Likes to drink coffee.`
* `remark 1 r/` +
Removes the remark for the first person.

==== Step-by-step Instructions

===== [Step 1] Logic: Teach the app to accept 'remark' which does nothing
Let's start by teaching the application how to parse a `remark` command. We will add the logic of `remark` later.

**Main:**

. Add a `RemarkCommand` that extends link:{repoURL}/src/main/java/seedu/address/logic/commands/UndoableCommand.java[`UndoableCommand`]. Upon execution, it should just throw an `Exception`.
. Modify link:{repoURL}/src/main/java/seedu/address/logic/parser/AddressBookParser.java[`AddressBookParser`] to accept a `RemarkCommand`.

**Tests:**

. Add `RemarkCommandTest` that tests that `executeUndoableCommand()` throws an Exception.
. Add new test method to link:{repoURL}/src/test/java/seedu/address/logic/parser/AddressBookParserTest.java[`AddressBookParserTest`], which tests that typing "remark" returns an instance of `RemarkCommand`.

===== [Step 2] Logic: Teach the app to accept 'remark' arguments
Let's teach the application to parse arguments that our `remark` command will accept. E.g. `1 r/Likes to drink coffee.`

**Main:**

. Modify `RemarkCommand` to take in an `Index` and `String` and print those two parameters as the error message.
. Add `RemarkCommandParser` that knows how to parse two arguments, one index and one with prefix 'r/'.
. Modify link:{repoURL}/src/main/java/seedu/address/logic/parser/AddressBookParser.java[`AddressBookParser`] to use the newly implemented `RemarkCommandParser`.

**Tests:**

. Modify `RemarkCommandTest` to test the `RemarkCommand#equals()` method.
. Add `RemarkCommandParserTest` that tests different boundary values
for `RemarkCommandParser`.
. Modify link:{repoURL}/src/test/java/seedu/address/logic/parser/AddressBookParserTest.java[`AddressBookParserTest`] to test that the correct command is generated according to the user input.

===== [Step 3] Ui: Add a placeholder for remark in `PersonCard`
Let's add a placeholder on all our link:{repoURL}/src/main/java/seedu/address/ui/PersonCard.java[`PersonCard`] s to display a remark for each person later.

**Main:**

. Add a `Label` with any random text inside link:{repoURL}/src/main/resources/view/PersonListCard.fxml[`PersonListCard.fxml`].
. Add FXML annotation in link:{repoURL}/src/main/java/seedu/address/ui/PersonCard.java[`PersonCard`] to tie the variable to the actual label.

**Tests:**

. Modify link:{repoURL}/src/test/java/guitests/guihandles/PersonCardHandle.java[`PersonCardHandle`] so that future tests can read the contents of the remark label.

===== [Step 4] Model: Add `Remark` class
We have to properly encapsulate the remark in our link:{repoURL}/src/main/java/seedu/address/model/person/ReadOnlyPerson.java[`ReadOnlyPerson`] class. Instead of just using a `String`, let's follow the conventional class structure that the codebase already uses by adding a `Remark` class.

**Main:**

. Add `Remark` to model component (you can copy from link:{repoURL}/src/main/java/seedu/address/model/person/Address.java[`Address`], remove the regex and change the names accordingly).
. Modify `RemarkCommand` to now take in a `Remark` instead of a `String`.

**Tests:**

. Add test for `Remark`, to test the `Remark#equals()` method.

===== [Step 5] Model: Modify `ReadOnlyPerson` to support a `Remark` field
Now we have the `Remark` class, we need to actually use it inside link:{repoURL}/src/main/java/seedu/address/model/person/ReadOnlyPerson.java[`ReadOnlyPerson`].

**Main:**

. Add three methods `setRemark(Remark)`, `getRemark()` and `remarkProperty()`. Be sure to implement these newly created methods in link:{repoURL}/src/main/java/seedu/address/model/person/ReadOnlyPerson.java[`Person`], which implements the link:{repoURL}/src/main/java/seedu/address/model/person/ReadOnlyPerson.java[`ReadOnlyPerson`] interface.
. You may assume that the user will not be able to use the `add` and `edit` commands to modify the remarks field (i.e. the person will be created without a remark).
. Modify link:{repoURL}/src/main/java/seedu/address/model/util/SampleDataUtil.java/[`SampleDataUtil`] to add remarks for the sample data (delete your `addressBook.xml` so that the application will load the sample data when you launch it.)

===== [Step 6] Storage: Add `Remark` field to `XmlAdaptedPerson` class
We now have `Remark` s for `Person` s, but they will be gone when we exit the application. Let's modify link:{repoURL}/src/main/java/seedu/address/storage/XmlAdaptedPerson.java[`XmlAdaptedPerson`] to include a `Remark` field so that it will be saved.

**Main:**

. Add a new Xml field for `Remark`.
. Be sure to modify the logic of the constructor and `toModelType()`, which handles the conversion to/from  link:{repoURL}/src/main/java/seedu/address/model/person/ReadOnlyPerson.java[`ReadOnlyPerson`].

**Tests:**

. Fix `validAddressBook.xml` such that the XML tests will not fail due to a missing `<remark>` element.

===== [Step 7] Ui: Connect `Remark` field to `PersonCard`
Our remark label in link:{repoURL}/src/main/java/seedu/address/ui/PersonCard.java[`PersonCard`] is still a placeholder. Let's bring it to life by binding it with the actual `remark` field.

**Main:**

. Modify link:{repoURL}/src/main/java/seedu/address/ui/PersonCard.java[`PersonCard#bindListeners()`] to add the binding for `remark`.

**Tests:**

. Modify link:{repoURL}/src/test/java/seedu/address/ui/testutil/GuiTestAssert.java[`GuiTestAssert#assertCardDisplaysPerson(...)`] so that it will compare the remark label.
. In link:{repoURL}/src/test/java/seedu/address/ui/PersonCardTest.java[`PersonCardTest`], call `personWithTags.setRemark(ALICE.getRemark())` to test that changes in the link:{repoURL}/src/main/java/seedu/address/model/person/ReadOnlyPerson.java[`Person`] 's remark correctly updates the corresponding link:{repoURL}/src/main/java/seedu/address/ui/PersonCard.java[`PersonCard`].

===== [Step 8] Logic: Implement `RemarkCommand#execute()` logic
We now have everything set up... but we still can't modify the remarks. Let's finish it up by adding in actual logic for our `remark` command.

**Main:**

. Replace the logic in `RemarkCommand#execute()` (that currently just throws an `Exception`), with the actual logic to modify the remarks of a person.

**Tests:**

. Update `RemarkCommandTest` to test that the `execute()` logic works.

==== Full Solution

See this https://github.com/se-edu/addressbook-level4/pull/599[PR] for the step-by-step solution.

[appendix]
== User Stories

Priorities: High (must have) - `* * \*`, Medium (nice to have) - `* \*`, Low (unlikely to have) - `*`

[width="59%",cols="22%,<23%,<25%,<30%",options="header",]
|=======================================================================
|Priority |As a ... |I want to ... |So that I can...
|`* * *` |new user |see usage instructions |refer to instructions when I forget my way around the App

|`* * *` |user |add a new person |

|`* * *` |user |delete a person |remove entries that I no longer need

|`* * *` |user |find a person by name |locate details of persons without having to go through the entire list

|`* * *` |user |edit contacts |

|`* * *` |user |add tags to my contacts |group them by other classifications as I prefer

|`* * *` |user |filter my contacts by tags |easily see only contacts that are tagged with the tag of interest

|`* * *` |user |save multiple phone numbers to one contact |have multiple ways of contacting a contact

|`* * *` |debt collector |indicate and update amount owed by a debtor when the debtor borrows or returns money |see how much a debtor owes

|`* * *` |debt collector |sort my contacts by the amount owed |

|`* * *` |debt collector |have a link:#whitelist[whitelist] |use that list for record keeping

|`* * *` |debt collector |have a link:#blacklist[blacklist] |know who not to lend money to

|`* * *` |debt collector |have a list of debtors whose debts are overdue |

|`* * *` |debt collector |have an automated interest calculator |have my debtors' debts updated automatically every month

|`* * *` |debt collector |group my debtors by link:#cluster[clusters] |plan my visit schedules easily

|`* * *` |debt collector |have a debt field |store the amount of debt each Person has

|`* * *` |debt collector |have a deadline field |keep track of the deadline of the Person's debt

|`* * *` |debt collector |have a date borrowed field |

|`* *` |security-concerned debt collector |have password protection to my account |have some security over confidential information

|`* *` |efficient debt collector |have an automated journey scheduler |maximise my efficiency

|`* *` |security-concerned debt collector |receive an email notification when logging in from an unknown device |know when there are unintended logins to my account

|`* *` |versatile user |have different appearance themes |have a more unique user experience that suits my preferences

|`* *` |new user |have a guided installation/no installation |easily start using it

|`* *` |clumsy user |have automatic backups |not worry about accidentally deleting things

|`* *` |debt collector |have the ability to impose different periods of link:#ban[ban] on my blacklisted clients |have clients automatically transferred out of that list after their ban

|`* *` |debt collector |have the ability to perform validity checks on clients' personal information (HP,Email address) |verify that their data is genuine

|`* *` |meticulous debt collector |see my client's link:#progress-bar[progress-bar] which indicates their debt & the time remaining to pay it off |have a better visual representation of data

|`* *` |new user |have a Help command that displays screenshots of positive examples |understand the commands more visually

|`* *` |meticulous debt collector |have a feature that prevents duplicate contacts to be added |ensure that the system is not unnecessarily complex

|`* *` |debt collector |have profile pictures for my clients |easily identify them in a glance

|`* *` |security-concerned debt collector |view my last login time |ensure that no one else is using my account

|`* *` |security-concerned debt collector |have link:#twoFA[2FA] authentication for login and every other important action(exporting contacts) |ensure that no one else is capable of accessing sensitive information

|`* *` |multi-device user |be able to export my contacts in another format (e.g xml, vcf) |store my contacts in another device

|`*` |debt collector |create custom fields |store additional information for some contacts

|`*` |debt collector |randomly generate a contact from the link:#whitelist[whitelist]|choose to chat up a random contact to talk them into getting a loan

|`*` |debt collector |use a file upload feature |upload signed documents to a specific client record in the database

|`*` |debt collector |have a 'add-log' button that generates specific date and time(at the instance of clicking the button) |fill up the call link:#log[log] sheet of a contact without manually typing the exact instance of time
|=======================================================================

[appendix]
== Use Cases

(For all use cases below, the *System* is `Codii` and the *Actor* is the `user`, unless specified otherwise)

[discrete]
=== Use case: Delete person

*MSS*

1.  User requests to list persons
2.  Codii shows a list of persons
3.  User requests to delete a specific person in the list
4.  Codii deletes the person
+
Use case ends.

*Extensions*

[none]
* 2a. The list is empty.
+
Use case ends.

* 3a. The given index is invalid.
+
[none]
** 3a1. Codii shows an error message.
+
Use case resumes at step 2.

[discrete]
=== Use case: Add tag to person

*MSS*

1.  User requests to add a new tag to a person
2.  Codii adds the tag to the person
+
Use case ends.

[discrete]
=== Use case: Sort by name

*MSS*

1. User requests to sort person list by name of persons
2. Codii shows a sorted list of persons
+
Use case ends.

*Extensions*

[none]
* 2a. Codii is empty i.e. there are no contacts stored in Codii.
+
Use case ends.

[discrete]
=== Use case: Add a person to blacklist

*MSS*

1.  User requests to list all persons i.e. to show the masterlist
2.  Codii shows the masterlist
3.  User requests to ban a specific person in the list
4.  Codii adds the person into the blacklist
5.  User requests to list blacklisted contacts
6.  Codii shows the blacklist

*Extensions*

[none]
* 2a. The masterlist is empty.
+
Use case ends.

* 3a. The given index is invalid.
+
[none]
** 3a1. Codii shows an error message.
+
Use case resumes at step 2.

[discrete]
=== Use case: Edit person

*MSS*

1.  User requests to edit a person
2.  Codii displays the current information of the person
3.  User edits the information in person
4.  Codii updates the information in person
+
Use case ends.

*Extensions*

[none]
* 2a. User keys in invalid information into fields.
+
[none]
** 2a1. Codii shows an error message.
+
Use case resumes at step 2.

[discrete]
=== Use case: Add person

*MSS*

1.  User requests to add a person in the list
2.  Codii adds the person
+
Use case ends.

*Extensions*

[none]
* 1a. The person already exists in the address book.
+
[none]
** 1a1. Codii shows an error message.
+
Use case resumes at step 1.

* 1b. The user enters the command in a wrong format into the command box.
+
[none]
** 1b1. Codii shows an error message.
+
Use case resumes at step 1.

[discrete]
=== Use case: Find person by name

*MSS*

1. User requests to find person by name
2. Codii shows a list of corresponding persons with any of the given keywords
+
Use case ends.

*Extensions*

[none]
* 1a. No matches found.
+
[none]
** 1a1. Codii shows 0 persons found.
+
Use case ends.

[appendix]
== Non Functional Requirements

.  Should work on any link:#mainstream-os[mainstream OS] as long as it has Java `1.8.0_60` or higher installed.
.  Should be able to hold up to 1000 persons without a noticeable sluggishness in performance for typical usage.
.  A user with above average typing speed for regular English text (i.e. not code, not system admin commands) should be able to accomplish most of the tasks faster using commands than using the mouse.
.  Should not take more than two seconds to complete a command.
.  The system should be maintainable with proper documentation.
.  The system should be usable by a novice who has never used an address book application before.

[appendix]
== Glossary
[cols="20%, 80%"]
|===
|Term |Definition

|[[twoFA]]2FA
|An extra layer of security that is known as "multi factor authentication" that requires not only a password and username but also a token

|[[ban]]Ban
|A period of prohibition in which the person is not allowed to loan money

|[[blacklist]]Blacklist
|A list of people who are banned from borrowing

|[[cluster]]Cluster
|General location based on postal districts

|[[log]]Log
|An official record of events

|[[mainstream-os]]Mainstream OS
|Windows, Linux, Unix, OS-X

|[[private-contact-detail]]Private contact detail
|A contact detail that is not meant to be shared with others

|[[progress-bar]]Progress Bar
|A visual representation that shows a user how far along he/she is in a process

|[[whitelist]]Whitelist
|A list of people who have cleared their debts

|===

[appendix]
== Product Survey

.*Address Book*, reviewed by Deleatha C Jones
|===
|Pros |Cons

|Easy to use
|Can only enter one phone number

|Has all contact information fields
|
|===

.*Address book - Placebook*, reviewed by M Kenneally
|===
|Pros |Cons

|Simple to use
|Cannot import from Google contacts

|Search address function is brilliant - fast and intuitive
|

|GPS location
|

|Nice clean interface
|

|No ads
|
|===

.*Address Book and Contacts*, reviewed by Jessica Ryans & Leslie Murray
|===
|Pros |Cons

|Simple to use
|Can't edit groups once formed

|It categorizes contacts into groups
|Does not have enough fields
|===

.*Address Book*, reviewed by Becca Malard & Susan Starrett
|===
|Pros |Cons

|Shows map of user location
|Doesn't open all the time

|Easy to use
|Very slow
|===<|MERGE_RESOLUTION|>--- conflicted
+++ resolved
@@ -549,7 +549,6 @@
 
 ==== Design Considerations:
 
-<<<<<<< HEAD
 **Aspect:** Syncing of lists +
 **Alternative 1 (current choice):** Use manual syncing methods to ensure lists are in sync +
 **Pros:** Easy to extend for future implementations. +
@@ -557,15 +556,6 @@
 **Alternative 2:** Create new `persons` variable for each list in `Addressbook` class +
 **Pros:** Implementation is easier to comprehend. +
 **Cons:** Waste of memory compared to current implementation which only has 1 `persons` variable in `Addressbook` class.
-=======
-**Aspect:** Other commands still work in Blacklist mode(`Add`, `Delete` command) +
-**Alternative 1 (current choice):** Inform user in user guide to use only specific commands for that list +
-**Pros:** Easy to implement. +
-**Cons:** Performance issues as users are bound to make a mistake. +
-**Alternative 2:** Restrict other command usages in certain lists +
-**Pros:** Users will never make a mistake sending the wrong person to the wrong list. +
-**Cons:** Implementation is complicated and thus implementation has to revisited whenever new commands are introduced.
->>>>>>> 970674fa0ea13ccc15e5fff8b7102a05ccf745ee
 // end::list[]
 
 // tag::cluster[]
