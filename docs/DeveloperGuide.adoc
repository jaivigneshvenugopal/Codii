﻿= AddressBook Level 4 - Developer Guide
:toc:
:toc-title:
:toc-placement: preamble
:sectnums:
:imagesDir: images
:stylesDir: stylesheets
ifdef::env-github[]
:tip-caption: :bulb:
:note-caption: :information_source:
endif::[]
ifdef::env-github,env-browser[:outfilesuffix: .adoc]
:repoURL: https://github.com/se-edu/addressbook-level4/tree/master

By: `Team SE-EDU`      Since: `Jun 2016`      Licence: `MIT`

== Setting up

=== Prerequisites

. *JDK `1.8.0_60`* or later
+
[NOTE]
Having any Java 8 version is not enough. +
This app will not work with earlier versions of Java 8.
+

. *IntelliJ* IDE
+
[NOTE]
IntelliJ by default has Gradle and JavaFx plugins installed. +
Do not disable them. If you have disabled them, go to `File` > `Settings` > `Plugins` to re-enable them.


=== Setting up the project in your computer

. Fork this repo, and clone the fork to your computer
. Open IntelliJ (if you are not in the welcome screen, click `File` > `Close Project` to close the existing project dialog first)
. Set up the correct JDK version for Gradle
.. Click `Configure` > `Project Defaults` > `Project Structure`
.. Click `New...` and find the directory of the JDK
. Click `Import Project`
. Locate the `build.gradle` file and select it. Click `OK`
. Click `Open as Project`
. Click `OK` to accept the default settings
. Open a console and run the command `gradlew processResources` (Mac/Linux: `./gradlew processResources`). It should finish with the `BUILD SUCCESSFUL` message. +
This will generate all resources required by the application and tests.

=== Verifying the setup

. Run the `seedu.address.MainApp` and try a few commands
. link:#testing[Run the tests] to ensure they all pass.

=== Configurations to do before writing code

==== Configuring the coding style

This project follows https://github.com/oss-generic/process/blob/master/docs/CodingStandards.md[oss-generic coding standards]. IntelliJ's default style is mostly compliant with ours but it uses a different import order from ours. To rectify,

. Go to `File` > `Settings...` (Windows/Linux), or `IntelliJ IDEA` > `Preferences...` (macOS)
. Select `Editor` > `Code Style` > `Java`
. Click on the `Imports` tab to set the order

* For `Class count to use import with '\*'` and `Names count to use static import with '*'`: Set to `999` to prevent IntelliJ from contracting the import statements
* For `Import Layout`: The order is `import static all other imports`, `import java.\*`, `import javax.*`, `import org.\*`, `import com.*`, `import all other imports`. Add a `<blank line>` between each `import`

Optionally, you can follow the <<UsingCheckstyle#, UsingCheckstyle.adoc>> document to configure Intellij to check style-compliance as you write code.

==== Updating documentation to match your fork

After forking the repo, links in the documentation will still point to the `se-edu/addressbook-level4` repo. If you plan to develop this as a separate product (i.e. instead of contributing to the `se-edu/addressbook-level4`) , you should replace the URL in the variable `repoURL` in `DeveloperGuide.adoc` and `UserGuide.adoc` with the URL of your fork.

==== Setting up CI

Set up Travis to perform Continuous Integration (CI) for your fork. See <<UsingTravis#, UsingTravis.adoc>> to learn how to set it up.

Optionally, you can set up AppVeyor as a second CI (see <<UsingAppVeyor#, UsingAppVeyor.adoc>>).

[NOTE]
Having both Travis and AppVeyor ensures your App works on both Unix-based platforms and Windows-based platforms (Travis is Unix-based and AppVeyor is Windows-based)

==== Getting started with coding

When you are ready to start coding,

1. Get some sense of the overall design by reading the link:#architecture[Architecture] section.
2. Take a look at the section link:#suggested-programming-tasks-to-get-started[Suggested Programming Tasks to Get Started].

== Design

=== Architecture

image::Architecture.png[width="600"]
_Figure 2.1.1 : Architecture Diagram_

The *_Architecture Diagram_* given above explains the high-level design of the App. Given below is a quick overview of each component.

[TIP]
The `.pptx` files used to create diagrams in this document can be found in the link:{repoURL}/docs/diagrams/[diagrams] folder. To update a diagram, modify the diagram in the pptx file, select the objects of the diagram, and choose `Save as picture`.

`Main` has only one class called link:{repoURL}/src/main/java/seedu/address/MainApp.java[`MainApp`]. It is responsible for,

* At app launch: Initializes the components in the correct sequence, and connects them up with each other.
* At shut down: Shuts down the components and invokes cleanup method where necessary.

link:#common-classes[*`Commons`*] represents a collection of classes used by multiple other components. Two of those classes play important roles at the architecture level.

* `EventsCenter` : This class (written using https://github.com/google/guava/wiki/EventBusExplained[Google's Event Bus library]) is used by components to communicate with other components using events (i.e. a form of _Event Driven_ design)
* `LogsCenter` : Used by many classes to write log messages to the App's log file.

The rest of the App consists of four components.

* link:#ui-component[*`UI`*] : The UI of the App.
* link:#logic-component[*`Logic`*] : The command executor.
* link:#model-component[*`Model`*] : Holds the data of the App in-memory.
* link:#storage-component[*`Storage`*] : Reads data from, and writes data to, the hard disk.

Each of the four components

* Defines its _API_ in an `interface` with the same name as the Component.
* Exposes its functionality using a `{Component Name}Manager` class.

For example, the `Logic` component (see the class diagram given below) defines it's API in the `Logic.java` interface and exposes its functionality using the `LogicManager.java` class.

image::LogicClassDiagram.png[width="800"]
_Figure 2.1.2 : Class Diagram of the Logic Component_

[discrete]
==== Events-Driven nature of the design

The _Sequence Diagram_ below shows how the components interact for the scenario where the user issues the command `delete 1`.

image::SDforDeletePerson.png[width="800"]
_Figure 2.1.3a : Component interactions for `delete 1` command (part 1)_

[NOTE]
Note how the `Model` simply raises a `AddressBookChangedEvent` when the Address Book data are changed, instead of asking the `Storage` to save the updates to the hard disk.

The diagram below shows how the `EventsCenter` reacts to that event, which eventually results in the updates being saved to the hard disk and the status bar of the UI being updated to reflect the 'Last Updated' time.

image::SDforDeletePersonEventHandling.png[width="800"]
_Figure 2.1.3b : Component interactions for `delete 1` command (part 2)_

[NOTE]
Note how the event is propagated through the `EventsCenter` to the `Storage` and `UI` without `Model` having to be coupled to either of them. This is an example of how this Event Driven approach helps us reduce direct coupling between components.

The sections below give more details of each component.

=== UI component

image::UiClassDiagram.png[width="800"]
_Figure 2.2.1 : Structure of the UI Component_

*API* : link:{repoURL}/src/main/java/seedu/address/ui/Ui.java[`Ui.java`]

The UI consists of a `MainWindow` that is made up of parts e.g.`CommandBox`, `ResultDisplay`, `PersonListPanel`, `StatusBarFooter`, `BrowserPanel` etc. All these, including the `MainWindow`, inherit from the abstract `UiPart` class.

The `UI` component uses JavaFx UI framework. The layout of these UI parts are defined in matching `.fxml` files that are in the `src/main/resources/view` folder. For example, the layout of the link:{repoURL}/src/main/java/seedu/address/ui/MainWindow.java[`MainWindow`] is specified in link:{repoURL}/src/main/resources/view/MainWindow.fxml[`MainWindow.fxml`]

The `UI` component,

* Executes user commands using the `Logic` component.
* Binds itself to some data in the `Model` so that the UI can auto-update when data in the `Model` change.
* Responds to events raised from various parts of the App and updates the UI accordingly.

=== Logic component

image::LogicClassDiagram.png[width="800"]
_Figure 2.3.1 : Structure of the Logic Component_

image::LogicCommandClassDiagram.png[width="800"]
_Figure 2.3.2 : Structure of Commands in the Logic Component. This diagram shows finer details concerning `XYZCommand` and `Command` in Figure 2.3.1_

*API* :
link:{repoURL}/src/main/java/seedu/address/logic/Logic.java[`Logic.java`]

.  `Logic` uses the `AddressBookParser` class to parse the user command.
.  This results in a `Command` object which is executed by the `LogicManager`.
.  The command execution can affect the `Model` (e.g. adding a person) and/or raise events.
.  The result of the command execution is encapsulated as a `CommandResult` object which is passed back to the `Ui`.

Given below is the Sequence Diagram for interactions within the `Logic` component for the `execute("delete 1")` API call.

image::DeletePersonSdForLogic.png[width="800"]
_Figure 2.3.1 : Interactions Inside the Logic Component for the `delete 1` Command_

=== Model component

image::ModelClassDiagram.png[width="800"]
_Figure 2.4.1 : Structure of the Model Component_

*API* : link:{repoURL}/src/main/java/seedu/address/model/Model.java[`Model.java`]

The `Model`,

* stores a `UserPref` object that represents the user's preferences.
* stores the Address Book data.
* exposes an unmodifiable `ObservableList<ReadOnlyPerson>` that can be 'observed' e.g. the UI can be bound to this list so that the UI automatically updates when the data in the list change.
* does not depend on any of the other three components.

=== Storage component

image::StorageClassDiagram.png[width="800"]
_Figure 2.5.1 : Structure of the Storage Component_

*API* : link:{repoURL}/src/main/java/seedu/address/storage/Storage.java[`Storage.java`]

The `Storage` component,

* can save `UserPref` objects in json format and read it back.
* can save the Address Book data in xml format and read it back.

=== Common classes

Classes used by multiple components are in the `seedu.addressbook.commons` package.

== Implementation

This section describes some noteworthy details on how certain features are implemented.

// tag::undoredo[]
=== Undo/Redo mechanism

The undo/redo mechanism is facilitated by an `UndoRedoStack`, which resides inside `LogicManager`. It supports undoing and redoing of commands that modifies the state of the address book (e.g. `add`, `edit`). Such commands will inherit from `UndoableCommand`.

`UndoRedoStack` only deals with `UndoableCommands`. Commands that cannot be undone will inherit from `Command` instead. The following diagram shows the inheritance diagram for commands:

image::LogicCommandClassDiagram.png[width="800"]

As you can see from the diagram, `UndoableCommand` adds an extra layer between the abstract `Command` class and concrete commands that can be undone, such as the `DeleteCommand`. Note that extra tasks need to be done when executing a command in an _undoable_ way, such as saving the state of the address book before execution. `UndoableCommand` contains the high-level algorithm for those extra tasks while the child classes implements the details of how to execute the specific command. Note that this technique of putting the high-level algorithm in the parent class and lower-level steps of the algorithm in child classes is also known as the https://www.tutorialspoint.com/design_pattern/template_pattern.htm[template pattern].

Commands that are not undoable are implemented this way:
[source,java]
----
public class ListCommand extends Command {
    @Override
    public CommandResult execute() {
        // ... list logic ...
    }
}
----

With the extra layer, the commands that are undoable are implemented this way:
[source,java]
----
public abstract class UndoableCommand extends Command {
    @Override
    public CommandResult execute() {
        // ... undo logic ...

        executeUndoableCommand();
    }
}

public class DeleteCommand extends UndoableCommand {
    @Override
    public CommandResult executeUndoableCommand() {
        // ... delete logic ...
    }
}
----

Suppose that the user has just launched the application. The `UndoRedoStack` will be empty at the beginning.

The user executes a new `UndoableCommand`, `delete 5`, to delete the 5th person in the address book. The current state of the address book is saved before the `delete 5` command executes. The `delete 5` command will then be pushed onto the `undoStack` (the current state is saved together with the command).

image::UndoRedoStartingStackDiagram.png[width="800"]

As the user continues to use the program, more commands are added into the `undoStack`. For example, the user may execute `add n/David ...` to add a new person.

image::UndoRedoNewCommand1StackDiagram.png[width="800"]

[NOTE]
If a command fails its execution, it will not be pushed to the `UndoRedoStack` at all.

The user now decides that adding the person was a mistake, and decides to undo that action using `undo`.

We will pop the most recent command out of the `undoStack` and push it back to the `redoStack`. We will restore the address book to the state before the `add` command executed.

image::UndoRedoExecuteUndoStackDiagram.png[width="800"]

[NOTE]
If the `undoStack` is empty, then there are no other commands left to be undone, and an `Exception` will be thrown when popping the `undoStack`.

The following sequence diagram shows how the undo operation works:

image::UndoRedoSequenceDiagram.png[width="800"]

The redo does the exact opposite (pops from `redoStack`, push to `undoStack`, and restores the address book to the state after the command is executed).

[NOTE]
If the `redoStack` is empty, then there are no other commands left to be redone, and an `Exception` will be thrown when popping the `redoStack`.

The user now decides to execute a new command, `clear`. As before, `clear` will be pushed into the `undoStack`. This time the `redoStack` is no longer empty. It will be purged as it no longer make sense to redo the `add n/David` command (this is the behavior that most modern desktop applications follow).

image::UndoRedoNewCommand2StackDiagram.png[width="800"]

Commands that are not undoable are not added into the `undoStack`. For example, `list`, which inherits from `Command` rather than `UndoableCommand`, will not be added after execution:

image::UndoRedoNewCommand3StackDiagram.png[width="800"]

The following activity diagram summarize what happens inside the `UndoRedoStack` when a user executes a new command:

image::UndoRedoActivityDiagram.png[width="200"]

==== Design Considerations

**Aspect:** Implementation of `UndoableCommand` +
**Alternative 1 (current choice):** Add a new abstract method `executeUndoableCommand()` +
**Pros:** We will not lose any undone/redone functionality as it is now part of the default behaviour. Classes that deal with `Command` do not have to know that `executeUndoableCommand()` exist. +
**Cons:** Hard for new developers to understand the template pattern. +
**Alternative 2:** Just override `execute()` +
**Pros:** Does not involve the template pattern, easier for new developers to understand. +
**Cons:** Classes that inherit from `UndoableCommand` must remember to call `super.execute()`, or lose the ability to undo/redo.

---

**Aspect:** How undo & redo executes +
**Alternative 1 (current choice):** Saves the entire address book. +
**Pros:** Easy to implement. +
**Cons:** May have performance issues in terms of memory usage. +
**Alternative 2:** Individual command knows how to undo/redo by itself. +
**Pros:** Will use less memory (e.g. for `delete`, just save the person being deleted). +
**Cons:** We must ensure that the implementation of each individual command are correct.

---

**Aspect:** Type of commands that can be undone/redone +
**Alternative 1 (current choice):** Only include commands that modifies the address book (`add`, `clear`, `edit`). +
**Pros:** We only revert changes that are hard to change back (the view can easily be re-modified as no data are lost). +
**Cons:** User might think that undo also applies when the list is modified (undoing filtering for example), only to realize that it does not do that, after executing `undo`. +
**Alternative 2:** Include all commands. +
**Pros:** Might be more intuitive for the user. +
**Cons:** User have no way of skipping such commands if he or she just want to reset the state of the address book and not the view. +
**Additional Info:** See our discussion  https://github.com/se-edu/addressbook-level4/issues/390#issuecomment-298936672[here].

---

**Aspect:** Data structure to support the undo/redo commands +
**Alternative 1 (current choice):** Use separate stack for undo and redo +
**Pros:** Easy to understand for new Computer Science student undergraduates to understand, who are likely to be the new incoming developers of our project. +
**Cons:** Logic is duplicated twice. For example, when a new command is executed, we must remember to update both `HistoryManager` and `UndoRedoStack`. +
**Alternative 2:** Use `HistoryManager` for undo/redo +
**Pros:** We do not need to maintain a separate stack, and just reuse what is already in the codebase. +
**Cons:** Requires dealing with commands that have already been undone: We must remember to skip these commands. Violates Single Responsibility Principle and Separation of Concerns as `HistoryManager` now needs to do two different things. +
// end::undoredo[]

=== Logging

We are using `java.util.logging` package for logging. The `LogsCenter` class is used to manage the logging levels and logging destinations.

* The logging level can be controlled using the `logLevel` setting in the configuration file (See link:#configuration[Configuration])
* The `Logger` for a class can be obtained using `LogsCenter.getLogger(Class)` which will log messages according to the specified logging level
* Currently log messages are output through: `Console` and to a `.log` file.

*Logging Levels*

* `SEVERE` : Critical problem detected which may possibly cause the termination of the application
* `WARNING` : Can continue, but with caution
* `INFO` : Information showing the noteworthy actions by the App
* `FINE` : Details that is not usually noteworthy but may be useful in debugging e.g. print the actual list instead of just its size

=== Configuration

Certain properties of the application can be controlled (e.g App name, logging level) through the configuration file (default: `config.json`).

== Documentation

We use asciidoc for writing documentation.

[NOTE]
We chose asciidoc over Markdown because asciidoc, although a bit more complex than Markdown, provides more flexibility in formatting.

=== Editing Documentation

See <<UsingGradle#rendering-asciidoc-files, UsingGradle.adoc>> to learn how to render `.adoc` files locally to preview the end result of your edits.
Alternatively, you can download the AsciiDoc plugin for IntelliJ, which allows you to preview the changes you have made to your `.adoc` files in real-time.

=== Publishing Documentation

See <<UsingTravis#deploying-github-pages, UsingTravis.adoc>> to learn how to deploy GitHub Pages using Travis.

=== Converting Documentation to PDF format

We use https://www.google.com/chrome/browser/desktop/[Google Chrome] for converting documentation to PDF format, as Chrome's PDF engine preserves hyperlinks used in webpages.

Here are the steps to convert the project documentation files to PDF format.

.  Follow the instructions in <<UsingGradle#rendering-asciidoc-files, UsingGradle.adoc>> to convert the AsciiDoc files in the `docs/` directory to HTML format.
.  Go to your generated HTML files in the `build/docs` folder, right click on them and select `Open with` -> `Google Chrome`.
.  Within Chrome, click on the `Print` option in Chrome's menu.
.  Set the destination to `Save as PDF`, then click `Save` to save a copy of the file in PDF format. For best results, use the settings indicated in the screenshot below.

image::chrome_save_as_pdf.png[width="300"]
_Figure 5.6.1 : Saving documentation as PDF files in Chrome_

== Testing

=== Running Tests

There are three ways to run tests.

[TIP]
The most reliable way to run tests is the 3rd one. The first two methods might fail some GUI tests due to platform/resolution-specific idiosyncrasies.

*Method 1: Using IntelliJ JUnit test runner*

* To run all tests, right-click on the `src/test/java` folder and choose `Run 'All Tests'`
* To run a subset of tests, you can right-click on a test package, test class, or a test and choose `Run 'ABC'`

*Method 2: Using Gradle*

* Open a console and run the command `gradlew clean allTests` (Mac/Linux: `./gradlew clean allTests`)

[NOTE]
See <<UsingGradle#, UsingGradle.adoc>> for more info on how to run tests using Gradle.

*Method 3: Using Gradle (headless)*

Thanks to the https://github.com/TestFX/TestFX[TestFX] library we use, our GUI tests can be run in the _headless_ mode. In the headless mode, GUI tests do not show up on the screen. That means the developer can do other things on the Computer while the tests are running.

To run tests in headless mode, open a console and run the command `gradlew clean headless allTests` (Mac/Linux: `./gradlew clean headless allTests`)

=== Types of tests

We have two types of tests:

.  *GUI Tests* - These are tests involving the GUI. They include,
.. _System Tests_ that test the entire App by simulating user actions on the GUI. These are in the `systemtests` package.
.. _Unit tests_ that test the individual components. These are in `seedu.address.ui` package.
.  *Non-GUI Tests* - These are tests not involving the GUI. They include,
..  _Unit tests_ targeting the lowest level methods/classes. +
e.g. `seedu.address.commons.StringUtilTest`
..  _Integration tests_ that are checking the integration of multiple code units (those code units are assumed to be working). +
e.g. `seedu.address.storage.StorageManagerTest`
..  Hybrids of unit and integration tests. These test are checking multiple code units as well as how the are connected together. +
e.g. `seedu.address.logic.LogicManagerTest`


=== Troubleshooting Testing
**Problem: `HelpWindowTest` fails with a `NullPointerException`.**

* Reason: One of its dependencies, `UserGuide.html` in `src/main/resources/docs` is missing.
* Solution: Execute Gradle task `processResources`.

== Dev Ops

=== Build Automation

See <<UsingGradle#, UsingGradle.adoc>> to learn how to use Gradle for build automation.

=== Continuous Integration

We use https://travis-ci.org/[Travis CI] and https://www.appveyor.com/[AppVeyor] to perform _Continuous Integration_ on our projects. See <<UsingTravis#, UsingTravis.adoc>> and <<UsingAppVeyor#, UsingAppVeyor.adoc>> for more details.

=== Making a Release

Here are the steps to create a new release.

.  Update the version number in link:{repoURL}/src/main/java/seedu/address/MainApp.java[`MainApp.java`].
.  Generate a JAR file <<UsingGradle#creating-the-jar-file, using Gradle>>.
.  Tag the repo with the version number. e.g. `v0.1`
.  https://help.github.com/articles/creating-releases/[Create a new release using GitHub] and upload the JAR file you created.

=== Managing Dependencies

A project often depends on third-party libraries. For example, Address Book depends on the http://wiki.fasterxml.com/JacksonHome[Jackson library] for XML parsing. Managing these _dependencies_ can be automated using Gradle. For example, Gradle can download the dependencies automatically, which is better than these alternatives. +
a. Include those libraries in the repo (this bloats the repo size) +
b. Require developers to download those libraries manually (this creates extra work for developers)

[appendix]
== Suggested Programming Tasks to Get Started

Suggested path for new programmers:

1. First, add small local-impact (i.e. the impact of the change does not go beyond the component) enhancements to one component at a time. Some suggestions are given in this section link:#improving-each-component[Improving a Component].

2. Next, add a feature that touches multiple components to learn how to implement an end-to-end feature across all components. The section link:#creating-a-new-command-code-remark-code[Creating a new command: `remark`] explains how to go about adding such a feature.

=== Improving each component

Each individual exercise in this section is component-based (i.e. you would not need to modify the other components to get it to work).

[discrete]
==== `Logic` component

[TIP]
Do take a look at the link:#logic-component[Design: Logic Component] section before attempting to modify the `Logic` component.

. Add a shorthand equivalent alias for each of the individual commands. For example, besides typing `clear`, the user can also type `c` to remove all persons in the list.
+
****
* Hints
** Just like we store each individual command word constant `COMMAND_WORD` inside `*Command.java` (e.g.  link:{repoURL}/src/main/java/seedu/address/logic/commands/FindCommand.java[`FindCommand#COMMAND_WORD`], link:{repoURL}/src/main/java/seedu/address/logic/commands/DeleteCommand.java[`DeleteCommand#COMMAND_WORD`]), you need a new constant for aliases as well (e.g. `FindCommand#COMMAND_ALIAS`).
** link:{repoURL}/src/main/java/seedu/address/logic/parser/AddressBookParser.java[`AddressBookParser`] is responsible for analyzing command words.
* Solution
** Modify the switch statement in link:{repoURL}/src/main/java/seedu/address/logic/parser/AddressBookParser.java[`AddressBookParser#parseCommand(String)`] such that both the proper command word and alias can be used to execute the same intended command.
** See this https://github.com/se-edu/addressbook-level4/pull/590/files[PR] for the full solution.
****

[discrete]
==== `Model` component

[TIP]
Do take a look at the link:#model-component[Design: Model Component] section before attempting to modify the `Model` component.

. Add a `removeTag(Tag)` method. The specified tag will be removed from everyone in the address book.
+
****
* Hints
** The link:{repoURL}/src/main/java/seedu/address/model/Model.java[`Model`] API needs to be updated.
**  Find out which of the existing API methods in  link:{repoURL}/src/main/java/seedu/address/model/AddressBook.java[`AddressBook`] and link:{repoURL}/src/main/java/seedu/address/model/person/Person.java[`Person`] classes can be used to implement the tag removal logic. link:{repoURL}/src/main/java/seedu/address/model/AddressBook.java[`AddressBook`] allows you to update a person, and link:{repoURL}/src/main/java/seedu/address/model/person/Person.java[`Person`] allows you to update the tags.
* Solution
** Add the implementation of `deleteTag(Tag)` method in link:{repoURL}/src/main/java/seedu/address/model/ModelManager.java[`ModelManager`]. Loop through each person, and remove the `tag` from each person.
** See this https://github.com/se-edu/addressbook-level4/pull/591/files[PR] for the full solution.
****

[discrete]
==== `Ui` component

[TIP]
Do take a look at the link:#ui-component[Design: UI Component] section before attempting to modify the `UI` component.

. Use different colors for different tags inside person cards. For example, `friends` tags can be all in grey, and `colleagues` tags can be all in red.
+
**Before**
+
image::getting-started-ui-tag-before.png[width="300"]
+
**After**
+
image::getting-started-ui-tag-after.png[width="300"]
+
****
* Hints
** The tag labels are created inside link:{repoURL}/src/main/java/seedu/address/ui/PersonCard.java[`PersonCard#initTags(ReadOnlyPerson)`] (`new Label(tag.tagName)`). https://docs.oracle.com/javase/8/javafx/api/javafx/scene/control/Label.html[JavaFX's `Label` class] allows you to modify the style of each Label, such as changing its color.
** Use the .css attribute `-fx-background-color` to add a color.
* Solution
** See this https://github.com/se-edu/addressbook-level4/pull/592/files[PR] for the full solution.
****

. Modify link:{repoURL}/src/main/java/seedu/address/commons/events/ui/NewResultAvailableEvent.java[`NewResultAvailableEvent`] such that link:{repoURL}/src/main/java/seedu/address/ui/ResultDisplay.java[`ResultDisplay`] can show a different style on error (currently it shows the same regardless of errors).
+
**Before**
+
image::getting-started-ui-result-before.png[width="200"]
+
**After**
+
image::getting-started-ui-result-after.png[width="200"]
+
****
* Hints
** link:{repoURL}/src/main/java/seedu/address/commons/events/ui/NewResultAvailableEvent.java[`NewResultAvailableEvent`] is raised by link:{repoURL}/src/main/java/seedu/address/ui/CommandBox.java[`CommandBox`] which also knows whether the result is a success or failure, and is caught by link:{repoURL}/src/main/java/seedu/address/ui/ResultDisplay.java[`ResultDisplay`] which is where we want to change the style to.
** Refer to link:{repoURL}/src/main/java/seedu/address/ui/CommandBox.java[`CommandBox`] for an example on how to display an error.
* Solution
** Modify link:{repoURL}/src/main/java/seedu/address/commons/events/ui/NewResultAvailableEvent.java[`NewResultAvailableEvent`] 's constructor so that users of the event can indicate whether an error has occurred.
** Modify link:{repoURL}/src/main/java/seedu/address/ui/ResultDisplay.java[`ResultDisplay#handleNewResultAvailableEvent(event)`] to react to this event appropriately.
** See this https://github.com/se-edu/addressbook-level4/pull/593/files[PR] for the full solution.
****

. Modify the link:{repoURL}/src/main/java/seedu/address/ui/StatusBarFooter.java[`StatusBarFooter`] to show the total number of people in the address book.
+
**Before**
+
image::getting-started-ui-status-before.png[width="500"]
+
**After**
+
image::getting-started-ui-status-after.png[width="500"]
+
****
* Hints
** link:{repoURL}/src/main/resources/view/StatusBarFooter.fxml[`StatusBarFooter.fxml`] will need a new `StatusBar`. Be sure to set the `GridPane.columnIndex` properly for each `StatusBar` to avoid misalignment!
** link:{repoURL}/src/main/java/seedu/address/ui/StatusBarFooter.java[`StatusBarFooter`] needs to initialize the status bar on application start, and to update it accordingly whenever the address book is updated.
* Solution
** Modify the constructor of link:{repoURL}/src/main/java/seedu/address/ui/StatusBarFooter.java[`StatusBarFooter`] to take in the number of persons when the application just started.
** Use link:{repoURL}/src/main/java/seedu/address/ui/StatusBarFooter.java[`StatusBarFooter#handleAddressBookChangedEvent(AddressBookChangedEvent)`] to update the number of persons whenever there are new changes to the addressbook.
** See this https://github.com/se-edu/addressbook-level4/pull/596/files[PR] for the full solution.
****

[discrete]
==== `Storage` component

[TIP]
Do take a look at the link:#storage-component[Design: Storage Component] section before attempting to modify the `Storage` component.

. Add a new method `backupAddressBook(ReadOnlyAddressBook)`, so that the address book can be saved in a fixed temporary location.
+
****
* Hint
** Add the API method in link:{repoURL}/src/main/java/seedu/address/storage/AddressBookStorage.java[`AddressBookStorage`] interface.
** Implement the logic in link:{repoURL}/src/main/java/seedu/address/storage/StorageManager.java[`StorageManager`] class.
* Solution
** See this https://github.com/se-edu/addressbook-level4/pull/594/files[PR] for the full solution.
****

=== Creating a new command: `remark`

By creating this command, you will get a chance to learn how to implement a feature end-to-end, touching all major components of the app.

==== Description
Edits the remark for a person specified in the `INDEX`. +
Format: `remark INDEX r/[REMARK]`

Examples:

* `remark 1 r/Likes to drink coffee.` +
Edits the remark for the first person to `Likes to drink coffee.`
* `remark 1 r/` +
Removes the remark for the first person.

==== Step-by-step Instructions

===== [Step 1] Logic: Teach the app to accept 'remark' which does nothing
Let's start by teaching the application how to parse a `remark` command. We will add the logic of `remark` later.

**Main:**

. Add a `RemarkCommand` that extends link:{repoURL}/src/main/java/seedu/address/logic/commands/UndoableCommand.java[`UndoableCommand`]. Upon execution, it should just throw an `Exception`.
. Modify link:{repoURL}/src/main/java/seedu/address/logic/parser/AddressBookParser.java[`AddressBookParser`] to accept a `RemarkCommand`.

**Tests:**

. Add `RemarkCommandTest` that tests that `executeUndoableCommand()` throws an Exception.
. Add new test method to link:{repoURL}/src/test/java/seedu/address/logic/parser/AddressBookParserTest.java[`AddressBookParserTest`], which tests that typing "remark" returns an instance of `RemarkCommand`.

===== [Step 2] Logic: Teach the app to accept 'remark' arguments
Let's teach the application to parse arguments that our `remark` command will accept. E.g. `1 r/Likes to drink coffee.`

**Main:**

. Modify `RemarkCommand` to take in an `Index` and `String` and print those two parameters as the error message.
. Add `RemarkCommandParser` that knows how to parse two arguments, one index and one with prefix 'r/'.
. Modify link:{repoURL}/src/main/java/seedu/address/logic/parser/AddressBookParser.java[`AddressBookParser`] to use the newly implemented `RemarkCommandParser`.

**Tests:**

. Modify `RemarkCommandTest` to test the `RemarkCommand#equals()` method.
. Add `RemarkCommandParserTest` that tests different boundary values
for `RemarkCommandParser`.
. Modify link:{repoURL}/src/test/java/seedu/address/logic/parser/AddressBookParserTest.java[`AddressBookParserTest`] to test that the correct command is generated according to the user input.

===== [Step 3] Ui: Add a placeholder for remark in `PersonCard`
Let's add a placeholder on all our link:{repoURL}/src/main/java/seedu/address/ui/PersonCard.java[`PersonCard`] s to display a remark for each person later.

**Main:**

. Add a `Label` with any random text inside link:{repoURL}/src/main/resources/view/PersonListCard.fxml[`PersonListCard.fxml`].
. Add FXML annotation in link:{repoURL}/src/main/java/seedu/address/ui/PersonCard.java[`PersonCard`] to tie the variable to the actual label.

**Tests:**

. Modify link:{repoURL}/src/test/java/guitests/guihandles/PersonCardHandle.java[`PersonCardHandle`] so that future tests can read the contents of the remark label.

===== [Step 4] Model: Add `Remark` class
We have to properly encapsulate the remark in our link:{repoURL}/src/main/java/seedu/address/model/person/ReadOnlyPerson.java[`ReadOnlyPerson`] class. Instead of just using a `String`, let's follow the conventional class structure that the codebase already uses by adding a `Remark` class.

**Main:**

. Add `Remark` to model component (you can copy from link:{repoURL}/src/main/java/seedu/address/model/person/Address.java[`Address`], remove the regex and change the names accordingly).
. Modify `RemarkCommand` to now take in a `Remark` instead of a `String`.

**Tests:**

. Add test for `Remark`, to test the `Remark#equals()` method.

===== [Step 5] Model: Modify `ReadOnlyPerson` to support a `Remark` field
Now we have the `Remark` class, we need to actually use it inside link:{repoURL}/src/main/java/seedu/address/model/person/ReadOnlyPerson.java[`ReadOnlyPerson`].

**Main:**

. Add three methods `setRemark(Remark)`, `getRemark()` and `remarkProperty()`. Be sure to implement these newly created methods in link:{repoURL}/src/main/java/seedu/address/model/person/ReadOnlyPerson.java[`Person`], which implements the link:{repoURL}/src/main/java/seedu/address/model/person/ReadOnlyPerson.java[`ReadOnlyPerson`] interface.
. You may assume that the user will not be able to use the `add` and `edit` commands to modify the remarks field (i.e. the person will be created without a remark).
. Modify link:{repoURL}/src/main/java/seedu/address/model/util/SampleDataUtil.java/[`SampleDataUtil`] to add remarks for the sample data (delete your `addressBook.xml` so that the application will load the sample data when you launch it.)

===== [Step 6] Storage: Add `Remark` field to `XmlAdaptedPerson` class
We now have `Remark` s for `Person` s, but they will be gone when we exit the application. Let's modify link:{repoURL}/src/main/java/seedu/address/storage/XmlAdaptedPerson.java[`XmlAdaptedPerson`] to include a `Remark` field so that it will be saved.

**Main:**

. Add a new Xml field for `Remark`.
. Be sure to modify the logic of the constructor and `toModelType()`, which handles the conversion to/from  link:{repoURL}/src/main/java/seedu/address/model/person/ReadOnlyPerson.java[`ReadOnlyPerson`].

**Tests:**

. Fix `validAddressBook.xml` such that the XML tests will not fail due to a missing `<remark>` element.

===== [Step 7] Ui: Connect `Remark` field to `PersonCard`
Our remark label in link:{repoURL}/src/main/java/seedu/address/ui/PersonCard.java[`PersonCard`] is still a placeholder. Let's bring it to life by binding it with the actual `remark` field.

**Main:**

. Modify link:{repoURL}/src/main/java/seedu/address/ui/PersonCard.java[`PersonCard#bindListeners()`] to add the binding for `remark`.

**Tests:**

. Modify link:{repoURL}/src/test/java/seedu/address/ui/testutil/GuiTestAssert.java[`GuiTestAssert#assertCardDisplaysPerson(...)`] so that it will compare the remark label.
. In link:{repoURL}/src/test/java/seedu/address/ui/PersonCardTest.java[`PersonCardTest`], call `personWithTags.setRemark(ALICE.getRemark())` to test that changes in the link:{repoURL}/src/main/java/seedu/address/model/person/ReadOnlyPerson.java[`Person`] 's remark correctly updates the corresponding link:{repoURL}/src/main/java/seedu/address/ui/PersonCard.java[`PersonCard`].

===== [Step 8] Logic: Implement `RemarkCommand#execute()` logic
We now have everything set up... but we still can't modify the remarks. Let's finish it up by adding in actual logic for our `remark` command.

**Main:**

. Replace the logic in `RemarkCommand#execute()` (that currently just throws an `Exception`), with the actual logic to modify the remarks of a person.

**Tests:**

. Update `RemarkCommandTest` to test that the `execute()` logic works.

==== Full Solution

See this https://github.com/se-edu/addressbook-level4/pull/599[PR] for the step-by-step solution.

[appendix]
== User Stories

Priorities: High (must have) - `* * \*`, Medium (nice to have) - `* \*`, Low (unlikely to have) - `*`

[width="59%",cols="22%,<23%,<25%,<30%",options="header",]
|=======================================================================
|Priority |As a ... |I want to ... |So that I can...
|`* * *` |new user |see usage instructions |refer to instructions when I forget how to use the App

|`* * *` |user |to have the ability to create favourite lists |view my most important contacts

|`* * *` |user |add a new person |

|`* * *` |user |delete a person |remove entries that I no longer need

|`* * *` |user |find a person by name |locate details of persons without having to go through the entire list

|`* * *` |user |edit contacts |

|`* * *` |user with many social circles |add tags to my contacts |group them by how they are related to me

|`* *` |user |hide link:#private-contact-detail[private contact details] by default |minimize chance of someone else seeing them by accident

|`* *` |user |have wishlists |let my contacts can know what to buy me for my birthday without telling them

|`* *` |user |receive an email notification when logging in from an unknown device |know when there are unintended logins to my account

|`* *` |user |have different appearance themes |have a more unique user experience that suits my preferences

|`* *` |new user |have a guided installation/no installaion |easily start using it

|`* *` |clumsy user |have automatic backups |not worry about accidentally deleting things

|`* *` |user |sync with Facebook |easily import contacts

|`* *` |lonely user |find users near me |hit them up

|`* *` |user |have the ability to receive contacts from my friends |not key them in from scratch

|`* *` |user |create custom fields |store additional information for some contacts

|`* *` |user |be able to bookmark contacts |access important contacts much faster

|`* *` |user |have a password required log-in |have more privacy

|`* *` |user |have a Help command that displays screenshots of positive examples |understand the commands more visually

|`* *` |user |have a user system |allow multiple users to use their own customised addressbook on the same program

|`* *` |helpful user |have the ability to send contacts to my friends |ensure that they don't have to key it in from scratch

|`* *` |user |have 3rd party software(calendar) to draw information from the addressbook |

|`* *` |user |view my last login time |ensure that no one else is using my account

|`* *` |user |destroy my program & backups |wipe the system clean, before passing the program to someone

|`* *` |user |hide link:#private-contact-detail[private contact details] by default |minimize chance of someone else seeing them by accident

|`* *` |user |prevent the addition of duplicate contacts |maintain a unique list of contacts to prevent confusion

|`* *` |user |have profile pictures for my contacts |easily identify them in a glance

|`* *` |user |have a birthday field |receive birthday reminders

|`* *` |user |be able to filter my contacts according to tags |have an overview of who is under which tag

|`* *` |user |be able to export my contacts in another format (e.g xml, vcf) |store my contacts in another device

|`*` |user |be able to send an email to my contacts through the app |send an email without opening another window

|`*` |user with many persons in the address book |sort persons by name |locate a person easily

|`*` |user |add emoticons to contact names |make my addressbook look nicer

|`*` |user |be able to assign short nicknames to contacts |find them faster

|`*` |user with many persons in the address book |sort persons by name |locate a person easily

|`*` |user |randomly generate a contact |choose to chat up a random contact

|`*` |user |find people by phone number |know whether to pick up a call

|`*` |user |print my contacts on paper in an neat format |pass hard copies to people
|=======================================================================

{More to be added}

[appendix]
== Use Cases

(For all use cases below, the *System* is the `AddressBook` and the *Actor* is the `user`, unless specified otherwise)

[discrete]
=== Use case: Delete person

*MSS*

1.  User requests to list persons
2.  AddressBook shows a list of persons
3.  User requests to delete a specific person in the list
4.  AddressBook deletes the person
+
Use case ends.

*Extensions*

[none]
* 2a. The list is empty.
+
Use case ends.

* 3a. The given index is invalid.
+
[none]
** 3a1. AddressBook shows an error message.
+
Use case resumes at step 2.

[discrete]
<<<<<<< HEAD
=== Use case: Add tag to person

*MSS*

1.  User requests to add tag to a person
2.  User keys in tag name
3.  AddressBook adds the tag to the person
=======
=== Use case: Sort by name

*MSS*

1. User requests to sort AddressBook by name of persons
2. AddressBook sorts itself
3. AddressBook shows a sorted list of persons
+
Use case ends.

*Extensions*

[none]
* 2a. AddressBook is empty.
+
Use case ends.

[discrete]
=== Use case: Add a person to favourite list

*MSS*

1.  User requests to list persons
2.  AddressBook shows a list of persons
3.  User requests to favourite specific person in the list
4.  AddressBook adds the person in the favourite list
5.  User requests to list favourite contacts
6.  AddressBook shows a list of favourite contacts
7.  User requests to delete a specific person in the favourite list
8.  AddressBook removes the person in the favourite list and shows a list of persons in favourite list 

*Extensions*

[none]
* 2a. The list is empty.
+
Use case ends.

* 3a. The given index is invalid.
+
[none]
** 3a1. AddressBook shows an error message.
+
Use case resumes at step 2.

* 7a. The given index is invalid.
+
[none]
** 7a1. AddressBook shows an error message.
+
Use case resumes at step 7.

* 8a. The list is empty.
>>>>>>> e88d9201
+
Use case ends.

[discrete]
<<<<<<< HEAD
=== Use case: Edit person

*MSS*

1.  User requests to edit a person
2.  AddressBook displays the current information of the person
3.  User edits the information in person
4.  AddressBook updates the information in person
=======
=== Use case: Add person

*MSS*

1.  User requests to add a person in the list
2.  AddressBook adds the person
>>>>>>> e88d9201
+
Use case ends.

*Extensions*

[none]
<<<<<<< HEAD
* 2a. User keys in invalid information into fields.
+
[none]
** 2a1. AddressBook shows an error message.
+
Use case resumes at step 2.
=======
* 1a. The person already exists in the AddressBook.
+
[none]
** 1a1. AddressBook shows an error message.
+
Use case resumes at step 1.

* 1b. The user enters the wrong format into AddressBook.
+
[none]
** 1b1. AddressBook shows an error message.
+
Use case resumes at step 1.

[discrete]
=== Use case: Find person by name

*MSS*

1. User requests to find persons by name
2. AddressBook shows a list of corresponding persons with matching case insensitive full words
+
Use case ends.

*Extensions*

[none]
* 1a. No matches found.
+
[none]
** 1a1. AddressBook shows 0 persons found.
+
Use case ends.

{More to be added}
>>>>>>> e88d9201

[appendix]
== Non Functional Requirements

.  Should work on any link:#mainstream-os[mainstream OS] as long as it has Java `1.8.0_60` or higher installed.
.  Should be able to hold up to 1000 persons without a noticeable sluggishness in performance for typical usage.
.  A user with above average typing speed for regular English text (i.e. not code, not system admin commands) should be able to accomplish most of the tasks faster using commands than using the mouse.

{More to be added}

[appendix]
== Glossary

[[mainstream-os]]
Mainstream OS

....
Windows, Linux, Unix, OS-X
....

[[private-contact-detail]]
Private contact detail

....
A contact detail that is not meant to be shared with others
....

[appendix]
== Product Survey

*Product Name*

Author: ...

Pros:

* ...
* ...

Cons:

* ...
* ...<|MERGE_RESOLUTION|>--- conflicted
+++ resolved
@@ -834,7 +834,6 @@
 Use case resumes at step 2.
 
 [discrete]
-<<<<<<< HEAD
 === Use case: Add tag to person
 
 *MSS*
@@ -842,7 +841,10 @@
 1.  User requests to add tag to a person
 2.  User keys in tag name
 3.  AddressBook adds the tag to the person
-=======
++
+Use case ends.
+
+[discrete]
 === Use case: Sort by name
 
 *MSS*
@@ -896,12 +898,10 @@
 Use case resumes at step 7.
 
 * 8a. The list is empty.
->>>>>>> e88d9201
 +
 Use case ends.
 
 [discrete]
-<<<<<<< HEAD
 === Use case: Edit person
 
 *MSS*
@@ -910,28 +910,32 @@
 2.  AddressBook displays the current information of the person
 3.  User edits the information in person
 4.  AddressBook updates the information in person
-=======
++
+Use case ends.
+
+*Extensions*
+
+[none]
+* 2a. User keys in invalid information into fields.
++
+[none]
+** 2a1. AddressBook shows an error message.
++
+Use case resumes at step 2.
+
+[discrete]
 === Use case: Add person
 
 *MSS*
 
 1.  User requests to add a person in the list
 2.  AddressBook adds the person
->>>>>>> e88d9201
 +
 Use case ends.
 
 *Extensions*
 
 [none]
-<<<<<<< HEAD
-* 2a. User keys in invalid information into fields.
-+
-[none]
-** 2a1. AddressBook shows an error message.
-+
-Use case resumes at step 2.
-=======
 * 1a. The person already exists in the AddressBook.
 +
 [none]
@@ -965,9 +969,6 @@
 ** 1a1. AddressBook shows 0 persons found.
 +
 Use case ends.
-
-{More to be added}
->>>>>>> e88d9201
 
 [appendix]
 == Non Functional Requirements
