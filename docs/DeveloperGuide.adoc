--- conflicted
+++ resolved
@@ -345,7 +345,52 @@
 **Cons:** Requires dealing with commands that have already been undone: We must remember to skip these commands. Violates Single Responsibility Principle and Separation of Concerns as `HistoryManager` now needs to do two different things. +
 // end::undoredo[]
 
-<<<<<<< HEAD
+// tag::borrowCommand[]
+=== Borrow command mechanism
+
+The `BorrowCommand` class extends `UndoableCommand` so that this command can be undone or redone if necessary.
+
+The borrow command requires the index (as listed in the person list panel on the left side of the application window) of the person who borrowed money and the amount that the person borrowed. The arguments (index and amount borrowed) are separated by a whitespace instead of special prefixes (e.g. prefix `p/` used for phone number). Hence, the `String::split` method is used to tokenize the input using a single whitespace as the delimiter. As seen in Figure 3.2.1, the tokenized inputs (index and amount borrowed) are then converted to their appropriate `Object` types and supplied as arguments to the `BorrowCommand` constructor.
+
+The `Debt` attribute in the target `Person` object is updated in the `AddressBook` class in the `Model` component. A new `Person` object is created with the debt amount updated to reflect the new total debt. The target `Person` object is then replaced with this new `Person` object.
+
+[NOTE]
+`DateBorrow` field in the new `Person` object needs to be updated to match the `DateBorrow` field in the target `Person` object. This is because the date when the `Person` object was created is set as the date for the `DateBorrow` field.
+
+The following sequence diagram, Figure 3.2.1, shows the further details of the interaction between the `Logic` and `Model` component when the borrow command is executed:
+
+image::BorrowCommandSequenceDiagram.png[width="800"]
+_Figure 3.2.1 : Sequence Diagram of How the Borrow Command Works_
+
+==== Design Considerations
+
+**Aspect:** Implementation of `BorrowCommandParser` +
+**Alternative 1 (current choice):** Tokenize arguments using `String::split` method +
+**Pros:** Easier to parse arguments using `String::split` method since there are no prefixes in the command input. It is also easier to validate the number of arguments entered by the user. This can be done through checking the length of the `String` array return by `String::split`. +
+**Cons:** User has to follow the format for entering the command strictly as an extra whitespace between the index and the amount borrowed would invoke a `ParseException`. +
+**Alternative 2:** Modify `ArgumentTokenizer::tokenize` method to tokenize arguments +
+**Pros:** Increased modularity +
+**Cons:** Requires modifications of `ArgumentTokenizer::tokenize` method since supplying whitespace as a prefix to the current `ArgumentTokenizer::tokenize` method incorrectly tokenizes arguments.
+
+          For example:
+
+          Entered command: `borrow 1 500`
+
+          Prefixes supplied to `ArgumentTokenizer::tokenize` method: " "
+
+          Outcome: prefix `" "` will be mapped to `1 500` in `argMultimap`. Index and amount borrowed are not separated.
+
+---
+
+**Aspect:** Updating `Debt` field +
+**Alternative 1 (current choice):** Create a new `Person` object, called `editedPerson`, by copying all the attributes from the target `Person` object and update the `Debt` field before replacing the old `Person` object with the `editedPerson`. +
+**Pros:** Straightforward and simple to implement +
+**Cons:** Have to create a copy of all the attributes even though `Debt` is the only attribute to be updated. +
+**Alternative 2:** Reusing the `updatePerson()` method in `AddressBook.java` +
+**Pros:** Do not have to code the method from scratch +
+**Cons:** Have to write more code to convert `editedPerson` to be of object type `ReadOnlyPerson` because the `updatePerson()` method only accepts `ReadOnlyPerson` objects as parameters. +
+// end::borrowCommand[]
+
 // tag::backup[]
 === Backup storage mechanism
 The backup storage mechanism is facilitated by the `StorageManager`. It backs up the address book data automatically each time the application starts up, if there is existing data available. The backup file is saved in the same location as the main file as `addressbook.xml-backup.xml`.
@@ -369,55 +414,6 @@
 **Cons:** It is difficult to determine the ideal number of commands to ensure that the backup is both recent enough, yet outdated enough for the user to want to restore state to should he/she mess up a command at some point. +
 // end::backup[]
 
-
-=======
-// tag::borrowCommand[]
-=== Borrow command mechanism
-
-The `BorrowCommand` class extends `UndoableCommand` so that this command can be undone or redone if necessary.
-
-The borrow command requires the index (as listed in the person list panel on the left side of the application window) of the person who borrowed money and the amount that the person borrowed. The arguments (index and amount borrowed) are separated by a whitespace instead of special prefixes (e.g. prefix `p/` used for phone number). Hence, the `String::split` method is used to tokenize the input using a single whitespace as the delimiter. As seen in Figure 3.2.1, the tokenized inputs (index and amount borrowed) are then converted to their appropriate `Object` types and supplied as arguments to the `BorrowCommand` constructor.
-
-The `Debt` attribute in the target `Person` object is updated in the `AddressBook` class in the `Model` component. A new `Person` object is created with the debt amount updated to reflect the new total debt. The target `Person` object is then replaced with this new `Person` object.
-
-[NOTE]
-`DateBorrow` field in the new `Person` object needs to be updated to match the `DateBorrow` field in the target `Person` object. This is because the date when the `Person` object was created is set as the date for the `DateBorrow` field.
-
-The following sequence diagram, Figure 3.2.1, shows the further details of the interaction between the `Logic` and `Model` component when the borrow command is executed:
-
-image::BorrowCommandSequenceDiagram.png[width="800"]
-_Figure 3.2.1 : Sequence Diagram of How the Borrow Command Works_
-
-==== Design Considerations
-
-**Aspect:** Implementation of `BorrowCommandParser` +
-**Alternative 1 (current choice):** Tokenize arguments using `String::split` method +
-**Pros:** Easier to parse arguments using `String::split` method since there are no prefixes in the command input. It is also easier to validate the number of arguments entered by the user. This can be done through checking the length of the `String` array return by `String::split`. +
-**Cons:** User has to follow the format for entering the command strictly as an extra whitespace between the index and the amount borrowed would invoke a `ParseException`. +
-**Alternative 2:** Modify `ArgumentTokenizer::tokenize` method to tokenize arguments +
-**Pros:** Increased modularity +
-**Cons:** Requires modifications of `ArgumentTokenizer::tokenize` method since supplying whitespace as a prefix to the current `ArgumentTokenizer::tokenize` method incorrectly tokenizes arguments.
-
-          For example:
-
-          Entered command: `borrow 1 500`
-
-          Prefixes supplied to `ArgumentTokenizer::tokenize` method: " "
-
-          Outcome: prefix `" "` will be mapped to `1 500` in `argMultimap`. Index and amount borrowed are not separated.
-
----
-
-**Aspect:** Updating `Debt` field +
-**Alternative 1 (current choice):** Create a new `Person` object, called `editedPerson`, by copying all the attributes from the target `Person` object and update the `Debt` field before replacing the old `Person` object with the `editedPerson`. +
-**Pros:** Straightforward and simple to implement +
-**Cons:** Have to create a copy of all the attributes even though `Debt` is the only attribute to be updated. +
-**Alternative 2:** Reusing the `updatePerson()` method in `AddressBook.java` +
-**Pros:** Do not have to code the method from scratch +
-**Cons:** Have to write more code to convert `editedPerson` to be of object type `ReadOnlyPerson` because the `updatePerson()` method only accepts `ReadOnlyPerson` objects as parameters. +
-
-// end::borrowCommand[]
->>>>>>> 2b686710
 === Logging
 
 We are using `java.util.logging` package for logging. The `LogsCenter` class is used to manage the logging levels and logging destinations.
