﻿= AddressBook Level 4 - Developer Guide
:toc:
:toc-title:
:toc-placement: preamble
:sectnums:
:imagesDir: images
:stylesDir: stylesheets
ifdef::env-github[]
:tip-caption: :bulb:
:note-caption: :information_source:
endif::[]
ifdef::env-github,env-browser[:outfilesuffix: .adoc]
:repoURL: https://github.com/se-edu/addressbook-level4/tree/master

By: `Team SE-EDU`      Since: `Jun 2016`      Licence: `MIT`

== Setting up

=== Prerequisites

. *JDK `1.8.0_60`* or later
+
[NOTE]
Having any Java 8 version is not enough. +
This app will not work with earlier versions of Java 8.
+

. *IntelliJ* IDE
+
[NOTE]
IntelliJ by default has Gradle and JavaFx plugins installed. +
Do not disable them. If you have disabled them, go to `File` > `Settings` > `Plugins` to re-enable them.


=== Setting up the project in your computer

. Fork this repo, and clone the fork to your computer
. Open IntelliJ (if you are not in the welcome screen, click `File` > `Close Project` to close the existing project dialog first)
. Set up the correct JDK version for Gradle
.. Click `Configure` > `Project Defaults` > `Project Structure`
.. Click `New...` and find the directory of the JDK
. Click `Import Project`
. Locate the `build.gradle` file and select it. Click `OK`
. Click `Open as Project`
. Click `OK` to accept the default settings
. Open a console and run the command `gradlew processResources` (Mac/Linux: `./gradlew processResources`). It should finish with the `BUILD SUCCESSFUL` message. +
This will generate all resources required by the application and tests.

=== Verifying the setup

. Run the `seedu.address.MainApp` and try a few commands
. link:#testing[Run the tests] to ensure they all pass.

=== Configurations to do before writing code

==== Configuring the coding style

This project follows https://github.com/oss-generic/process/blob/master/docs/CodingStandards.md[oss-generic coding standards]. IntelliJ's default style is mostly compliant with ours but it uses a different import order from ours. To rectify,

. Go to `File` > `Settings...` (Windows/Linux), or `IntelliJ IDEA` > `Preferences...` (macOS)
. Select `Editor` > `Code Style` > `Java`
. Click on the `Imports` tab to set the order

* For `Class count to use import with '\*'` and `Names count to use static import with '*'`: Set to `999` to prevent IntelliJ from contracting the import statements
* For `Import Layout`: The order is `import static all other imports`, `import java.\*`, `import javax.*`, `import org.\*`, `import com.*`, `import all other imports`. Add a `<blank line>` between each `import`

Optionally, you can follow the <<UsingCheckstyle#, UsingCheckstyle.adoc>> document to configure Intellij to check style-compliance as you write code.

==== Updating documentation to match your fork

After forking the repo, links in the documentation will still point to the `se-edu/addressbook-level4` repo. If you plan to develop this as a separate product (i.e. instead of contributing to the `se-edu/addressbook-level4`) , you should replace the URL in the variable `repoURL` in `DeveloperGuide.adoc` and `UserGuide.adoc` with the URL of your fork.

==== Setting up CI

Set up Travis to perform Continuous Integration (CI) for your fork. See <<UsingTravis#, UsingTravis.adoc>> to learn how to set it up.

Optionally, you can set up AppVeyor as a second CI (see <<UsingAppVeyor#, UsingAppVeyor.adoc>>).

[NOTE]
Having both Travis and AppVeyor ensures your App works on both Unix-based platforms and Windows-based platforms (Travis is Unix-based and AppVeyor is Windows-based)

==== Getting started with coding

When you are ready to start coding,

1. Get some sense of the overall design by reading the link:#architecture[Architecture] section.
2. Take a look at the section link:#suggested-programming-tasks-to-get-started[Suggested Programming Tasks to Get Started].

== Design

=== Architecture

image::Architecture.png[width="600"]
_Figure 2.1.1 : Architecture Diagram_

The *_Architecture Diagram_* given above explains the high-level design of the App. Given below is a quick overview of each component.

[TIP]
The `.pptx` files used to create diagrams in this document can be found in the link:{repoURL}/docs/diagrams/[diagrams] folder. To update a diagram, modify the diagram in the pptx file, select the objects of the diagram, and choose `Save as picture`.

`Main` has only one class called link:{repoURL}/src/main/java/seedu/address/MainApp.java[`MainApp`]. It is responsible for,

* At app launch: Initializes the components in the correct sequence, and connects them up with each other.
* At shut down: Shuts down the components and invokes cleanup method where necessary.

link:#common-classes[*`Commons`*] represents a collection of classes used by multiple other components. Two of those classes play important roles at the architecture level.

* `EventsCenter` : This class (written using https://github.com/google/guava/wiki/EventBusExplained[Google's Event Bus library]) is used by components to communicate with other components using events (i.e. a form of _Event Driven_ design)
* `LogsCenter` : Used by many classes to write log messages to the App's log file.

The rest of the App consists of four components.

* link:#ui-component[*`UI`*] : The UI of the App.
* link:#logic-component[*`Logic`*] : The command executor.
* link:#model-component[*`Model`*] : Holds the data of the App in-memory.
* link:#storage-component[*`Storage`*] : Reads data from, and writes data to, the hard disk.

Each of the four components

* Defines its _API_ in an `interface` with the same name as the Component.
* Exposes its functionality using a `{Component Name}Manager` class.

For example, the `Logic` component (see the class diagram given below) defines it's API in the `Logic.java` interface and exposes its functionality using the `LogicManager.java` class.

image::LogicClassDiagram.png[width="800"]
_Figure 2.1.2 : Class Diagram of the Logic Component_

[discrete]
==== Events-Driven nature of the design

The _Sequence Diagram_ below shows how the components interact for the scenario where the user issues the command `delete 1`.

image::SDforDeletePerson.png[width="800"]
_Figure 2.1.3a : Component interactions for `delete 1` command (part 1)_

[NOTE]
Note how the `Model` simply raises a `AddressBookChangedEvent` when the Address Book data are changed, instead of asking the `Storage` to save the updates to the hard disk.

The diagram below shows how the `EventsCenter` reacts to that event, which eventually results in the updates being saved to the hard disk and the status bar of the UI being updated to reflect the 'Last Updated' time.

image::SDforDeletePersonEventHandling.png[width="800"]
_Figure 2.1.3b : Component interactions for `delete 1` command (part 2)_

[NOTE]
Note how the event is propagated through the `EventsCenter` to the `Storage` and `UI` without `Model` having to be coupled to either of them. This is an example of how this Event Driven approach helps us reduce direct coupling between components.

The sections below give more details of each component.

=== UI component

image::UiClassDiagram.png[width="800"]
_Figure 2.2.1 : Structure of the UI Component_

*API* : link:{repoURL}/src/main/java/seedu/address/ui/Ui.java[`Ui.java`]

The UI consists of a `MainWindow` that is made up of parts e.g.`CommandBox`, `ResultDisplay`, `PersonListPanel`, `StatusBarFooter`, `BrowserPanel` etc. All these, including the `MainWindow`, inherit from the abstract `UiPart` class.

The `UI` component uses JavaFx UI framework. The layout of these UI parts are defined in matching `.fxml` files that are in the `src/main/resources/view` folder. For example, the layout of the link:{repoURL}/src/main/java/seedu/address/ui/MainWindow.java[`MainWindow`] is specified in link:{repoURL}/src/main/resources/view/MainWindow.fxml[`MainWindow.fxml`]

The `UI` component,

* Executes user commands using the `Logic` component.
* Binds itself to some data in the `Model` so that the UI can auto-update when data in the `Model` change.
* Responds to events raised from various parts of the App and updates the UI accordingly.

=== Logic component

image::LogicClassDiagram.png[width="800"]
_Figure 2.3.1 : Structure of the Logic Component_

image::LogicCommandClassDiagram.png[width="800"]
_Figure 2.3.2 : Structure of Commands in the Logic Component. This diagram shows finer details concerning `XYZCommand` and `Command` in Figure 2.3.1_

*API* :
link:{repoURL}/src/main/java/seedu/address/logic/Logic.java[`Logic.java`]

.  `Logic` uses the `AddressBookParser` class to parse the user command.
.  This results in a `Command` object which is executed by the `LogicManager`.
.  The command execution can affect the `Model` (e.g. adding a person) and/or raise events.
.  The result of the command execution is encapsulated as a `CommandResult` object which is passed back to the `Ui`.

Given below is the Sequence Diagram for interactions within the `Logic` component for the `execute("delete 1")` API call.

image::DeletePersonSdForLogic.png[width="800"]
_Figure 2.3.1 : Interactions Inside the Logic Component for the `delete 1` Command_

=== Model component

image::ModelClassDiagram.png[width="800"]
_Figure 2.4.1 : Structure of the Model Component_

*API* : link:{repoURL}/src/main/java/seedu/address/model/Model.java[`Model.java`]

The `Model`,

* stores a `UserPref` object that represents the user's preferences.
* stores the Address Book data.
* exposes an unmodifiable `ObservableList<ReadOnlyPerson>` that can be 'observed' e.g. the UI can be bound to this list so that the UI automatically updates when the data in the list change.
* does not depend on any of the other three components.

=== Storage component

image::StorageClassDiagram.png[width="800"]
_Figure 2.5.1 : Structure of the Storage Component_

*API* : link:{repoURL}/src/main/java/seedu/address/storage/Storage.java[`Storage.java`]

The `Storage` component,

* can save `UserPref` objects in json format and read it back.
* can save the Address Book data in xml format and read it back.

=== Common classes

Classes used by multiple components are in the `seedu.addressbook.commons` package.

== Implementation

This section describes some noteworthy details on how certain features are implemented.

// tag::undoredo[]
=== Undo/Redo mechanism

The undo/redo mechanism is facilitated by an `UndoRedoStack`, which resides inside `LogicManager`. It supports undoing and redoing of commands that modifies the state of the address book (e.g. `add`, `edit`). Such commands will inherit from `UndoableCommand`.

`UndoRedoStack` only deals with `UndoableCommands`. Commands that cannot be undone will inherit from `Command` instead. The following diagram shows the inheritance diagram for commands:

image::LogicCommandClassDiagram.png[width="800"]

As you can see from the diagram, `UndoableCommand` adds an extra layer between the abstract `Command` class and concrete commands that can be undone, such as the `DeleteCommand`. Note that extra tasks need to be done when executing a command in an _undoable_ way, such as saving the state of the address book before execution. `UndoableCommand` contains the high-level algorithm for those extra tasks while the child classes implements the details of how to execute the specific command. Note that this technique of putting the high-level algorithm in the parent class and lower-level steps of the algorithm in child classes is also known as the https://www.tutorialspoint.com/design_pattern/template_pattern.htm[template pattern].

Commands that are not undoable are implemented this way:
[source,java]
----
public class ListCommand extends Command {
    @Override
    public CommandResult execute() {
        // ... list logic ...
    }
}
----

With the extra layer, the commands that are undoable are implemented this way:
[source,java]
----
public abstract class UndoableCommand extends Command {
    @Override
    public CommandResult execute() {
        // ... undo logic ...

        executeUndoableCommand();
    }
}

public class DeleteCommand extends UndoableCommand {
    @Override
    public CommandResult executeUndoableCommand() {
        // ... delete logic ...
    }
}
----

Suppose that the user has just launched the application. The `UndoRedoStack` will be empty at the beginning.

The user executes a new `UndoableCommand`, `delete 5`, to delete the 5th person in the address book. The current state of the address book is saved before the `delete 5` command executes. The `delete 5` command will then be pushed onto the `undoStack` (the current state is saved together with the command).

image::UndoRedoStartingStackDiagram.png[width="800"]

As the user continues to use the program, more commands are added into the `undoStack`. For example, the user may execute `add n/David ...` to add a new person.

image::UndoRedoNewCommand1StackDiagram.png[width="800"]

[NOTE]
If a command fails its execution, it will not be pushed to the `UndoRedoStack` at all.

The user now decides that adding the person was a mistake, and decides to undo that action using `undo`.

We will pop the most recent command out of the `undoStack` and push it back to the `redoStack`. We will restore the address book to the state before the `add` command executed.

image::UndoRedoExecuteUndoStackDiagram.png[width="800"]

[NOTE]
If the `undoStack` is empty, then there are no other commands left to be undone, and an `Exception` will be thrown when popping the `undoStack`.

The following sequence diagram shows how the undo operation works:

image::UndoRedoSequenceDiagram.png[width="800"]

The redo does the exact opposite (pops from `redoStack`, push to `undoStack`, and restores the address book to the state after the command is executed).

[NOTE]
If the `redoStack` is empty, then there are no other commands left to be redone, and an `Exception` will be thrown when popping the `redoStack`.

The user now decides to execute a new command, `clear`. As before, `clear` will be pushed into the `undoStack`. This time the `redoStack` is no longer empty. It will be purged as it no longer make sense to redo the `add n/David` command (this is the behavior that most modern desktop applications follow).

image::UndoRedoNewCommand2StackDiagram.png[width="800"]

Commands that are not undoable are not added into the `undoStack`. For example, `list`, which inherits from `Command` rather than `UndoableCommand`, will not be added after execution:

image::UndoRedoNewCommand3StackDiagram.png[width="800"]

The following activity diagram summarize what happens inside the `UndoRedoStack` when a user executes a new command:

image::UndoRedoActivityDiagram.png[width="200"]

==== Design Considerations

**Aspect:** Implementation of `UndoableCommand` +
**Alternative 1 (current choice):** Add a new abstract method `executeUndoableCommand()` +
**Pros:** We will not lose any undone/redone functionality as it is now part of the default behaviour. Classes that deal with `Command` do not have to know that `executeUndoableCommand()` exist. +
**Cons:** Hard for new developers to understand the template pattern. +
**Alternative 2:** Just override `execute()` +
**Pros:** Does not involve the template pattern, easier for new developers to understand. +
**Cons:** Classes that inherit from `UndoableCommand` must remember to call `super.execute()`, or lose the ability to undo/redo.

---

**Aspect:** How undo & redo executes +
**Alternative 1 (current choice):** Saves the entire address book. +
**Pros:** Easy to implement. +
**Cons:** May have performance issues in terms of memory usage. +
**Alternative 2:** Individual command knows how to undo/redo by itself. +
**Pros:** Will use less memory (e.g. for `delete`, just save the person being deleted). +
**Cons:** We must ensure that the implementation of each individual command are correct.

---

**Aspect:** Type of commands that can be undone/redone +
**Alternative 1 (current choice):** Only include commands that modifies the address book (`add`, `clear`, `edit`). +
**Pros:** We only revert changes that are hard to change back (the view can easily be re-modified as no data are lost). +
**Cons:** User might think that undo also applies when the list is modified (undoing filtering for example), only to realize that it does not do that, after executing `undo`. +
**Alternative 2:** Include all commands. +
**Pros:** Might be more intuitive for the user. +
**Cons:** User have no way of skipping such commands if he or she just want to reset the state of the address book and not the view. +
**Additional Info:** See our discussion  https://github.com/se-edu/addressbook-level4/issues/390#issuecomment-298936672[here].

---

**Aspect:** Data structure to support the undo/redo commands +
**Alternative 1 (current choice):** Use separate stack for undo and redo +
**Pros:** Easy to understand for new Computer Science student undergraduates to understand, who are likely to be the new incoming developers of our project. +
**Cons:** Logic is duplicated twice. For example, when a new command is executed, we must remember to update both `HistoryManager` and `UndoRedoStack`. +
**Alternative 2:** Use `HistoryManager` for undo/redo +
**Pros:** We do not need to maintain a separate stack, and just reuse what is already in the codebase. +
**Cons:** Requires dealing with commands that have already been undone: We must remember to skip these commands. Violates Single Responsibility Principle and Separation of Concerns as `HistoryManager` now needs to do two different things. +
// end::undoredo[]

=== Logging

We are using `java.util.logging` package for logging. The `LogsCenter` class is used to manage the logging levels and logging destinations.

* The logging level can be controlled using the `logLevel` setting in the configuration file (See link:#configuration[Configuration])
* The `Logger` for a class can be obtained using `LogsCenter.getLogger(Class)` which will log messages according to the specified logging level
* Currently log messages are output through: `Console` and to a `.log` file.

*Logging Levels*

* `SEVERE` : Critical problem detected which may possibly cause the termination of the application
* `WARNING` : Can continue, but with caution
* `INFO` : Information showing the noteworthy actions by the App
* `FINE` : Details that is not usually noteworthy but may be useful in debugging e.g. print the actual list instead of just its size

=== Configuration

Certain properties of the application can be controlled (e.g App name, logging level) through the configuration file (default: `config.json`).

== Documentation

We use asciidoc for writing documentation.

[NOTE]
We chose asciidoc over Markdown because asciidoc, although a bit more complex than Markdown, provides more flexibility in formatting.

=== Editing Documentation

See <<UsingGradle#rendering-asciidoc-files, UsingGradle.adoc>> to learn how to render `.adoc` files locally to preview the end result of your edits.
Alternatively, you can download the AsciiDoc plugin for IntelliJ, which allows you to preview the changes you have made to your `.adoc` files in real-time.

=== Publishing Documentation

See <<UsingTravis#deploying-github-pages, UsingTravis.adoc>> to learn how to deploy GitHub Pages using Travis.

=== Converting Documentation to PDF format

We use https://www.google.com/chrome/browser/desktop/[Google Chrome] for converting documentation to PDF format, as Chrome's PDF engine preserves hyperlinks used in webpages.

Here are the steps to convert the project documentation files to PDF format.

.  Follow the instructions in <<UsingGradle#rendering-asciidoc-files, UsingGradle.adoc>> to convert the AsciiDoc files in the `docs/` directory to HTML format.
.  Go to your generated HTML files in the `build/docs` folder, right click on them and select `Open with` -> `Google Chrome`.
.  Within Chrome, click on the `Print` option in Chrome's menu.
.  Set the destination to `Save as PDF`, then click `Save` to save a copy of the file in PDF format. For best results, use the settings indicated in the screenshot below.

image::chrome_save_as_pdf.png[width="300"]
_Figure 5.6.1 : Saving documentation as PDF files in Chrome_

== Testing

=== Running Tests

There are three ways to run tests.

[TIP]
The most reliable way to run tests is the 3rd one. The first two methods might fail some GUI tests due to platform/resolution-specific idiosyncrasies.

*Method 1: Using IntelliJ JUnit test runner*

* To run all tests, right-click on the `src/test/java` folder and choose `Run 'All Tests'`
* To run a subset of tests, you can right-click on a test package, test class, or a test and choose `Run 'ABC'`

*Method 2: Using Gradle*

* Open a console and run the command `gradlew clean allTests` (Mac/Linux: `./gradlew clean allTests`)

[NOTE]
See <<UsingGradle#, UsingGradle.adoc>> for more info on how to run tests using Gradle.

*Method 3: Using Gradle (headless)*

Thanks to the https://github.com/TestFX/TestFX[TestFX] library we use, our GUI tests can be run in the _headless_ mode. In the headless mode, GUI tests do not show up on the screen. That means the developer can do other things on the Computer while the tests are running.

To run tests in headless mode, open a console and run the command `gradlew clean headless allTests` (Mac/Linux: `./gradlew clean headless allTests`)

=== Types of tests

We have two types of tests:

.  *GUI Tests* - These are tests involving the GUI. They include,
.. _System Tests_ that test the entire App by simulating user actions on the GUI. These are in the `systemtests` package.
.. _Unit tests_ that test the individual components. These are in `seedu.address.ui` package.
.  *Non-GUI Tests* - These are tests not involving the GUI. They include,
..  _Unit tests_ targeting the lowest level methods/classes. +
e.g. `seedu.address.commons.StringUtilTest`
..  _Integration tests_ that are checking the integration of multiple code units (those code units are assumed to be working). +
e.g. `seedu.address.storage.StorageManagerTest`
..  Hybrids of unit and integration tests. These test are checking multiple code units as well as how the are connected together. +
e.g. `seedu.address.logic.LogicManagerTest`


=== Troubleshooting Testing
**Problem: `HelpWindowTest` fails with a `NullPointerException`.**

* Reason: One of its dependencies, `UserGuide.html` in `src/main/resources/docs` is missing.
* Solution: Execute Gradle task `processResources`.

== Dev Ops

=== Build Automation

See <<UsingGradle#, UsingGradle.adoc>> to learn how to use Gradle for build automation.

=== Continuous Integration

We use https://travis-ci.org/[Travis CI] and https://www.appveyor.com/[AppVeyor] to perform _Continuous Integration_ on our projects. See <<UsingTravis#, UsingTravis.adoc>> and <<UsingAppVeyor#, UsingAppVeyor.adoc>> for more details.

=== Making a Release

Here are the steps to create a new release.

.  Update the version number in link:{repoURL}/src/main/java/seedu/address/MainApp.java[`MainApp.java`].
.  Generate a JAR file <<UsingGradle#creating-the-jar-file, using Gradle>>.
.  Tag the repo with the version number. e.g. `v0.1`
.  https://help.github.com/articles/creating-releases/[Create a new release using GitHub] and upload the JAR file you created.

=== Managing Dependencies

A project often depends on third-party libraries. For example, Address Book depends on the http://wiki.fasterxml.com/JacksonHome[Jackson library] for XML parsing. Managing these _dependencies_ can be automated using Gradle. For example, Gradle can download the dependencies automatically, which is better than these alternatives. +
a. Include those libraries in the repo (this bloats the repo size) +
b. Require developers to download those libraries manually (this creates extra work for developers)

[appendix]
== Suggested Programming Tasks to Get Started

Suggested path for new programmers:

1. First, add small local-impact (i.e. the impact of the change does not go beyond the component) enhancements to one component at a time. Some suggestions are given in this section link:#improving-each-component[Improving a Component].

2. Next, add a feature that touches multiple components to learn how to implement an end-to-end feature across all components. The section link:#creating-a-new-command-code-remark-code[Creating a new command: `remark`] explains how to go about adding such a feature.

=== Improving each component

Each individual exercise in this section is component-based (i.e. you would not need to modify the other components to get it to work).

[discrete]
==== `Logic` component

[TIP]
Do take a look at the link:#logic-component[Design: Logic Component] section before attempting to modify the `Logic` component.

. Add a shorthand equivalent alias for each of the individual commands. For example, besides typing `clear`, the user can also type `c` to remove all persons in the list.
+
****
* Hints
** Just like we store each individual command word constant `COMMAND_WORD` inside `*Command.java` (e.g.  link:{repoURL}/src/main/java/seedu/address/logic/commands/FindCommand.java[`FindCommand#COMMAND_WORD`], link:{repoURL}/src/main/java/seedu/address/logic/commands/DeleteCommand.java[`DeleteCommand#COMMAND_WORD`]), you need a new constant for aliases as well (e.g. `FindCommand#COMMAND_ALIAS`).
** link:{repoURL}/src/main/java/seedu/address/logic/parser/AddressBookParser.java[`AddressBookParser`] is responsible for analyzing command words.
* Solution
** Modify the switch statement in link:{repoURL}/src/main/java/seedu/address/logic/parser/AddressBookParser.java[`AddressBookParser#parseCommand(String)`] such that both the proper command word and alias can be used to execute the same intended command.
** See this https://github.com/se-edu/addressbook-level4/pull/590/files[PR] for the full solution.
****

[discrete]
==== `Model` component

[TIP]
Do take a look at the link:#model-component[Design: Model Component] section before attempting to modify the `Model` component.

. Add a `removeTag(Tag)` method. The specified tag will be removed from everyone in the address book.
+
****
* Hints
** The link:{repoURL}/src/main/java/seedu/address/model/Model.java[`Model`] API needs to be updated.
**  Find out which of the existing API methods in  link:{repoURL}/src/main/java/seedu/address/model/AddressBook.java[`AddressBook`] and link:{repoURL}/src/main/java/seedu/address/model/person/Person.java[`Person`] classes can be used to implement the tag removal logic. link:{repoURL}/src/main/java/seedu/address/model/AddressBook.java[`AddressBook`] allows you to update a person, and link:{repoURL}/src/main/java/seedu/address/model/person/Person.java[`Person`] allows you to update the tags.
* Solution
** Add the implementation of `deleteTag(Tag)` method in link:{repoURL}/src/main/java/seedu/address/model/ModelManager.java[`ModelManager`]. Loop through each person, and remove the `tag` from each person.
** See this https://github.com/se-edu/addressbook-level4/pull/591/files[PR] for the full solution.
****

[discrete]
==== `Ui` component

[TIP]
Do take a look at the link:#ui-component[Design: UI Component] section before attempting to modify the `UI` component.

. Use different colors for different tags inside person cards. For example, `friends` tags can be all in grey, and `colleagues` tags can be all in red.
+
**Before**
+
image::getting-started-ui-tag-before.png[width="300"]
+
**After**
+
image::getting-started-ui-tag-after.png[width="300"]
+
****
* Hints
** The tag labels are created inside link:{repoURL}/src/main/java/seedu/address/ui/PersonCard.java[`PersonCard#initTags(ReadOnlyPerson)`] (`new Label(tag.tagName)`). https://docs.oracle.com/javase/8/javafx/api/javafx/scene/control/Label.html[JavaFX's `Label` class] allows you to modify the style of each Label, such as changing its color.
** Use the .css attribute `-fx-background-color` to add a color.
* Solution
** See this https://github.com/se-edu/addressbook-level4/pull/592/files[PR] for the full solution.
****

. Modify link:{repoURL}/src/main/java/seedu/address/commons/events/ui/NewResultAvailableEvent.java[`NewResultAvailableEvent`] such that link:{repoURL}/src/main/java/seedu/address/ui/ResultDisplay.java[`ResultDisplay`] can show a different style on error (currently it shows the same regardless of errors).
+
**Before**
+
image::getting-started-ui-result-before.png[width="200"]
+
**After**
+
image::getting-started-ui-result-after.png[width="200"]
+
****
* Hints
** link:{repoURL}/src/main/java/seedu/address/commons/events/ui/NewResultAvailableEvent.java[`NewResultAvailableEvent`] is raised by link:{repoURL}/src/main/java/seedu/address/ui/CommandBox.java[`CommandBox`] which also knows whether the result is a success or failure, and is caught by link:{repoURL}/src/main/java/seedu/address/ui/ResultDisplay.java[`ResultDisplay`] which is where we want to change the style to.
** Refer to link:{repoURL}/src/main/java/seedu/address/ui/CommandBox.java[`CommandBox`] for an example on how to display an error.
* Solution
** Modify link:{repoURL}/src/main/java/seedu/address/commons/events/ui/NewResultAvailableEvent.java[`NewResultAvailableEvent`] 's constructor so that users of the event can indicate whether an error has occurred.
** Modify link:{repoURL}/src/main/java/seedu/address/ui/ResultDisplay.java[`ResultDisplay#handleNewResultAvailableEvent(event)`] to react to this event appropriately.
** See this https://github.com/se-edu/addressbook-level4/pull/593/files[PR] for the full solution.
****

. Modify the link:{repoURL}/src/main/java/seedu/address/ui/StatusBarFooter.java[`StatusBarFooter`] to show the total number of people in the address book.
+
**Before**
+
image::getting-started-ui-status-before.png[width="500"]
+
**After**
+
image::getting-started-ui-status-after.png[width="500"]
+
****
* Hints
** link:{repoURL}/src/main/resources/view/StatusBarFooter.fxml[`StatusBarFooter.fxml`] will need a new `StatusBar`. Be sure to set the `GridPane.columnIndex` properly for each `StatusBar` to avoid misalignment!
** link:{repoURL}/src/main/java/seedu/address/ui/StatusBarFooter.java[`StatusBarFooter`] needs to initialize the status bar on application start, and to update it accordingly whenever the address book is updated.
* Solution
** Modify the constructor of link:{repoURL}/src/main/java/seedu/address/ui/StatusBarFooter.java[`StatusBarFooter`] to take in the number of persons when the application just started.
** Use link:{repoURL}/src/main/java/seedu/address/ui/StatusBarFooter.java[`StatusBarFooter#handleAddressBookChangedEvent(AddressBookChangedEvent)`] to update the number of persons whenever there are new changes to the addressbook.
** See this https://github.com/se-edu/addressbook-level4/pull/596/files[PR] for the full solution.
****

[discrete]
==== `Storage` component

[TIP]
Do take a look at the link:#storage-component[Design: Storage Component] section before attempting to modify the `Storage` component.

. Add a new method `backupAddressBook(ReadOnlyAddressBook)`, so that the address book can be saved in a fixed temporary location.
+
****
* Hint
** Add the API method in link:{repoURL}/src/main/java/seedu/address/storage/AddressBookStorage.java[`AddressBookStorage`] interface.
** Implement the logic in link:{repoURL}/src/main/java/seedu/address/storage/StorageManager.java[`StorageManager`] class.
* Solution
** See this https://github.com/se-edu/addressbook-level4/pull/594/files[PR] for the full solution.
****

=== Creating a new command: `remark`

By creating this command, you will get a chance to learn how to implement a feature end-to-end, touching all major components of the app.

==== Description
Edits the remark for a person specified in the `INDEX`. +
Format: `remark INDEX r/[REMARK]`

Examples:

* `remark 1 r/Likes to drink coffee.` +
Edits the remark for the first person to `Likes to drink coffee.`
* `remark 1 r/` +
Removes the remark for the first person.

==== Step-by-step Instructions

===== [Step 1] Logic: Teach the app to accept 'remark' which does nothing
Let's start by teaching the application how to parse a `remark` command. We will add the logic of `remark` later.

**Main:**

. Add a `RemarkCommand` that extends link:{repoURL}/src/main/java/seedu/address/logic/commands/UndoableCommand.java[`UndoableCommand`]. Upon execution, it should just throw an `Exception`.
. Modify link:{repoURL}/src/main/java/seedu/address/logic/parser/AddressBookParser.java[`AddressBookParser`] to accept a `RemarkCommand`.

**Tests:**

. Add `RemarkCommandTest` that tests that `executeUndoableCommand()` throws an Exception.
. Add new test method to link:{repoURL}/src/test/java/seedu/address/logic/parser/AddressBookParserTest.java[`AddressBookParserTest`], which tests that typing "remark" returns an instance of `RemarkCommand`.

===== [Step 2] Logic: Teach the app to accept 'remark' arguments
Let's teach the application to parse arguments that our `remark` command will accept. E.g. `1 r/Likes to drink coffee.`

**Main:**

. Modify `RemarkCommand` to take in an `Index` and `String` and print those two parameters as the error message.
. Add `RemarkCommandParser` that knows how to parse two arguments, one index and one with prefix 'r/'.
. Modify link:{repoURL}/src/main/java/seedu/address/logic/parser/AddressBookParser.java[`AddressBookParser`] to use the newly implemented `RemarkCommandParser`.

**Tests:**

. Modify `RemarkCommandTest` to test the `RemarkCommand#equals()` method.
. Add `RemarkCommandParserTest` that tests different boundary values
for `RemarkCommandParser`.
. Modify link:{repoURL}/src/test/java/seedu/address/logic/parser/AddressBookParserTest.java[`AddressBookParserTest`] to test that the correct command is generated according to the user input.

===== [Step 3] Ui: Add a placeholder for remark in `PersonCard`
Let's add a placeholder on all our link:{repoURL}/src/main/java/seedu/address/ui/PersonCard.java[`PersonCard`] s to display a remark for each person later.

**Main:**

. Add a `Label` with any random text inside link:{repoURL}/src/main/resources/view/PersonListCard.fxml[`PersonListCard.fxml`].
. Add FXML annotation in link:{repoURL}/src/main/java/seedu/address/ui/PersonCard.java[`PersonCard`] to tie the variable to the actual label.

**Tests:**

. Modify link:{repoURL}/src/test/java/guitests/guihandles/PersonCardHandle.java[`PersonCardHandle`] so that future tests can read the contents of the remark label.

===== [Step 4] Model: Add `Remark` class
We have to properly encapsulate the remark in our link:{repoURL}/src/main/java/seedu/address/model/person/ReadOnlyPerson.java[`ReadOnlyPerson`] class. Instead of just using a `String`, let's follow the conventional class structure that the codebase already uses by adding a `Remark` class.

**Main:**

. Add `Remark` to model component (you can copy from link:{repoURL}/src/main/java/seedu/address/model/person/Address.java[`Address`], remove the regex and change the names accordingly).
. Modify `RemarkCommand` to now take in a `Remark` instead of a `String`.

**Tests:**

. Add test for `Remark`, to test the `Remark#equals()` method.

===== [Step 5] Model: Modify `ReadOnlyPerson` to support a `Remark` field
Now we have the `Remark` class, we need to actually use it inside link:{repoURL}/src/main/java/seedu/address/model/person/ReadOnlyPerson.java[`ReadOnlyPerson`].

**Main:**

. Add three methods `setRemark(Remark)`, `getRemark()` and `remarkProperty()`. Be sure to implement these newly created methods in link:{repoURL}/src/main/java/seedu/address/model/person/ReadOnlyPerson.java[`Person`], which implements the link:{repoURL}/src/main/java/seedu/address/model/person/ReadOnlyPerson.java[`ReadOnlyPerson`] interface.
. You may assume that the user will not be able to use the `add` and `edit` commands to modify the remarks field (i.e. the person will be created without a remark).
. Modify link:{repoURL}/src/main/java/seedu/address/model/util/SampleDataUtil.java/[`SampleDataUtil`] to add remarks for the sample data (delete your `addressBook.xml` so that the application will load the sample data when you launch it.)

===== [Step 6] Storage: Add `Remark` field to `XmlAdaptedPerson` class
We now have `Remark` s for `Person` s, but they will be gone when we exit the application. Let's modify link:{repoURL}/src/main/java/seedu/address/storage/XmlAdaptedPerson.java[`XmlAdaptedPerson`] to include a `Remark` field so that it will be saved.

**Main:**

. Add a new Xml field for `Remark`.
. Be sure to modify the logic of the constructor and `toModelType()`, which handles the conversion to/from  link:{repoURL}/src/main/java/seedu/address/model/person/ReadOnlyPerson.java[`ReadOnlyPerson`].

**Tests:**

. Fix `validAddressBook.xml` such that the XML tests will not fail due to a missing `<remark>` element.

===== [Step 7] Ui: Connect `Remark` field to `PersonCard`
Our remark label in link:{repoURL}/src/main/java/seedu/address/ui/PersonCard.java[`PersonCard`] is still a placeholder. Let's bring it to life by binding it with the actual `remark` field.

**Main:**

. Modify link:{repoURL}/src/main/java/seedu/address/ui/PersonCard.java[`PersonCard#bindListeners()`] to add the binding for `remark`.

**Tests:**

. Modify link:{repoURL}/src/test/java/seedu/address/ui/testutil/GuiTestAssert.java[`GuiTestAssert#assertCardDisplaysPerson(...)`] so that it will compare the remark label.
. In link:{repoURL}/src/test/java/seedu/address/ui/PersonCardTest.java[`PersonCardTest`], call `personWithTags.setRemark(ALICE.getRemark())` to test that changes in the link:{repoURL}/src/main/java/seedu/address/model/person/ReadOnlyPerson.java[`Person`] 's remark correctly updates the corresponding link:{repoURL}/src/main/java/seedu/address/ui/PersonCard.java[`PersonCard`].

===== [Step 8] Logic: Implement `RemarkCommand#execute()` logic
We now have everything set up... but we still can't modify the remarks. Let's finish it up by adding in actual logic for our `remark` command.

**Main:**

. Replace the logic in `RemarkCommand#execute()` (that currently just throws an `Exception`), with the actual logic to modify the remarks of a person.

**Tests:**

. Update `RemarkCommandTest` to test that the `execute()` logic works.

==== Full Solution

See this https://github.com/se-edu/addressbook-level4/pull/599[PR] for the step-by-step solution.

[appendix]
== User Stories

Priorities: High (must have) - `* * \*`, Medium (nice to have) - `* \*`, Low (unlikely to have) - `*`

[width="59%",cols="22%,<23%,<25%,<30%",options="header",]
|=======================================================================
|Priority |As a ... |I want to ... |So that I can...
|`* * *` |new user |see usage instructions |refer to instructions when I forget how to use the App

|`* * *` |user |to have the ability to create favourite lists |view my most important contacts

|`* * *` |user |add a new person |

|`* * *` |user |delete a person |remove entries that I no longer need

|`* * *` |user |find a person by name |locate details of persons without having to go through the entire list

|`* * *` |user |edit contacts |

|`* * *` |user with many social circles |add tags to my contacts |group them by how they are related to me

|`* *` |user |hide link:#private-contact-detail[private contact details] by default |minimize chance of someone else seeing them by accident

|`* *` |user |have wishlists |let my contacts can know what to buy me for my birthday without telling them

|`* *` |user |receive an email notification when logging in from an unknown device |know when there are unintended logins to my account

|`* *` |user |have different appearance themes |have a more unique user experience that suits my preferences

|`* *` |new user |have a guided installation/no installaion |easily start using it

|`* *` |clumsy user |have automatic backups |not worry about accidentally deleting things

|`* *` |user |sync with Facebook |easily import contacts

|`* *` |lonely user |find users near me |hit them up

|`* *` |user |have the ability to receive contacts from my friends |not key them in from scratch

|`* *` |user |create custom fields |store additional information for some contacts

|`* *` |user |be able to bookmark contacts |access important contacts much faster

|`* *` |user |have a password required log-in |have more privacy

|`* *` |user |have a Help command that displays screenshots of positive examples |understand the commands more visually

|`* *` |user |have a user system |allow multiple users to use their own customised addressbook on the same program

|`* *` |helpful user |have the ability to send contacts to my friends |ensure that they don't have to key it in from scratch

|`* *` |user |have 3rd party software(calendar) to draw information from the addressbook |

|`* *` |user |view my last login time |ensure that no one else is using my account

|`* *` |user |destroy my program & backups |wipe the system clean, before passing the program to someone

|`* *` |user |hide link:#private-contact-detail[private contact details] by default |minimize chance of someone else seeing them by accident

|`* *` |user |prevent the addition of duplicate contacts |maintain a unique list of contacts to prevent confusion

|`* *` |user |have profile pictures for my contacts |easily identify them in a glance

|`* *` |user |have a birthday field |receive birthday reminders

|`* *` |user |be able to filter my contacts according to tags |have an overview of who is under which tag

|`* *` |user |be able to export my contacts in another format (e.g xml, vcf) |store my contacts in another device

|`*` |user |be able to send an email to my contacts through the app |send an email without opening another window

|`*` |user with many persons in the address book |sort persons by name |locate a person easily

|`*` |user |add emoticons to contact names |make my addressbook look nicer

|`*` |user |be able to assign short nicknames to contacts |find them faster

|`*` |user |randomly generate a contact |choose to chat up a random contact

|`*` |user |find people by phone number |know whether to pick up a call

|`*` |user |print my contacts on paper in an neat format |pass hard copies to people
|=======================================================================

{More to be added}

[appendix]
== Use Cases

(For all use cases below, the *System* is the `AddressBook` and the *Actor* is the `user`, unless specified otherwise)

[discrete]
=== Use case: Delete person

*MSS*

1.  User requests to list persons
2.  AddressBook shows a list of persons
3.  User requests to delete a specific person in the list
4.  AddressBook deletes the person
+
Use case ends.

*Extensions*

[none]
* 2a. The list is empty.
+
Use case ends.

* 3a. The given index is invalid.
+
[none]
** 3a1. AddressBook shows an error message.
+
Use case resumes at step 2.

[discrete]
<<<<<<< HEAD
=== Use case: Add a person to favourite list

*MSS*

1.  User requests to list persons
2.  AddressBook shows a list of persons
3.  User requests to favourite specific person in the list
4.  AddressBook adds the person in the favourite list
5.  User requests to list favourite contacts
6.  AddressBook shows a list of favourite contacts
7.  User requests to delete a specific person in the favourite list
8.  AddressBook removes the person in the favourite list and shows a list of persons in favourite list 
=======
=== Use case: Add person

*MSS*

1.  User requests to add a person in the list
2.  AddressBook adds the person
>>>>>>> 170d6279
+
Use case ends.

*Extensions*

[none]
<<<<<<< HEAD
* 2a. The list is empty.
+
Use case ends.

* 3a. The given index is invalid.
+
[none]
** 3a1. AddressBook shows an error message.
+
Use case resumes at step 2.

* 7a. The given index is invalid.
+
[none]
** 7a1. AddressBook shows an error message.
+
Use case resumes at step 7.

* 8a. The list is empty.
+
Use case ends.
=======
* 1a. The person already exists in the AddressBook.
+
[none]
** 1a1. AddressBook shows an error message.
+
Use case resumes at step 1.

* 1b. The user enters the wrong format into AddressBook.
+
[none]
** 1b1. AddressBook shows an error message.
+
Use case resumes at step 1.
>>>>>>> 170d6279

{More to be added}

[appendix]
== Non Functional Requirements

.  Should work on any link:#mainstream-os[mainstream OS] as long as it has Java `1.8.0_60` or higher installed.
.  Should be able to hold up to 1000 persons without a noticeable sluggishness in performance for typical usage.
.  A user with above average typing speed for regular English text (i.e. not code, not system admin commands) should be able to accomplish most of the tasks faster using commands than using the mouse.

{More to be added}

[appendix]
== Glossary

[[mainstream-os]]
Mainstream OS

....
Windows, Linux, Unix, OS-X
....

[[private-contact-detail]]
Private contact detail

....
A contact detail that is not meant to be shared with others
....

[appendix]
== Product Survey

*Product Name*

Author: ...

Pros:

* ...
* ...

Cons:

* ...
* ...<|MERGE_RESOLUTION|>--- conflicted
+++ resolved
@@ -832,7 +832,6 @@
 Use case resumes at step 2.
 
 [discrete]
-<<<<<<< HEAD
 === Use case: Add a person to favourite list
 
 *MSS*
@@ -845,43 +844,43 @@
 6.  AddressBook shows a list of favourite contacts
 7.  User requests to delete a specific person in the favourite list
 8.  AddressBook removes the person in the favourite list and shows a list of persons in favourite list 
-=======
+
+*Extensions*
+
+[none]
+* 2a. The list is empty.
++
+Use case ends.
+
+* 3a. The given index is invalid.
++
+[none]
+** 3a1. AddressBook shows an error message.
++
+Use case resumes at step 2.
+
+* 7a. The given index is invalid.
++
+[none]
+** 7a1. AddressBook shows an error message.
++
+Use case resumes at step 7.
+
+* 8a. The list is empty.
++
+Use case ends.
+
 === Use case: Add person
 
 *MSS*
 
 1.  User requests to add a person in the list
 2.  AddressBook adds the person
->>>>>>> 170d6279
 +
 Use case ends.
 
 *Extensions*
 
-[none]
-<<<<<<< HEAD
-* 2a. The list is empty.
-+
-Use case ends.
-
-* 3a. The given index is invalid.
-+
-[none]
-** 3a1. AddressBook shows an error message.
-+
-Use case resumes at step 2.
-
-* 7a. The given index is invalid.
-+
-[none]
-** 7a1. AddressBook shows an error message.
-+
-Use case resumes at step 7.
-
-* 8a. The list is empty.
-+
-Use case ends.
-=======
 * 1a. The person already exists in the AddressBook.
 +
 [none]
@@ -895,7 +894,6 @@
 ** 1b1. AddressBook shows an error message.
 +
 Use case resumes at step 1.
->>>>>>> 170d6279
 
 {More to be added}
 
