﻿= Codii - User Guide
:toc:
:toc-title:
:toc-placement: preamble
:sectnums:
:imagesDir: images
:stylesDir: stylesheets
:experimental:
ifdef::env-github[]
:tip-caption: :bulb:
:note-caption: :information_source:
endif::[]
:repoURL: https://github.com/CS2103AUG2017-T17-B1/main

By: `CS2103Aug2017 T17-B1`      Since: `Sep 2017`      Licence: `MIT`

== Quick Start

.  Ensure you have Java version `1.8.0_60` or later installed in your Computer.
+
[NOTE]
Having any Java 8 version is not enough. +
This app will not work with earlier versions of Java 8.
+
.  Download the latest `addressbook.jar` link:{repoURL}/releases[here].
.  Copy the file to the folder you want to use as the home folder for your Address Book.
.  Double-click the file to start the app. The GUI should appear in a few seconds.
+
image::UiStartUp.png[width="790"]
+
.  Log into the app using the format specified in the welcome screen.
+
image::Ui.png[width="790"]
+
.  Type the command in the command box and press kbd:[Enter] to execute it. +
e.g. typing *`help`* and pressing kbd:[Enter] will open the help window.
.  Some example commands you can try:

* *`list`* : lists all contacts
* **`add`**`n/John Doe p/98765432 e/johnd@example.com a/John street, block 123, #01-01 pc/321123 d/123 dl/11-12-2018` : adds a contact named `John Doe` to the Address Book.
* **`delete`**`3` : deletes the 3rd contact shown in the current list
* *`exit`* : exits the app

.  Refer to the link:#features[Features] section below for details of each command.

== Features

====
*Command Format*

* Words in `UPPER_CASE` are the parameters to be supplied by the user e.g. in `add n/NAME`, `NAME` is a parameter which can be used as `add n/John Doe`.
* Items in square brackets are optional e.g `n/NAME [t/TAG]` can be used as `n/John Doe t/friend` or as `n/John Doe`.
* Items with `…`​ after them can be used multiple times including zero times e.g. `[t/TAG]...` can be used as `{nbsp}` (i.e. 0 times), `t/friend`, `t/friend t/family` etc.
* Parameters can be in any order e.g. if the command specifies `n/NAME p/PHONE_NUMBER`, `p/PHONE_NUMBER n/NAME` is also acceptable.
====


=== Logging into the address book application : `login`

Logs into the address book. +
Format: `login USERNAME PASSWORD`

Examples:

* `login userAcc_123 pa$$_Word!@#&`
* `login batMan_111 (Batcave.327+-)`

=== Viewing help : `help`

Format: `help`

=== Adding a person: `add`

Adds a person to the address book. Date borrowed for person is automatically +
noted down. As for Deadline, it is optional. +
Format: `add n/NAME p/PHONE_NUMBER e/EMAIL a/ADDRESS pc/POSTAL CODE d/Debt [t/TAG]...`

[TIP]
A person can have any number of tags (including 0)

Examples:

* `add n/John Doe p/98765432 e/johnd@example.com a/John street, block 123, #01-01 pc/321123 d/123 dl/11-11-2018`
* `add n/Betsy Crowe t/friend e/betsycrowe@example.com a/Newgate Prison p/1234567 pc/000001 d/1234 t/criminal`

=== Listing all persons : `list`

Shows a list of all persons in the address book. +
Format: `list`

=== Listing all blacklisted persons : `blacklist`

Shows a list of all blacklisted persons in the address book. +
Format: `blacklist`

=== Editing a person : `edit`

Edits an existing person in the address book. +
Format: `edit INDEX [n/NAME] [p/PHONE] [e/EMAIL] [a/ADDRESS] [pc/POSTAL CODE] [d/DEBT] [t/TAG]...`

****
* Edits the person at the specified `INDEX`. The index refers to the index number shown in the last person listing. The index *must be a positive integer* 1, 2, 3, ...
* At least one of the optional fields must be provided.
* Existing values will be updated to the input values.
* The date of debt borrowed cannot be edited.
* When editing tags, the existing tags of the person will be removed i.e adding of tags is not cumulative.
* You can remove all the person's tags by typing `t/` without specifying any tags after it.
****

Examples:

* `edit 1 p/91234567 pc/333111 e/johndoe@example.com` +
Edits the phone number, postal code, and email address of the 1st person to be `91234567`, `333111`, and `johndoe@example.com` respectively.
* `edit 2 n/Betsy Crower t/` +
Edits the name of the 2nd person to be `Betsy Crower` and clears all existing tags.

=== Locating persons by name: `find`

Finds persons whose names contain any of the given keywords. +
Format: `find KEYWORD [MORE_KEYWORDS]`

****
* The search is case insensitive. e.g `hans` will match `Hans`
* The order of the keywords does not matter. e.g. `Hans Bo` will match `Bo Hans`
* Only the name is searched.
* Only full words will be matched e.g. `Han` will not match `Hans`
* Persons matching at least one keyword will be returned (i.e. `OR` search). e.g. `Hans Bo` will return `Hans Gruber`, `Bo Yang`
****

Examples:

* `find John` +
Returns `john` and `John Doe`
* `find Betsy Tim John` +
Returns any person having names `Betsy`, `Tim`, or `John`

=== Increasing the debt of a person: `borrow`

Increase the debt of a person by the amount entered. +
Format: `borrow INDEX AMOUNT`

****
* Increases the debt of the person at the specified `INDEX` by `AMOUNT`. The index refers to the index number shown in the last person listing. The index must be a positive integer 1, 2, 3, …​
* `AMOUNT` has to be in dollars and cents. For example: `500.50` which represents $500.50.
****

Examples:

* `borrow 1 500` +
Increases the debt of the 1st person by $500.
* `borrow 2 1000.10` +
Increases the debt of the 2nd person by $1000.10.

=== Deleting a person : `delete`

Deletes the specified person from the address book. +
Format: `delete INDEX`

****
* Deletes the person at the specified `INDEX`.
* The index refers to the index number shown in the most recent listing.
* The index *must be a positive integer* 1, 2, 3, ...
****

Examples:

* `list` +
`delete 2` +
Deletes the 2nd person in the address book.
* `find Betsy` +
`delete 1` +
Deletes the 1st person in the results of the `find` command.

=== Banning a person : `ban`

Adds the specified person from current records to blacklist. +
Format: 'ban INDEX'

****
* Bans the person at the specified `INDEX`.
* The index refers to the index number shown in the most recent listing.
* The index *must be a positive integer* 1, 2, 3, ...
****

Examples:

* `list` +
`ban 2` +
Adds the 2nd person in the address book to blacklist.
* `find Betsy` +
`ban 1` +
Adds the 1st person in the results of the `find` command to blacklist.

=== Unbanning a person : `unban`

Removes the specified person from blacklist. +
Format: 'unban INDEX'

****
* Unbans the person at the specified `INDEX`.
* The index refers to the index number shown in the most recent listing.
* The index *must be a positive integer* 1, 2, 3, ...
****

Examples:

* `blacklist` +
`unban 2` +
Removes the 2nd person from blacklist.
* `find Betsy` +
`unban 1` +
Removes the 1st person in the results of the `find` command from blacklist.

=== Selecting a person : `select`

Selects the person identified by the index number used in the last person listing. +
Format: `select INDEX`

****
* Selects the person and loads the full information of the person at the specified `INDEX`.
* The index refers to the index number shown in the most recent listing.
* The index *must be a positive integer* `1, 2, 3, ...`
****

Examples:

* `list` +
`select 2` +
Selects the 2nd person in the address book.
* `find Betsy` +
`select 1` +
Selects the 1st person in the results of the `find` command.

=== Selecting a nearby person: `nearby`

Selects the person identified by the index number used in the listing of nearby contacts of currently selected person, +
Format: `nearby INDEX`

****
* Selects the person and loads the full information of the person at the specified `INDEX`.
* The index refers to the index number shown in the nearby contacts listing.
* The index *must be a positice integer* `1, 2, 3, ...`
****

Examples:

* `list` +
`select 2` +
Selects the 2nd person in the address book.
* `nearby 1` +
Selects the 1st person in the nearby contacts listing of the previously selected person.

=== Listing entered commands : `history`

Lists all the commands that you have entered in reverse chronological order. +
Format: `history`

[NOTE]
====
Pressing the kbd:[&uarr;] and kbd:[&darr;] arrows will display the previous and next input respectively in the command box.
====

// tag::undoredo[]
=== Undoing previous command : `undo`

Restores the address book to the state before the previous _undoable_ command was executed. +
Format: `undo`

[NOTE]
====
Undoable commands: those commands that modify the address book's content (`add`, `delete`, `edit` and `clear`).
====

Examples:

* `delete 1` +
`list` +
`undo` (reverses the `delete 1` command) +

* `select 1` +
`list` +
`undo` +
The `undo` command fails as there are no undoable commands executed previously.

* `delete 1` +
`clear` +
`undo` (reverses the `clear` command) +
`undo` (reverses the `delete 1` command) +

=== Redoing the previously undone command : `redo`

Reverses the most recent `undo` command. +
Format: `redo`

Examples:

* `delete 1` +
`undo` (reverses the `delete 1` command) +
`redo` (reapplies the `delete 1` command) +

* `delete 1` +
`redo` +
The `redo` command fails as there are no `undo` commands executed previously.

* `delete 1` +
`clear` +
`undo` (reverses the `clear` command) +
`undo` (reverses the `delete 1` command) +
`redo` (reapplies the `delete 1` command) +
`redo` (reapplies the `clear` command) +
// end::undoredo[]

=== Clearing all entries : `clear`

Clears all entries from the address book. +
Format: `clear`

=== Exiting the program : `exit`

Exits the program. +
Format: `exit`

=== Saving the data

Address book data are saved in the hard disk automatically after any command that changes the data. +
There is no need to save manually. +
If address book data can be loaded successfully, backup address book data is saved upon starting the program.

=== Loading the data

If the data file does not exist or cannot be read:
[none]
* Backup data file will be loaded, if available and readable.
+
[none]
* If backup data is unavailable:
+
[none]
** You will be given a sample address book.
+
[none]
* If backup data exists but cannot be read :
+
[none]
** You will be given an empty address book.

[NOTE]
====
To quickly revert address book data to the state of last use:
[none]
* 1. Delete addressbook.xml.
+
[none]
* 2. Rename addressbook.xml-backup.xml to addressbook.xml.
====

== FAQ

*Q*: How do I transfer my data to another Computer? +
*A*: Install the app in the other computer and overwrite the empty data file it creates with the file that contains the data of your previous Address Book folder.

== Command Summary

* *Login* `login USERNAME PASSWORD` +
e.g. `login userAcc_123 pa$$_Word!@#&`
* *Add* `add n/NAME p/PHONE_NUMBER e/EMAIL a/ADDRESS pc/POSTAL CODE d/DEBT dl/DEADLINE[t/TAG]...` +
e.g. `add n/James Ho p/22224444 e/jamesho@example.com a/123, Clementi Rd pc/123466 d/123 dl/11-03-2017 t/friend t/colleague`
* *Clear* : `clear`
* *Borrow* : `borrow INDEX AMOUNT` +
e.g. `borrow 1 500.50`
* *Delete* : `delete INDEX` +
e.g. `delete 3`
* *Ban* : `ban INDEX` +
e.g. `ban 3`
* *Unban* : `unban INDEX` +
e.g. `unban 3`
* *Edit* : `edit INDEX [n/NAME] [p/PHONE_NUMBER] [e/EMAIL] [a/ADDRESS] [pc/POSTAL CODE] [d/DEBT] [dl/DEADLINE] [t/TAG]...` +
e.g. `edit 2 n/James Lee e/jameslee@example.com`
* *Find* : `find KEYWORD [MORE_KEYWORDS]` +
e.g. `find James Jake`
* *List* : `list`
* *Blacklist* : `blacklist`
* *Help* : `help`
* *Select* : `select INDEX` +
e.g.`select 2`
* *History* : `history`
* *Nearby* : `nearby`
* *Undo* : `undo`
* *Redo* : `redo`

<<<<<<< HEAD
== Features to be included by `V2.0`

//[V1.3]
* List of people who have cleared their debts.
* A `Repaid` command to fully pay off a person's debt.
* List of people who have overdue debts.
* A command to `Sort` the list of person's by name.
* A person's debts are automatically incremented according to the interest rate of their loan.
* Group debtors by location.
//[end of V1.3]
//[V1.4]
* A progress bar to indicate how much of the person's debt has been paid off.
* A feature to export a person's contact in another format.
* Profile pictures of clients shown next to their details.
* Different appearance themes.
* `Add`/`Edit` command allows user to save multiple contact numbers for each person.
//[end of V1.4]
//[V1.5]
* `Help` command that displays screenshots of positive examples.
* Able to view the last login time.
* Able to impose different periods of ban on a specified person in the blacklist
* A feature to filter commands by tags.
//[end of V1.5]
* Two FA authentication for login and every other important actions.
* Validity checks on client's personal information.
* Email notifications when the user's account in logged in from an unknown device.
* An automated journey scheduler.
* 'Add-log' button that generates specific date and time.
* A file uploading feature.
* Random generation of a contact from the cleared list.
* Feature to create a custom field.
=======
== Current features

* `Add` a person (since v1.0)
* `Delete` a person (since v1.0)
* Have a help screen with detailed instructions (since v1.0)
* Add tags to contacts (since v1.0)
* `Edit` contacts (since v1.0)
* `Find` contacts by name (since v1.0)
* Automatic backup storage (since v1.0)
* `Debt` field (since v1.0)
* Prevent duplicate contacts (since v1.0)

* `Login` command (since v1.1)
* Password masking (since v1.1)
* `Postal code` field (since v1.1)
* `Deadline` field (since v1.1)
* `Date borrowed` field (since v1.1)
* `Blacklist` (since v1.1)
* Full info panel (since v1.1)
* `Ban` and `Unban` a person (since v1.1)

* `Nearby` command (since v1.2)
* Grouping of contacts (since v1.2)
* Display nearby contacts (since v1.2)
* `Borrow` command (since v1.2)
* Display nearby contacts (since v1.2)
* Interest field (since v1.2)
>>>>>>> 26aefa7e
<|MERGE_RESOLUTION|>--- conflicted
+++ resolved
@@ -388,7 +388,34 @@
 * *Undo* : `undo`
 * *Redo* : `redo`
 
-<<<<<<< HEAD
+== Current features
+
+* `Add` a person (since v1.0)
+* `Delete` a person (since v1.0)
+* Have a help screen with detailed instructions (since v1.0)
+* Add tags to contacts (since v1.0)
+* `Edit` contacts (since v1.0)
+* `Find` contacts by name (since v1.0)
+* Automatic backup storage (since v1.0)
+* `Debt` field (since v1.0)
+* Prevent duplicate contacts (since v1.0)
+
+* `Login` command (since v1.1)
+* Password masking (since v1.1)
+* `Postal code` field (since v1.1)
+* `Deadline` field (since v1.1)
+* `Date borrowed` field (since v1.1)
+* `Blacklist` (since v1.1)
+* Full info panel (since v1.1)
+* `Ban` and `Unban` a person (since v1.1)
+
+* `Nearby` command (since v1.2)
+* Grouping of contacts (since v1.2)
+* Display nearby contacts (since v1.2)
+* `Borrow` command (since v1.2)
+* Display nearby contacts (since v1.2)
+* Interest field (since v1.2)
+
 == Features to be included by `V2.0`
 
 //[V1.3]
@@ -419,33 +446,4 @@
 * 'Add-log' button that generates specific date and time.
 * A file uploading feature.
 * Random generation of a contact from the cleared list.
-* Feature to create a custom field.
-=======
-== Current features
-
-* `Add` a person (since v1.0)
-* `Delete` a person (since v1.0)
-* Have a help screen with detailed instructions (since v1.0)
-* Add tags to contacts (since v1.0)
-* `Edit` contacts (since v1.0)
-* `Find` contacts by name (since v1.0)
-* Automatic backup storage (since v1.0)
-* `Debt` field (since v1.0)
-* Prevent duplicate contacts (since v1.0)
-
-* `Login` command (since v1.1)
-* Password masking (since v1.1)
-* `Postal code` field (since v1.1)
-* `Deadline` field (since v1.1)
-* `Date borrowed` field (since v1.1)
-* `Blacklist` (since v1.1)
-* Full info panel (since v1.1)
-* `Ban` and `Unban` a person (since v1.1)
-
-* `Nearby` command (since v1.2)
-* Grouping of contacts (since v1.2)
-* Display nearby contacts (since v1.2)
-* `Borrow` command (since v1.2)
-* Display nearby contacts (since v1.2)
-* Interest field (since v1.2)
->>>>>>> 26aefa7e
+* Feature to create a custom field.