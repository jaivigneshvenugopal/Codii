﻿= Codii - User Guide
:toc:
:toc-title:
:toc-placement: preamble
:sectnums:
:imagesDir: images
:stylesDir: stylesheets
:experimental:
ifdef::env-github[]
:tip-caption: :bulb:
:note-caption: :information_source:
endif::[]
:repoURL: https://github.com/CS2103AUG2017-T17-B1/main

By: `CS2103Aug2017 T17-B1`      Since: `Sep 2017`      Licence: `MIT`

== About

This user guide will give you an overview of how to use Codii.
This guide includes step-by-step instructions on how each command work, FAQs and a summary of every command you will learn.

The terms used in this guide are as follows: +

* Blacklist - List of people who are banned +
* Whitelist - List of people who have cleared their debts +
* Index - The ordering of a contact in the list +
* Cluster - The general location of a person based on [https://www.ura.gov.sg/realEstateIIWeb/resources/misc/list_of_postal_districts.htm[postal districts]]

== Introduction

Codii is a free to use address book catered to suit the needs of debt collectors. You can enter debtors into Codii,
track the amount of debt owed, manage deadlines, ban and unban debtors and even organise them by location.

Codii is available for the Linux, Windows, and Mac OS operating systems.

== Quick Start

.  Ensure you have Java version `1.8.0_60` or later installed in your Computer.
+
[NOTE]
Having any Java 8 version is not enough. +
This app will not work with earlier versions of Java 8.
+
.  Download the latest `codii.jar` link:{repoURL}/releases[here].
.  Copy the file to the folder you want to use as the home folder for your Codii.
.  Double-click the file to start the app. The GUI, as seen in Figure 1.1 below, should appear in a few seconds.
+
image::UiStartUp.PNG[width="790"]
_Figure 1.1 : Codii login page_
+
.  Log into the app using the format specified in the welcome screen. The application should look similar to Figure 1.2 after clicking on a person in the left panel.
+
image::Ui.png[width="790"]
_Figure 1.2 : Full information of the person that is selected in the left panel_
+
.  Type the command in the command box and press kbd:[Enter] to execute it. +
e.g. typing *`help`* and pressing kbd:[Enter] will open the help window.
.  Some example commands you can try:

* *`list`* : lists all contacts
* **`add`**`n/John Doe hp/98765432 home/60773707 e/johnd@example.com a/John street, block 123, #01-01 pc/321123 d/123 dl/11-12-2018` : adds a contact named `John Doe` to the Address Book.
* **`delete`**`3` : deletes the 3rd contact shown in the current list
* *`exit`* : exits the app

.  Refer to the link:#features[Features] section below for details of each command.

== Features

====
*Command Format*

* Words in `UPPER_CASE` are the parameters to be supplied by the user e.g. in `add n/NAME`, `NAME` is a parameter which can be used as `add n/John Doe`.
* Items in square brackets are optional e.g `n/NAME [t/TAG]` can be used as `n/John Doe t/friend` or as `n/John Doe`.
* Items with `…`​ after them can be used multiple times including zero times e.g. `[t/TAG]...` can be used as `{nbsp}` (i.e. 0 times), `t/friend`, `t/friend t/family` etc.
* Parameters can be in any order e.g. if the command specifies `n/NAME hp/HANDPHONE_NUMBER`, `hp/HANDPHONE_NUMBER n/NAME` is also acceptable.
====

// tag::login[]
=== Logging into the address book application : `login`

Logs into the address book. +
Format: `login USERNAME PASSWORD`

Examples:

* `login userAcc_123 pa$$_Word!@#&`
* `login batMan_111 (Batcave.327+-)`
// end::login[]

// tag::logout[]
=== Logging out of the address book application : `logout`

Logs out of the address book. +
Format: `logout`
// end::logout[]

=== Viewing help : `help`

Format: `help`

=== Adding a debtor: `add`

Adds a debtor to the address book. Date borrowed for debtor is automatically +
noted down. The `Office phone`, `Deadline`, `Interest` and `Tag` fields are optional. +
Format: `add n/NAME hp/HANDPHONE_NUMBER home/HOME_PHONE_NUMBER e/EMAIL a/ADDRESS pc/POSTAL_CODE d/DEBT [op/OFFICE_PHONE_NUMBER] [dl/DEADLINE] [int/INTEREST] [t/TAG]...`

[TIP]
A debtor can have any number of tags (including 0)

Examples:

* `add n/John Doe hp/98765432 home/60773707 op/60073007 e/johnd@example.com a/John street, block 123, #01-01 pc/321123 d/123 dl/11-11-2018`
* `add n/Betsy Crowe t/friend e/betsycrowe@example.com a/Newgate Prison hp/81234567 home/61018123 pc/000001 d/1234 t/criminal`

=== Listing all persons : `list`

Shows a list of all persons in the address book. +
Format: `list`

=== Listing all blacklisted persons : `blacklist`

Shows a list of all blacklisted persons in the address book. +
Format: `blacklist`

=== Listing all whitelisted persons : `whitelist`

Shows a list of all whitelisted persons in the address book. +
Format: `whitelist`

=== Editing a person : `edit`

Edits an existing debtor, blacklisted/whitelisted contact in the address book. +
Format: `edit [INDEX] [n/NAME] [hp/HANDPHONE_NUMBER] [home/HOME_PHONE_NUMBER] [op/OFFICE_PHONE_NUMBER] [e/EMAIL] [a/ADDRESS] [pc/POSTAL_CODE] [d/DEBT] [td/TOTAL DEBT] [dl/DEADLINE] [int/INTEREST] [t/TAG]...`

****
* Edits the person at the specified `INDEX`. The index refers to the index number shown in the last person listing. The index *must be a positive integer* 1, 2, 3, ...
* If no index is specified, the currently selected person is edited instead.
* At least one of the optional fields, other than `INDEX`, must be provided.
* Existing values will be updated to the input values.
* The date of debt borrowed cannot be edited.
* When editing tags, the existing tags of the person will be removed i.e adding of tags is not cumulative.
* You can remove all the person's tags by typing `t/` without specifying any tags after it.
****

Examples:

* `edit 1 p/91234567 pc/333111 e/johndoe@example.com` +
Edits the phone number, postal code, and email address of the 1st person to be `91234567`, `333111`, and `johndoe@example.com` respectively.
* `edit 2 n/Betsy Crower t/` +
Edits the name of the 2nd person to be `Betsy Crower` and clears all existing tags.
* `list` +
`select 1` +
`edit n/Peeta Pen` +
Edits the name of the 1st person in the address book to be `Peeta Pen`.

=== Locating persons by name: `find`

Finds persons whose names contain any of the given keywords. +
Format: `find KEYWORD [MORE_KEYWORDS]`

****
* The search is case insensitive. e.g `hans` will match `Hans`
* The order of the keywords does not matter. e.g. `Hans Bo` will match `Bo Hans`
* Only the name is searched.
* Only full words will be matched e.g. `Han` will not match `Hans`
* Persons matching at least one keyword will be returned (i.e. `OR` search). e.g. `Hans Bo` will return `Hans Gruber`, `Bo Yang`
****

Examples:

* `find John` +
Returns `john` and `John Doe`
* `find Betsy Tim John` +
Returns any person having names `Betsy`, `Tim`, or `John`

// tag::borrow[]
=== Increasing the debt of a debtor: `borrow`

Increase the debt of a debtor by the amount entered. +
Format: `borrow [INDEX] AMOUNT`

****
* Increases the debt of the debtor at the specified `INDEX` by `AMOUNT`. The index refers to the index number shown in the last person listing. The index *must be a positive integer* 1, 2, 3, ...
* If no index is specified, the debt of the currently selected person is increased instead.
* `AMOUNT` has to be in dollars and cents. For example: `500.50` which represents $500.50.
****

Examples:

* `borrow 1 500` +
Increases the debt of the 1st person by $500.
* `borrow 2 1000.10` +
Increases the debt of the 2nd person by $1000.10.
* `list` +
`select 2` +
`borrow 234` +
Increases the debt of the 2nd person by $234.
// end::borrow[]

// tag::payback[]
=== Decreasing the debt of a person: `payback`

Decrease the debt of a person by the amount entered. +
Format: `payback [INDEX] AMOUNT`

****
* Decreases the debt of the person at the specified `INDEX` by `AMOUNT`. The index refers to the index number shown in the last person listing. The index *must be a positive integer* 1, 2, 3, ...
* If no index is specified, the debt of the currently selected person is decreased instead.
* `AMOUNT` has to be in dollars and cents. For example: `600` which represents $600.
* `AMOUNT` repaid cannot be more than the debt owed by the person at the specifiec `INDEX`
****

Examples:

* `payback 1 500` +
Decreases the debt of the 1st person by $500.
* `payback 2 1000.10` +
Decreases the debt of the 2nd person by $1000.10.
* `list` +
`select 3` +
`payback 234` +
Decreases the debt of the 3rd person by $234.
// end::payback[]

=== Resetting the debt of a person: `repaid`

Resets the debt of a person to zero and sets the date repaid field of that person. +
Format: `repaid [INDEX]`

****
* Resets the debt of the person at the specified `INDEX` to zero. The index refers to the index number shown in the last person listing. The index must be a positive integer 1, 2, 3, …​
* If no index is specified, the debt of the currently selected person is resetted instead.
****

Examples:

* `repaid 1` +
Resets the debt of the 1st person to zero and sets the date of repayment in his/her record.
* `select 2` +
`repaid` +
Resets the debt of the 2nd person to zero and sets the date of repayment in his/her record.

=== Deleting a person : `delete`

Deletes the specified person from the address book. +
Format: `delete [INDEX]`

****
* Deletes the person at the specified `INDEX`. The index refers to the index number shown in the most recent listing. The index *must be a positive integer* 1, 2, 3, ...
* If no index is specified, the currently selected person is deleted instead.
****

Examples:

* `list` +
`delete 2` +
Deletes the 2nd person in the address book.
* `find Betsy` +
`delete 1` +
Deletes the 1st person in the results of the `find` command.
* `list` +
`select 4` +
`delete` +
Deletes the 4th person in the address book.

=== Banning a debtor : `ban`

Adds the specified debtor from current records to blacklist. +
Format: 'ban [INDEX]'

****
* Bans the person at the specified `INDEX`.
* The index refers to the index number shown in the most recent listing.
* The index *must be a positive integer* 1, 2, 3, ...
* If no index is specified, the currently selected person is banned instead.
****

Examples:

* `list` +
`ban 2` +
Adds the 2nd person in the address book to blacklist.
* `find Betsy` +
`ban 1` +
Adds the 1st person in the results of the `find` command to blacklist.
* `select 3` +
`ban`
Adds the 3rd person in the address book to blacklist.

=== Unbanning a blacklisted person : `unban`

Removes the specified person from blacklist. +
Format: 'unban [INDEX]'

****
* Unbans the person at the specified `INDEX`.
* The index refers to the index number shown in the most recent listing.
* The index *must be a positive integer* 1, 2, 3, ...
* If no index is specified, the currently selected person is unbanned instead.
****

Examples:

* `blacklist` +
`unban 2` +
Removes the 2nd person from blacklist.
* `find Betsy` +
`unban 1` +
Removes the 1st person in the results of the `find` command from blacklist.
* `select 3` +
`unban`
Removes the 3rd person in the address book from blacklist.

=== Selecting a person : `select`

Selects the person identified by the index number used in the last person listing. +
Format: `select [INDEX]`

****
* Selects the person and loads the full information of the person at the specified `INDEX`.
* The index refers to the index number shown in the most recent listing.
* The index *must be a positive integer* `1, 2, 3, ...`
* If no index is specified, the next person in the last person listing is selected instead.
* If no index is specified, and no one was selected, the first person in the last person listing is selected instead.
****

Examples:

* `list` +
`select 2` +
Selects the 2nd person in the address book.
* `find Betsy` +
`select 1` +
Selects the 1st person in the results of the `find` command.
`select` +
Selects the first person in the last person listing.

// tag::nearby[]
=== Selecting a nearby person: `nearby`

Selects the person identified by the index number used in the listing of nearby contacts of currently selected person, +
Format: `nearby [INDEX]`

[NOTE]
If you do not see a secondary person list panel labelled "All contacts in this area" at the bottom of the information
of the currently selected contact, you might need to change your resolution settings to view it. +
On Windows, go to Settings -> Display -> Set "Change the size of text, apps and other items" to 125%, then restart the
app.

****
* A person must be selected before this command is called.
* Selects the person and loads the full information of the person at the specified `INDEX`.
* The index refers to the index number shown in the nearby contacts listing.
* The index *must be a positice integer* `1, 2, 3, ...`
* If no index is specified, the next person in the nearby contacts listing is selected instead.
****

Examples:

* `list` +
`select 2` +
* `nearby 1` +
Selects the 1st person in the same `cluster` as the previously selected person.
* `nearby` +
Selects the next person in the same `cluster` as the previously selected person.
// end::nearby[]

=== Listing entered commands : `history`

Lists all the commands that you have entered in reverse chronological order. +
Format: `history`

[NOTE]
====
Pressing the kbd:[&uarr;] and kbd:[&darr;] arrows will display the previous and next input respectively in the command box.
====

// tag::sort[]
=== Sorting all contacts : `sort`

Sorts all the contacts in the address book in specified order. If no order is specified, the contacts are sorted in ascending lexographical order. +
Format: `sort [ORDERING]`

****
* Valid orderings are: `name`, `cluster`, `deadline` and `debt`.
* If no ordering is specified, the address book will be sorted by name.
****

Examples:

* `sort` +
Sorts the contacts in the address book by name.
* `sort cluster` +
Sorts the contacts in the address book by their postal districts.
// end::sort[]

// tag::filter[]
=== Filter contacts by tags : `filter`

Filter contacts in the address book according to the tags specified. +
Format: `filter TAG1 TAG2 ...`

****
* Contacts which contain at least one of the tags specified will be shown in the list.
** e.g. A person in the address book, Alex, has two tags: `friendly` and `cooperative`. When the command `filter friendly` is entered, Alex will be shown in the filtered list.
****

Examples:

* `filter friendly` +
Displays contacts with the `friendly` tag.
* `filter tricky violent dishonest` +
Displays contacts who have at least one of these three tags: `tricky`, `violent`, `dishonest`.
// end::filter[]

// tag::undoredo[]
=== Undoing previous command : `undo`

Restores the address book to the state before the previous _undoable_ command was executed. +
Format: `undo`

[NOTE]
====
Undoable commands: those commands that modify the address book's content (`add`, `delete`, `edit` and `clear`).
====

Examples:

* `delete 1` +
`list` +
`undo` (reverses the `delete 1` command) +

* `select 1` +
`list` +
`undo` +
The `undo` command fails as there are no undoable commands executed previously.

* `delete 1` +
`clear` +
`undo` (reverses the `clear` command) +
`undo` (reverses the `delete 1` command) +

=== Redoing the previously undone command : `redo`

Reverses the most recent `undo` command. +
Format: `redo`

Examples:

* `delete 1` +
`undo` (reverses the `delete 1` command) +
`redo` (reapplies the `delete 1` command) +

* `delete 1` +
`redo` +
The `redo` command fails as there are no `undo` commands executed previously.

* `delete 1` +
`clear` +
`undo` (reverses the `clear` command) +
`undo` (reverses the `delete 1` command) +
`redo` (reapplies the `delete 1` command) +
`redo` (reapplies the `clear` command) +
// end::undoredo[]

// tag::addpic[]
=== Adding a profile picture to a person : `addpic`

Adds a user specified profile picture to the specified person. +
Format: 'addpic [INDEX]'

****
* Adds a profile picture to the person at the specified `INDEX`.
* The index refers to the index number shown in the most recent listing.
* The index *must be a positive integer* 1, 2, 3, ...
* If no index is specified, the command acts on the currently selected person.
****

Examples:

* `list` +
`addpic 2` +
Adds a picture to the 2nd person in masterlist.
* `find Betsy` +
`addpic 1` +
Adds a profile picture to the 1st person from the results of the `find` command.
* `select 3` +
`addpic`
Adds a profile picture to the 3rd person from the masterlist in the address book.
// end::addpic[]

// tag::delpic[]
=== Deleting the profile picture of a person : `delpic`

Removes the profile picture of the specified person. +
Format: 'delpic [INDEX]'

****
* Removes the profile picture of the person at the specified `INDEX`.
* The index refers to the index number shown in the most recent listing.
* The index *must be a positive integer* 1, 2, 3, ...
* If no index is specified, the command acts on currently selected person.
****

Examples:

* `list` +
`delpic 2` +
Deletes the picture of the 2nd person in masterlist.
* `find Betsy` +
`delpic 1` +
Deletes the profile picture of the 1st person from the results of the `find` command.
* `select 3` +
`delpic`
Deletes the profile picture of the 3rd person from the masterlist in the address book.
// end::delpic[]

// tag::setpath[]
=== Setting the path to local profile pictures folder : `setpath`

Sets the folder location to access and import debtors profile pictures. +
Format: `setpath`

Examples:

* `setpath C:/Users/acer/Desktop/SE/profilepic/` +
* `setpath C:\Users\acer\Desktop\SE\profilepic\` +
* `setpath out/production/resources/images/` +
* `setpath out\production\resources\images\` +
// end::setpath[]

=== Clearing all entries : `clear`

Clears all entries from the address book. +
Format: `clear`

=== Changing themes: `theme`

Changes between the two available themes. +
Format: `theme`

image::UI.png[width="790"]
_Figure 4.25.1 : Dark theme (default)_

image::BrightTheme.png[width="790"]
_Figure 4.25.2 : Bright theme_

=== Exiting the program : `exit`

Exits the program. +
Format: `exit`

// tag::saveload[]
=== Saving the data

Address book data are saved in the hard disk automatically after any command that changes the data. +
There is no need to save manually. +
If address book data can be loaded successfully, backup address book data is saved upon starting the program.

=== Loading the data

If the data file does not exist or cannot be read:
[none]
* Backup data file will be loaded, if available and readable.
+
[none]
* If backup data is unavailable:
+
[none]
** You will be given a sample address book.
+
[none]
* If backup data exists but cannot be read :
+
[none]
** You will be given an empty address book.

[NOTE]
====
To quickly revert address book data to the state of last use:
[none]
* 1. Delete addressbook.xml.
+
[none]
* 2. Rename addressbook.xml-backup.xml to addressbook.xml.
====
// end::saveload[]

== FAQ

*Q*: How do I transfer my data to another Computer? +
*A*: Install the app in the other computer and overwrite the empty data file it creates with the file that contains the data of your previous Address Book folder. +

*Q*: What is the difference between `repaid` command and `payback` command? +
*A*: `repaid` command completely clears a debtor's debt while `payback` clears a specified amount. In both cases, when the debt reaches zero, the person is
transferred to whitelist and date repaid is set to the date the command is executed. +

*Q*: If I `delete` someone from the `masterlist`, will he/she be deleted from the other lists as well? +
*A*: Yes. +

*Q*: Is it possible to send a blacklisted person to the `whitelist`? +
*A*: No. You have to `unban` the person prior to sending him/her to the `whitelist`. +

*Q*: When will a debtor's `debt` be accrued by his/her loan's interest rate? +
*A*: As of now, the default date to accrue is on the first day of the month. +

*Q*: If I execute the `sort` command in the `masterlist`, will the other lists be sorted as well? +
*A*: Yes. +

== Command Summary

* *Login* : `login USERNAME PASSWORD` +
e.g. `login userAcc_123 pa$$_Word!@#&`
* *Logout* : `logout`
* *Add* : `add n/NAME hp/HANDPHONE_NUMBER home/HOME_PHONE_NUMBER e/EMAIL a/ADDRESS pc/POSTAL_CODE d/DEBT [op/OFFICE_PHONE_NUMBER] [dl/DEADLINE] [int/INTEREST] [t/TAG]...` +
e.g. `add n/James Ho p/22224444 e/jamesho@example.com a/123, Clementi Rd pc/123466 d/123 dl/11-03-2017 t/friend t/colleague`
* *Clear* : `clear`
* *Borrow* : `borrow [INDEX] AMOUNT` +
e.g. `borrow 1 500.50`
* *Pay back* : `payback [INDEX] AMOUNT` +
e.g. `payback 1 500.50`
* *Repaid* : `repaid [INDEX]` +
e.g. `payback 1`
* *Delete* : `delete [INDEX]` +
e.g. `delete 3`
* *Ban* : `ban [INDEX]` +
e.g. `ban 3`
* *Unban* : `unban [INDEX]` +
e.g. `unban 3`
* *Edit* : `edit [INDEX] [n/NAME] [hp/HANDPHONE_NUMBER] [home/HOME_PHONE_NUMBER] [op/OFFICE_PHONE_NUMBER] [e/EMAIL] [a/ADDRESS] [pc/POSTAL_CODE] [d/DEBT] [td/TOTAL DEBT] [dl/DEADLINE] [int/INTEREST] [t/TAG]...` +
e.g. `edit 2 n/James Lee e/jameslee@example.com`
* *Find* : `find KEYWORD [MORE_KEYWORDS]` +
e.g. `find James Jake`
* *List* : `list`
* *Blacklist* : `blacklist`
* *Whitelist* : `whitelist`
* *Help* : `help`
* *Select* : `select [INDEX]` +
e.g.`select 2`
* *History* : `history`
* *Nearby* : `nearby [INDEX]` +
e.g. `nearby 2`
* *Sort* : `sort [ORDERING]` +
e.g. `sort debt`
* *Add Picture*  : `addpic [INDEX]` +
e.g. `addpic 2`
* *Delete Picture*  : `delpic [INDEX]` +
e.g. `delpic 2`
* *Setpath* : `setpath`
e.g. `setpath C:/Users/acer/Desktop/SE/profilepic/`
e.g. `setpath C:\Users\acer\Desktop\SE\profilepic\`
* *Filter* : `filter TAG1 TAG2 ...` +
e.g `filter friendly cooperative`
* *Undo* : `undo`
* *Redo* : `redo`
* *Theme* : `theme`

== Current features

* `Add` a person (since v1.0)
* `Delete` a person (since v1.0)
* Have a help screen with detailed instructions (since v1.0)
* Add tags to contacts (since v1.0)
* `Edit` contacts (since v1.0)
* `Find` contacts by name (since v1.0)
* Automatic backup storage (since v1.0)
* `Debt` field (since v1.0)
* Prevent duplicate contacts (since v1.0)

* `Login` command (since v1.1)
* Password masking (since v1.1)
* `Postal code` field (since v1.1)
* `Deadline` field (since v1.1)
* `Date borrowed` field (since v1.1)
* `Blacklist` (since v1.1)
* Full info panel (since v1.1)
* `Ban` and `Unban` a person (since v1.1)

* `Nearby` command (since v1.2)
* `Borrow` command (since v1.2)
* Display nearby contacts (since v1.2)
* `Interest` field (since v1.2)

* `Sort` by various fields (since v1.3)
* `Payback` command (since v1.3)
* `Repaid` command (since v1.3)
* `Whitelist` command (since v1.3)
* `Logout` command (since v1.3)
* Person's debts are automatically incremented according to the interest rate of their loan (since v1.3)

* Filter contacts by tags (since v1.4)
* Replace `Phone` field with `Handphone`, `Home phone` and `Office phone` (since v1.4)
* Profile pictures of clients shown next to their details. (since v1.4)
* List of people who have overdue debts. (since v1.4)
* A progress bar to indicate how much of the person's debt has been paid off. (since v1.4)

<<<<<<< HEAD
* Specifically import and save profile pictures to existing database of the application. (since v1.5)

== Features to be included by `V2.0`

* Different appearance themes.
=======
* Different appearance themes (since v1.5)

== Features to be included by `V2.0`

//[V1.5]
>>>>>>> 8aaec8b7
* A feature to export a person's contact in another format.
* `Help` command that displays screenshots of positive examples.
* Able to view the last login time.
* Able to impose different periods of ban on a specified person in the blacklist
* Two FA authentication for login and every other important actions.
* Validity checks on client's personal information.
* Email notifications when the user's account in logged in from an unknown device.
* An automated journey scheduler.
* 'Add-log' button that generates specific date and time.
* A file uploading feature.
* Random generation of a contact from the cleared list.
* Feature to create a custom field.<|MERGE_RESOLUTION|>--- conflicted
+++ resolved
@@ -694,19 +694,11 @@
 * List of people who have overdue debts. (since v1.4)
 * A progress bar to indicate how much of the person's debt has been paid off. (since v1.4)
 
-<<<<<<< HEAD
 * Specifically import and save profile pictures to existing database of the application. (since v1.5)
+* Different appearance themes (since v1.5)
 
 == Features to be included by `V2.0`
 
-* Different appearance themes.
-=======
-* Different appearance themes (since v1.5)
-
-== Features to be included by `V2.0`
-
-//[V1.5]
->>>>>>> 8aaec8b7
 * A feature to export a person's contact in another format.
 * `Help` command that displays screenshots of positive examples.
 * Able to view the last login time.
