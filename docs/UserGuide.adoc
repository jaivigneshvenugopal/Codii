--- conflicted
+++ resolved
@@ -33,11 +33,7 @@
 .  Some example commands you can try:
 
 * *`list`* : lists all contacts
-<<<<<<< HEAD
-* **`add`**`n/John Doe p/98765432 e/johnd@example.com a/John street, block 123, #01-01 pc/321123` : adds a contact named `John Doe` to the Address Book.
-=======
-* **`add`**`n/John Doe p/98765432 e/johnd@example.com a/John street, block 123, #01-01 d/123` : adds a contact named `John Doe` to the Address Book.
->>>>>>> 892cb5d8
+* **`add`**`n/John Doe p/98765432 e/johnd@example.com a/John street, block 123, #01-01 pc/321123 d/123` : adds a contact named `John Doe` to the Address Book.
 * **`delete`**`3` : deletes the 3rd contact shown in the current list
 * *`exit`* : exits the app
 
