﻿= Codii - User Guide
:toc:
:toc-title:
:toc-placement: preamble
:sectnums:
:imagesDir: images
:stylesDir: stylesheets
:experimental:
ifdef::env-github[]
:tip-caption: :bulb:
:note-caption: :information_source:
endif::[]
:repoURL: https://github.com/CS2103AUG2017-T17-B1/main

By: `CS2103Aug2017 T17-B1`      Since: `Sep 2017`      Licence: `MIT`

== About

This user guide will give you an overview of how to use Codii.
This guide includes step-by-step instructions on how each command work, FAQs and a summary of every command you will learn.

The terms used in this guide are as follows: +

* Blacklist - List of people who are banned +
* Whitelist - List of people who have cleared their debts +
* Index - The ordering of a contact in the list +
* Cluster - The general location of a person based on [https://www.ura.gov.sg/realEstateIIWeb/resources/misc/list_of_postal_districts.htm[postal districts]]

== Introduction

Codii is a free to use address book catered to suit the needs of debt collectors. You can enter debtors into Codii,
track the amount of debt owed, manage deadlines, ban and unban debtors and even organise them by location.

Codii is available for the Linux, Windows, and Mac OS operating systems.

== Quick Start

.  Ensure you have Java version `1.8.0_60` or later installed in your Computer.
+
[NOTE]
Having any Java 8 version is not enough. +
This app will not work with earlier versions of Java 8.
+
.  Download the latest `addressbook.jar` link:{repoURL}/releases[here].
.  Copy the file to the folder you want to use as the home folder for your Address Book.
.  Double-click the file to start the app. The GUI, as seen in Figure 1.1 below, should appear in a few seconds.
+
image::UiStartUp.PNG[width="790"]
_Figure 1.1 : Codii login page_
+
.  Log into the app using the format specified in the welcome screen. The application should look similar to Figure 1.2 after clicking on a person in the left panel.
+
image::Ui.png[width="790"]
_Figure 1.2 : Full information of the person that is selected in the left panel_
+
.  Type the command in the command box and press kbd:[Enter] to execute it. +
e.g. typing *`help`* and pressing kbd:[Enter] will open the help window.
.  Some example commands you can try:

* *`list`* : lists all contacts
* **`add`**`n/John Doe hp/98765432 home/60773707 e/johnd@example.com a/John street, block 123, #01-01 pc/321123 d/123 dl/11-12-2018` : adds a contact named `John Doe` to the Address Book.
* **`delete`**`3` : deletes the 3rd contact shown in the current list
* *`exit`* : exits the app

.  Refer to the link:#features[Features] section below for details of each command.

== Features

====
*Command Format*

* Words in `UPPER_CASE` are the parameters to be supplied by the user e.g. in `add n/NAME`, `NAME` is a parameter which can be used as `add n/John Doe`.
* Items in square brackets are optional e.g `n/NAME [t/TAG]` can be used as `n/John Doe t/friend` or as `n/John Doe`.
* Items with `…`​ after them can be used multiple times including zero times e.g. `[t/TAG]...` can be used as `{nbsp}` (i.e. 0 times), `t/friend`, `t/friend t/family` etc.
* Parameters can be in any order e.g. if the command specifies `n/NAME hp/HANDPHONE_NUMBER`, `hp/HANDPHONE_NUMBER n/NAME` is also acceptable.
====

// tag::login[]
=== Logging into the address book application : `login`

Logs into the address book. +
Format: `login USERNAME PASSWORD`

Examples:

* `login userAcc_123 pa$$_Word!@#&`
* `login batMan_111 (Batcave.327+-)`
// end::login[]

// tag::logout[]
=== Logging out of the address book application : `logout`

Logs out of the address book. +
Format: `logout`
// end::logout[]

=== Viewing help : `help`

Format: `help`

=== Adding a debtor: `add`

Adds a debtor to the address book. Date borrowed for debtor is automatically +
noted down. The `Office phone`, `Deadline`, `Interest` and `Tag` fields are optional. +
Format: `add n/NAME hp/HANDPHONE_NUMBER home/HOME_PHONE_NUMBER e/EMAIL a/ADDRESS pc/POSTAL_CODE d/DEBT [op/OFFICE_PHONE_NUMBER] [dl/DEADLINE] [int/INTEREST] [t/TAG]...`

[TIP]
A debtor can have any number of tags (including 0)

Examples:

* `add n/John Doe hp/98765432 home/60773707 op/60073007 e/johnd@example.com a/John street, block 123, #01-01 pc/321123 d/123 dl/11-11-2018`
* `add n/Betsy Crowe t/friend e/betsycrowe@example.com a/Newgate Prison hp/81234567 home/61018123 pc/000001 d/1234 t/criminal`

=== Listing all persons : `list`

Shows a list of all persons in the address book. +
Format: `list`

=== Listing all blacklisted persons : `blacklist`

Shows a list of all blacklisted persons in the address book. +
Format: `blacklist`

=== Listing all whitelisted persons : `whitelist`

Shows a list of all whitelisted persons in the address book. +
Format: `whitelist`

=== Editing a person : `edit`

Edits an existing debtor, blacklisted/whitelisted contact in the address book. +
Format: `edit [INDEX] [n/NAME] [hp/HANDPHONE_NUMBER] [home/HOME_PHONE_NUMBER] [op/OFFICE_PHONE_NUMBER] [e/EMAIL] [a/ADDRESS] [pc/POSTAL_CODE] [d/DEBT] [dl/DEADLINE] [int/INTEREST] [t/TAG]...`

****
* Edits the person at the specified `INDEX`. The index refers to the index number shown in the last person listing. The index *must be a positive integer* 1, 2, 3, ...
* If no index is specified, the currently selected person is edited instead.
* At least one of the optional fields, other than `INDEX`, must be provided.
* Existing values will be updated to the input values.
* The date of debt borrowed cannot be edited.
* When editing tags, the existing tags of the person will be removed i.e adding of tags is not cumulative.
* You can remove all the person's tags by typing `t/` without specifying any tags after it.
****

Examples:

* `edit 1 p/91234567 pc/333111 e/johndoe@example.com` +
Edits the phone number, postal code, and email address of the 1st person to be `91234567`, `333111`, and `johndoe@example.com` respectively.
* `edit 2 n/Betsy Crower t/` +
Edits the name of the 2nd person to be `Betsy Crower` and clears all existing tags.
* `list` +
`select 1` +
`edit n/Peeta Pen` +
Edits the name of the 1st person in the address book to be `Peeta Pen`.

=== Locating persons by name: `find`

Finds persons whose names contain any of the given keywords. +
Format: `find KEYWORD [MORE_KEYWORDS]`

****
* The search is case insensitive. e.g `hans` will match `Hans`
* The order of the keywords does not matter. e.g. `Hans Bo` will match `Bo Hans`
* Only the name is searched.
* Only full words will be matched e.g. `Han` will not match `Hans`
* Persons matching at least one keyword will be returned (i.e. `OR` search). e.g. `Hans Bo` will return `Hans Gruber`, `Bo Yang`
****

Examples:

* `find John` +
Returns `john` and `John Doe`
* `find Betsy Tim John` +
Returns any person having names `Betsy`, `Tim`, or `John`

// tag::borrow[]
=== Increasing the debt of a debtor: `borrow`

Increase the debt of a debtor by the amount entered. +
Format: `borrow [INDEX] AMOUNT`

****
* Increases the debt of the debtor at the specified `INDEX` by `AMOUNT`. The index refers to the index number shown in the last person listing. The index *must be a positive integer* 1, 2, 3, ...
* If no index is specified, the debt of the currently selected person is increased instead.
* `AMOUNT` has to be in dollars and cents. For example: `500.50` which represents $500.50.
****

Examples:

* `borrow 1 500` +
Increases the debt of the 1st person by $500.
* `borrow 2 1000.10` +
Increases the debt of the 2nd person by $1000.10.
* `list` +
`select 2` +
`borrow 234` +
Increases the debt of the 2nd person by $234.
// end::borrow[]

// tag::payback[]
=== Decreasing the debt of a person: `payback`

Decrease the debt of a person by the amount entered. +
Format: `payback [INDEX] AMOUNT`

****
* Decreases the debt of the person at the specified `INDEX` by `AMOUNT`. The index refers to the index number shown in the last person listing. The index *must be a positive integer* 1, 2, 3, ...
* If no index is specified, the debt of the currently selected person is decreased instead.
* `AMOUNT` has to be in dollars and cents. For example: `600` which represents $600.
* `AMOUNT` repaid cannot be more than the debt owed by the person at the specifiec `INDEX`
****

Examples:

* `payback 1 500` +
Decreases the debt of the 1st person by $500.
* `payback 2 1000.10` +
Decreases the debt of the 2nd person by $1000.10.
* `list` +
`select 3` +
`payback 234` +
Increases the debt of the 3rd person by $234.
// end::payback[]

=== Resetting the debt of a person: `repaid`

Resets the debt of a person to zero and sets the date repaid field of that person. +
Format: `repaid INDEX`

****
* Resets the debt of the person at the specified `INDEX` to zero. The index refers to the index number shown in the last person listing. The index must be a positive integer 1, 2, 3, …​
****

Examples:

* `repaid 1` +
Resets the debt of the 1st person to zero and sets the date of repayment in his record.

=== Deleting a person : `delete`

Deletes the specified person from the address book. +
Format: `delete [INDEX]`

****
* Deletes the person at the specified `INDEX`. The index refers to the index number shown in the most recent listing. The index *must be a positive integer* 1, 2, 3, ...
* If no index is specified, the currently selected person is deleted instead.
****

Examples:

* `list` +
`delete 2` +
Deletes the 2nd person in the address book.
* `find Betsy` +
`delete 1` +
Deletes the 1st person in the results of the `find` command.
* `list` +
`select 4` +
`delete` +
Deletes the 4th person in the address book.

=== Banning a debtor : `ban`

Adds the specified debtor from current records to blacklist. +
Format: 'ban INDEX'

****
* Bans the person at the specified `INDEX`.
* The index refers to the index number shown in the most recent listing.
* The index *must be a positive integer* 1, 2, 3, ...
****

Examples:

* `list` +
`ban 2` +
Adds the 2nd person in the address book to blacklist.
* `find Betsy` +
`ban 1` +
Adds the 1st person in the results of the `find` command to blacklist.

=== Unbanning a blacklisted person : `unban`

Removes the specified person from blacklist. +
Format: 'unban INDEX'

****
* Unbans the person at the specified `INDEX`.
* The index refers to the index number shown in the most recent listing.
* The index *must be a positive integer* 1, 2, 3, ...
****

Examples:

* `blacklist` +
`unban 2` +
Removes the 2nd person from blacklist.
* `find Betsy` +
`unban 1` +
Removes the 1st person in the results of the `find` command from blacklist.

=== Selecting a person : `select`

Selects the person identified by the index number used in the last person listing. +
Format: `select INDEX`

****
* Selects the person and loads the full information of the person at the specified `INDEX`.
* The index refers to the index number shown in the most recent listing.
* The index *must be a positive integer* `1, 2, 3, ...`
****

Examples:

* `list` +
`select 2` +
Selects the 2nd person in the address book.
* `find Betsy` +
`select 1` +
Selects the 1st person in the results of the `find` command.

// tag::nearby[]
=== Selecting a nearby person: `nearby`

Selects the person identified by the index number used in the listing of nearby contacts of currently selected person, +
Format: `nearby INDEX`

****
* Selects the person and loads the full information of the person at the specified `INDEX`.
* The index refers to the index number shown in the nearby contacts listing.
* The index *must be a positice integer* `1, 2, 3, ...`
****

Examples:

* `list` +
`select 2` +
Selects the 2nd person in the address book.
* `nearby 1` +
Selects the 1st person in the nearby contacts listing of the previously selected person.
// end::nearby[]

=== Listing entered commands : `history`

Lists all the commands that you have entered in reverse chronological order. +
Format: `history`

[NOTE]
====
Pressing the kbd:[&uarr;] and kbd:[&darr;] arrows will display the previous and next input respectively in the command box.
====

// tag::sort[]
=== Sorting all contacts : `sort`

Sorts all the contacts in the address book in specified order. If no order is specified, the contacts are sorted in ascending lexographical order. +
Format: `sort [ORDERING]`

****
* Valid orderings are: `name`, `cluster`, `deadline` and `debt`.
* If no ordering is specified, the address book will be sorted by name.
****

Examples:

* `sort` +
Sorts the contacts in the address book by name.
* `sort cluster` +
Sorts the contacts in the address book by their postal districts.
// end::sort[]

// tag::filter[]
=== Filter contacts by tags : `filter`

Filter contacts in the address book according to the tags specified. +
Format: `filter TAG1 TAG2 ...`

****
* Contacts which contain at least one of the tags specified will be shown in the list.
** e.g. A person in the address book, Alex, has two tags: `friendly` and `cooperative`. When the command `filter friendly` is entered, Alex will be shown in the filtered list.
****

Examples:

* `filter friendly` +
Displays contacts with the `friendly` tag.
* `filter tricky violent dishonest` +
Displays contacts who have at least one of these three tags: `tricky`, `violent`, `dishonest`.
// end::filter[]

// tag::undoredo[]
=== Undoing previous command : `undo`

Restores the address book to the state before the previous _undoable_ command was executed. +
Format: `undo`

[NOTE]
====
Undoable commands: those commands that modify the address book's content (`add`, `delete`, `edit` and `clear`).
====

Examples:

* `delete 1` +
`list` +
`undo` (reverses the `delete 1` command) +

* `select 1` +
`list` +
`undo` +
The `undo` command fails as there are no undoable commands executed previously.

* `delete 1` +
`clear` +
`undo` (reverses the `clear` command) +
`undo` (reverses the `delete 1` command) +

=== Redoing the previously undone command : `redo`

Reverses the most recent `undo` command. +
Format: `redo`

Examples:

* `delete 1` +
`undo` (reverses the `delete 1` command) +
`redo` (reapplies the `delete 1` command) +

* `delete 1` +
`redo` +
The `redo` command fails as there are no `undo` commands executed previously.

* `delete 1` +
`clear` +
`undo` (reverses the `clear` command) +
`undo` (reverses the `delete 1` command) +
`redo` (reapplies the `delete 1` command) +
`redo` (reapplies the `clear` command) +
// end::undoredo[]

=== Clearing all entries : `clear`

Clears all entries from the address book. +
Format: `clear`

=== Exiting the program : `exit`

Exits the program. +
Format: `exit`

// tag::saveload[]
=== Saving the data

Address book data are saved in the hard disk automatically after any command that changes the data. +
There is no need to save manually. +
If address book data can be loaded successfully, backup address book data is saved upon starting the program.

=== Loading the data

If the data file does not exist or cannot be read:
[none]
* Backup data file will be loaded, if available and readable.
+
[none]
* If backup data is unavailable:
+
[none]
** You will be given a sample address book.
+
[none]
* If backup data exists but cannot be read :
+
[none]
** You will be given an empty address book.

[NOTE]
====
To quickly revert address book data to the state of last use:
[none]
* 1. Delete addressbook.xml.
+
[none]
* 2. Rename addressbook.xml-backup.xml to addressbook.xml.
====
// end::saveload[]

== FAQ

*Q*: How do I transfer my data to another Computer? +
*A*: Install the app in the other computer and overwrite the empty data file it creates with the file that contains the data of your previous Address Book folder. +

*Q*: What is the difference between `repaid` command and `payback` command? +
*A*: `repaid` command completely clears a debtor's debt while `payback` clears a specified amount. In both cases, when the debt reaches zero, the person is
transferred to whitelist and date repaid is set to the date the command is executed. +

*Q*: If I `delete` someone from the `masterlist`, will he/she be deleted from the other lists as well? +
*A*: Yes. +

*Q*: Is it possible to send a blacklisted person to the `whitelist`? +
*A*: No. You have to `unban` the person prior to sending him/her to the `whitelist`. +

*Q*: When will a debtor's `debt` be accrued by his/her loan's interest rate? +
*A*: As of now, the default date to accrue is on the first day of the month. +

*Q*: If I execute the `sort` command in the `masterlist`, will the other lists be sorted as well? +
*A*: Yes. +

== Command Summary

* *Login* : `login USERNAME PASSWORD` +
e.g. `login userAcc_123 pa$$_Word!@#&`
* *Logout* : `logout`
* *Add* : `add n/NAME hp/HANDPHONE_NUMBER home/HOME_PHONE_NUMBER e/EMAIL a/ADDRESS pc/POSTAL_CODE d/DEBT [op/OFFICE_PHONE_NUMBER] [dl/DEADLINE] [int/INTEREST] [t/TAG]...` +
e.g. `add n/James Ho p/22224444 e/jamesho@example.com a/123, Clementi Rd pc/123466 d/123 dl/11-03-2017 t/friend t/colleague`
* *Clear* : `clear`
* *Borrow* : `borrow [INDEX] AMOUNT` +
e.g. `borrow 1 500.50`
* *Pay back* : `payback [INDEX] AMOUNT` +
e.g. `payback 1 500.50`
* *Repaid* : `repaid INDEX` +
e.g. `payback 1`
* *Delete* : `delete [INDEX]` +
e.g. `delete 3`
* *Ban* : `ban INDEX` +
e.g. `ban 3`
* *Unban* : `unban INDEX` +
e.g. `unban 3`
* *Edit* : `edit [INDEX] [n/NAME] [hp/HANDPHONE_NUMBER] [home/HOME_PHONE_NUMBER] [op/OFFICE_PHONE_NUMBER] [e/EMAIL] [a/ADDRESS] [pc/POSTAL_CODE] [d/DEBT] [dl/DEADLINE] [int/INTEREST] [t/TAG]...` +
e.g. `edit 2 n/James Lee e/jameslee@example.com`
* *Find* : `find KEYWORD [MORE_KEYWORDS]` +
e.g. `find James Jake`
* *List* : `list`
* *Blacklist* : `blacklist`
* *Whitelist* : `whitelist`
* *Help* : `help`
* *Select* : `select INDEX` +
e.g.`select 2`
* *History* : `history`
* *Nearby* : `nearby`
* *Sort* : `sort [ORDERING]` +
e.g. `sort debt`
* *Filter* : `filter TAG1 TAG2 ...` +
e.g `filter friendly cooperative`
* *Undo* : `undo`
* *Redo* : `redo`

== Current features

* `Add` a person (since v1.0)
* `Delete` a person (since v1.0)
* Have a help screen with detailed instructions (since v1.0)
* Add tags to contacts (since v1.0)
* `Edit` contacts (since v1.0)
* `Find` contacts by name (since v1.0)
* Automatic backup storage (since v1.0)
* `Debt` field (since v1.0)
* Prevent duplicate contacts (since v1.0)

* `Login` command (since v1.1)
* Password masking (since v1.1)
* `Postal code` field (since v1.1)
* `Deadline` field (since v1.1)
* `Date borrowed` field (since v1.1)
* `Blacklist` (since v1.1)
* Full info panel (since v1.1)
* `Ban` and `Unban` a person (since v1.1)

* `Nearby` command (since v1.2)
* `Borrow` command (since v1.2)
* Display nearby contacts (since v1.2)
* `Interest` field (since v1.2)

* `Sort` by various fields (since v1.3)
* `Payback` command (since v1.3)
* `Repaid` command (since v1.3)
* `Whitelist` command (since v1.3)
* `Logout` command (since v1.3)
* Person's debts are automatically incremented according to the interest rate of their loan (since v1.3)

<<<<<<< HEAD
* Replace `Phone` field with `Handphone`, `Home phone` and `Office phone` (since v1.4)
=======
* Filter contacts by tags (since v1.4)
>>>>>>> f7c54ff5

== Features to be included by `V2.0`

//[V1.4]
* List of people who have overdue debts.
* A progress bar to indicate how much of the person's debt has been paid off.
* A feature to export a person's contact in another format.
* Profile pictures of clients shown next to their details.
* Different appearance themes.
//[end of V1.4]
//[V1.5]
* `Help` command that displays screenshots of positive examples.
* Able to view the last login time.
* Able to impose different periods of ban on a specified person in the blacklist
//[end of V1.5]
* Two FA authentication for login and every other important actions.
* Validity checks on client's personal information.
* Email notifications when the user's account in logged in from an unknown device.
* An automated journey scheduler.
* 'Add-log' button that generates specific date and time.
* A file uploading feature.
* Random generation of a contact from the cleared list.
* Feature to create a custom field.<|MERGE_RESOLUTION|>--- conflicted
+++ resolved
@@ -577,11 +577,8 @@
 * `Logout` command (since v1.3)
 * Person's debts are automatically incremented according to the interest rate of their loan (since v1.3)
 
-<<<<<<< HEAD
+* Filter contacts by tags (since v1.4)
 * Replace `Phone` field with `Handphone`, `Home phone` and `Office phone` (since v1.4)
-=======
-* Filter contacts by tags (since v1.4)
->>>>>>> f7c54ff5
 
 == Features to be included by `V2.0`
 
