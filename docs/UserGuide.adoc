--- conflicted
+++ resolved
@@ -211,13 +211,11 @@
 Decreases the debt of the 1st person by $500.
 * `payback 2 1000.10` +
 Decreases the debt of the 2nd person by $1000.10.
-<<<<<<< HEAD
-// end::borrowpayback[]
-=======
 * `list` +
 `select 3` +
 `payback 234` +
 Increases the debt of the 3rd person by $234.
+// end::borrowpayback[]
 
 === Resetting the debt of a person: `repaid`
 
@@ -232,7 +230,6 @@
 
 * `repaid 1` +
 Resets the debt of the 1st person to zero and sets the date of repayment in his record.
->>>>>>> 89442843
 
 === Deleting a person : `delete`
 
