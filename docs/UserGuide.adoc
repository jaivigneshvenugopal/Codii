﻿= Codii - User Guide
:toc:
:toc-title:
:toc-placement: preamble
:sectnums:
:imagesDir: images
:stylesDir: stylesheets
:experimental:
ifdef::env-github[]
:tip-caption: :bulb:
:note-caption: :information_source:
endif::[]
:repoURL: https://github.com/CS2103AUG2017-T17-B1/main

By: `CS2103Aug2017 T17-B1`      Since: `Sep 2017`      Licence: `MIT`

**Table of Contents**

== About

This user guide gives you an overview of how to use Codii.
This guide includes step-by-step instructions on how each command work, FAQs and a summary of every command you will learn.

The terms used in this guide are as follows: +

* Blacklist - List of people who are banned +
* Whitelist - List of people who have cleared their debts +
* Overdue list - List of people who have overdue debt +
* Index - The ordering of a contact in the list +
* Cluster - The general location of a person based on [https://www.ura.gov.sg/realEstateIIWeb/resources/misc/list_of_postal_districts.htm[postal districts]]

== Introduction

Codii is a free-to-use address book catered to suit the needs of debt collectors. You can enter debtors into Codii,
track the amount of debt owed, manage deadlines, ban and unban debtors and even organise them by location.

Codii is available for the Linux, Windows, and Mac OS operating systems.

== Quick Start

.  Ensure you have Java version `1.8.0_60` or later installed in your Computer.
+
[NOTE]
Having any Java 8 version is not enough. +
This app will not work with earlier versions of Java 8.
+
.  Download the latest `codii.jar` link:{repoURL}/releases[here].
.  Copy the file to the folder you want to use as the home folder for your Codii.
.  Double-click the file to start the app. The GUI, as seen in Figure 1.1 below, should appear in a few seconds.
+
image::UiStartUp.PNG[width="790"]
_Figure 1.1 : Codii login page_
+
.  Log into the app using the format specified in the welcome screen. The application should look similar to Figure 1.2 after clicking on a person in the left panel.
+
image::Ui.png[width="790"]
_Figure 1.2 : Full information of the person that is selected in the left panel_
+
.  Type the command in the command box and press kbd:[Enter] to execute it. +
e.g. typing *`help`* and pressing kbd:[Enter] will open the help window.
.  Some example commands you can try:

* *`list`* : lists all contacts
* **`add`**`n/John Doe hp/98765432 home/60773707 e/johnd@example.com a/John street, block 123, #01-01 pc/321123 d/123 dl/11-12-2018` : adds a contact named `John Doe` to the Address Book.
* **`delete`**`3` : deletes the 3rd contact shown in the current list
* *`exit`* : exits the app

.  Refer to the link:#features[Features] section below for details of each command.

== Features

====
*Command Format*

* Words in `UPPER_CASE` are the parameters to be supplied by the user e.g. in `add n/NAME`, `NAME` is a parameter which can be used as `add n/John Doe`.
* Items in square brackets are optional e.g `n/NAME [t/TAG]` can be used as `n/John Doe t/friend` or as `n/John Doe`.
* Items with `…`​ after them can be used multiple times including zero times e.g. `[t/TAG]...` can be used as `{nbsp}` (i.e. 0 times), `t/friend`, `t/friend t/family` etc.
* Parameters can be in any order e.g. if the command specifies `n/NAME hp/HANDPHONE_NUMBER`, `hp/HANDPHONE_NUMBER n/NAME` is also acceptable.
====

// tag::login[]
=== Logging into the address book application using Command Line Interface (CLI) : `login`

Logs into the address book. +
Format: `login USERNAME PASSWORD`

[NOTE]
It is advisable to use the GUI login instead of the CLI login. +
The current implementation for password masking in the CLI login is less sophisticated than the GUI login.
This can lead to unexpected or incorrect behaviors such as inconsistent masking of password or being unable to log in when username and password are entered correctly. +
To reduce unexpected behaviors, users are advised to add or delete characters from the end of the command only. +
*The CLI login option is available for convenience only given that we want the user to be able to accomplish tasks faster using CLI than a GUI.*

Examples:

* `login userAcc_123 pa$$_Word!@#&`
* `login batMan_111 (Batcave.327+-)`

[NOTE]
Sample account to log into address book: +
Username: *loanShark97* +
Password: *hitMeUp123* +

// end::login[]

// tag::loginGUI[]
=== Logging into the address book application using Graphic User Interface (GUI): `login`

Logs into the address book. +
Format: `login`

1) Type `login` and press kbd:[Enter] in the command box. You should see the same welcome page as shown in Figure 1.3. +
2) Enter username and password in the respective fields. +
3) Press kbd:[Enter] or click the `Log in` button. +

To return to the command box, click the `Back to command box` button.

image::loginView.PNG[width="790"]
_Figure 1.3 : How the welcome screen looks like after `login` is entered in the command box_

[NOTE]
Sample account to log into address book: +
Username: *loanShark97* +
Password: *hitMeUp123* +

// end::loginGUI[]

// tag::logout[]
=== Logging out of the address book application : `logout`

Logs out of the address book. +
Format: `logout`
// end::logout[]

=== Viewing help : `help`

Format: `help`

=== Adding a debtor: `add`

Adds a debtor to the address book. Date borrowed for debtor is automatically +
noted down. The `Office phone`, `Deadline`, `Interest` and `Tag` fields are optional. +
Format: `add n/NAME hp/HANDPHONE_NUMBER home/HOME_PHONE_NUMBER e/EMAIL a/ADDRESS pc/POSTAL_CODE d/DEBT [op/OFFICE_PHONE_NUMBER] [dl/DEADLINE] [int/INTEREST] [t/TAG]...`

[TIP]
A debtor can have any number of tags (including 0)

Examples:

* `add n/John Doe hp/98765432 home/60773707 op/60073007 e/johnd@example.com a/John street, block 123, #01-01 pc/321123 d/123 dl/11-11-2018`
* `add n/Betsy Crowe t/friend e/betsycrowe@example.com a/Newgate Prison hp/81234567 home/61018123 pc/000001 d/1234 t/criminal`

=== Listing all persons : `list`

Shows a list of all persons in the address book. +
Format: `list`

// tag::blacklist[]
=== Listing all blacklisted persons : `blacklist`

Shows a list of all blacklisted persons in the address book. +
Format: `blacklist`
// end::blacklist[]

// tag::whitelist[]
=== Listing all whitelisted persons : `whitelist`

Shows a list of all whitelisted persons in the address book. +
Format: `whitelist`
// end::whitelist[]

// tag::overduelist[]
=== Listing all persons with overdue debt: `overduelist`

<<<<<<< HEAD
[NOTE]
It should be noted that each time the user logs into `Codii`, it checks through the address book for debtors
whose deadlines have been passed and automatically adds them into the overdue list. +

shows a list of all persons with overdue debt in the address book. +
=======
Shows a list of all persons with overdue debt in the address book. +
>>>>>>> 970674fa
Format: `overduelist`
// end::overduelist[]

=== Editing a person : `edit`

Edits an existing debtor, blacklisted/whitelisted contact in the address book. +
Format: `edit [INDEX] [n/NAME] [hp/HANDPHONE_NUMBER] [home/HOME_PHONE_NUMBER] [op/OFFICE_PHONE_NUMBER] [e/EMAIL] [a/ADDRESS] [pc/POSTAL_CODE] [d/DEBT] [td/TOTAL DEBT] [dl/DEADLINE] [int/INTEREST] [t/TAG]...`

****
* Edits the person at the specified `INDEX`. The index refers to the index number shown in the last person listing. The index *must be a positive integer* (e.g. 1, 2, 3, ...)
* If no index is specified, the currently selected person is edited instead.
* At least one of the optional fields, other than `INDEX`, must be provided.
* Existing values will be updated to the input values.
* The date of debt borrowed cannot be edited.
* The total debt cannot be set to zero.
* When editing tags, the existing tags of the person will be removed i.e adding of tags is not cumulative.
* You can remove all the person's tags by typing `t/` without specifying any tags after it.
****

Examples:

* `edit 1 p/91234567 pc/333111 e/johndoe@example.com` +
Edits the phone number, postal code, and email address of the 1st person to be `91234567`, `333111`, and `johndoe@example.com` respectively.
* `edit 2 n/Betsy Crower t/` +
Edits the name of the 2nd person to be `Betsy Crower` and clears all existing tags.
* `list` +
`select 1` +
`edit n/Peeta Pen` +
Edits the name of the 1st person in the address book to be `Peeta Pen`.

=== Locating persons by name: `find`

Finds persons whose names contain any of the given keywords. +
Format: `find KEYWORD [MORE_KEYWORDS]`

****
* The search is case insensitive. e.g `hans` will match `Hans`
* The order of the keywords does not matter. e.g. `Hans Bo` will match `Bo Hans`
* Only the name is searched.
* Only full words will be matched e.g. `Han` will not match `Hans`
* Persons matching at least one keyword will be returned (i.e. `OR` search). e.g. `Hans Bo` will return `Hans Gruber`, `Bo Yang`
****

Examples:

* `find John` +
Returns `john` and `John Doe`
* `find Betsy Tim John` +
Returns any person having names `Betsy`, `Tim`, or `John`

// tag::borrow[]
=== Increasing the debt of a debtor: `borrow`

Increases the debt of a debtor by the amount entered. +
Format: `borrow [INDEX] AMOUNT`

****
* Increases the debt and total debt of the debtor at the specified `INDEX` by `AMOUNT`. The index refers to the index number shown in the last person listing. The index *must be a positive integer* (e.g. 1, 2, 3, ...)
* If no index is specified, the debt of the currently selected person is updated instead.
* `AMOUNT` has to be in dollars and cents. For example: `500.50` which represents $500.50.
* This command also sets the date repaid to `NOT REPAID` if the person previously fully repaid his/her debts.
****

Examples:

* `borrow 1 500` +
Increases the debt of the 1st person by $500.
* `borrow 2 1000.10` +
Increases the debt of the 2nd person by $1000.10.
* `list` +
`select 2` +
`borrow 234` +
Increases the debt of the 2nd person by $234.
// end::borrow[]

// tag::payback[]
=== Decreasing the debt of a person: `payback`

Decreases the debt of a person by the amount entered. +
Format: `payback [INDEX] AMOUNT`

****
* Decreases the debt of the person at the specified `INDEX` by `AMOUNT`. The index refers to the index number shown in the last person listing. The index *must be a positive integer* (e.g. 1, 2, 3, ...)
* If no index is specified, the debt of the currently selected person is updated instead.
* `AMOUNT` has to be in dollars and cents. For example: `600.15` which represents $600.15.
* `AMOUNT` repaid cannot be more than the debt owed by the person at the specifiec `INDEX`.
* If a person fully repays his/her debts, the date repaid will be set to the day that this command was entered. Also, the person will be listed in the whitelist if he/she is not blacklisted.
****

Examples:

* `payback 1 500` +
Decreases the debt of the 1st person by $500.
* `payback 2 1000.10` +
Decreases the debt of the 2nd person by $1000.10.
* `list` +
`select 3` +
`payback 234` +
Decreases the debt of the 3rd person by $234.
// end::payback[]

// tag::repaid[]
=== Resetting the debt of a person: `repaid`

Resets the debt of a person to zero and sets the date repaid field of that person. +
Format: `repaid [INDEX]`

****
* Resets the debt of the person at the specified `INDEX` to zero. The index refers to the index number shown in the last person listing. The index *must be a positive integer* (e.g. 1, 2, 3, …​)
* If no index is specified, the debt of the currently selected person is resetted instead.
****

Examples:

* `repaid 1` +
Resets the debt of the 1st person to zero and sets the date of repayment in his/her record.
* `select 2` +
`repaid` +
Resets the debt of the 2nd person to zero and sets the date of repayment in his/her record.
// tag::repaid[]

=== Deleting a person : `delete`

Deletes the specified person from the address book. +
Format: `delete [INDEX]`

****
* Deletes the person at the specified `INDEX`. The index refers to the index number shown in the most recent listing. The index *must be a positive integer* (e.g. 1, 2, 3, ...)
* If no index is specified, the currently selected person is deleted instead.
****

Examples:

* `list` +
`delete 2` +
Deletes the 2nd person in the address book.
* `find Betsy` +
`delete 1` +
Deletes the 1st person in the results of the `find` command.
* `list` +
`select 4` +
`delete` +
Deletes the 4th person in the address book.

=== Banning a debtor : `ban`

Adds the specified debtor from current records to blacklist. +
Format: 'ban [INDEX]'

****
* Bans the person at the specified `INDEX`.
* The index refers to the index number shown in the most recent listing.
* The index *must be a positive integer* (e.g. 1, 2, 3, ...)
* If no index is specified, the currently selected person is banned instead.
****

Examples:

* `list` +
`ban 2` +
Adds the 2nd person in the address book to blacklist.
* `find Betsy` +
`ban 1` +
Adds the 1st person in the results of the `find` command to blacklist.
* `select 3` +
`ban` +
Adds the 3rd person in the address book to blacklist.

=== Unbanning a blacklisted person : `unban`

Removes the specified person from blacklist. +
Format: 'unban [INDEX]'

****
* Unbans the person at the specified `INDEX`.
* The index refers to the index number shown in the most recent listing.
* The index *must be a positive integer* (e.g. 1, 2, 3, ...)
* If no index is specified, the currently selected person is unbanned instead.
****

Examples:

* `blacklist` +
`unban 2` +
Removes the 2nd person from blacklist.
* `find Betsy` +
`unban 1` +
Removes the 1st person in the results of the `find` command from blacklist.
* `select 3` +
`unban` +
Removes the 3rd person in the address book from blacklist.

=== Selecting a person : `select`

Selects the person identified by the index number used in the last person listing. +
Format: `select [INDEX]`

****
* Selects the person and loads the full information of the person at the specified `INDEX`.
* The index refers to the index number shown in the most recent listing.
* The index *must be a positive integer* (e.g. 1, 2, 3, ...)
* If no index is specified, the next person in the last person listing is selected instead.
* If no index is specified, and no one was selected, the first person in the last person listing is selected instead.
****

Examples:

* `list` +
`select 2` +
Selects the 2nd person in the address book.
* `find Betsy` +
`select 1` +
Selects the 1st person in the results of the `find` command. +
`select` +
Selects the first person in the last person listing.

// tag::nearby[]
=== Selecting a nearby person: `nearby`

Selects the person identified by the index number used in the listing of nearby contacts of currently selected person, +
Format: `nearby INDEX`

****
* A person must be selected before this command is called.
* Selects the person and loads the full information of the person at the specified `INDEX`.
* The index refers to the index number shown in the nearby contacts listing.
* The index *must be a positive integer* (e.g. 1, 2, 3, ...)
****

Examples:

* `list` +
`select 2` +
`nearby 1` +
Selects the 1st person in the same `cluster` as the previously selected person.
// end::nearby[]

=== Listing entered commands : `history`

Lists all the commands that you have entered in reverse chronological order. +
Format: `history`

[NOTE]
====
Pressing the kbd:[&uarr;] and kbd:[&darr;] arrows will display the previous and next input respectively in the command box.
====

// tag::sort[]
=== Sorting all contacts : `sort`

Sorts all the contacts in the address book in specified order. If no order is specified, the contacts are sorted in ascending lexographical order. +
Format: `sort [ORDERING]`

****
* Valid orderings are: `name`, `cluster`, `deadline` and `debt`.
* If no ordering is specified, the address book will be sorted by name.
****

Examples:

* `sort` +
Sorts the contacts in the address book by name.
* `sort cluster` +
Sorts the contacts in the address book by their postal districts.
// end::sort[]

// tag::filter[]
=== Filter contacts by tags : `filter`

Filters contacts in the address book according to the tags specified. +
Format: `filter TAG1 TAG2 ...`

****
* Contacts which contain *at least one* of the tags specified will be shown in the list.
** e.g. A person in the address book, Alex, has two tags: `friendly` and `cooperative`. When the command `filter friendly` is entered, Alex will be shown in the filtered list.
****

Examples:

* `filter friendly` +
Displays contacts with the `friendly` tag.
* `filter tricky violent dishonest` +
Displays contacts who have at least one of these three tags: `tricky`, `violent`, `dishonest`.
// end::filter[]

// tag::undoredo[]
=== Undoing previous command : `undo`

Restores the address book to the state before the previous _undoable_ command was executed. +
Format: `undo`

[NOTE]
====
Undoable commands: those commands that modify the address book's content (`add`, `delete`, `edit` and `clear`).
====

Examples:

* `delete 1` +
`list` +
`undo` (reverses the `delete 1` command) +

* `select 1` +
`list` +
`undo` +
The `undo` command fails as there are no undoable commands executed previously.

* `delete 1` +
`clear` +
`undo` (reverses the `clear` command) +
`undo` (reverses the `delete 1` command) +

=== Redoing the previously undone command : `redo`

Reverses the most recent `undo` command. +
Format: `redo`

Examples:

* `delete 1` +
`undo` (reverses the `delete 1` command) +
`redo` (reapplies the `delete 1` command) +

* `delete 1` +
`redo` +
The `redo` command fails as there are no `undo` commands executed previously.

* `delete 1` +
`clear` +
`undo` (reverses the `clear` command) +
`undo` (reverses the `delete 1` command) +
`redo` (reapplies the `delete 1` command) +
`redo` (reapplies the `clear` command) +
// end::undoredo[]

// tag::setpath[]
=== Setting the path to local profile pictures folder : `setpath`

Sets the folder location to access and import debtors' profile pictures. +
Paths should be absolute paths and not relative ones. Also, paths should point to the folder rather than the picture itself. +

It is recommended to create a folder and fill it up with the necessary profile pictures for the application. If there is a need to add a new picture, it should be added into this specific folder. +

The folder should only contain pictures with the `.jpg` extension. Moreover, the pictures should be named after the debtors in the application's database. +

For example, for the debtor Alex Yeoh, the name of her picture should be `AlexYeoh.jpg` +
As for the debtor Bernice Yu, the name of her picture should be `BerniceYu.jpg` +

If it is necessary to change the location of the folder, the `setpath` command should be used again to indicate this change in location of the profile pictures folder. +

Format: `setpath [PATH]`

Examples:

* `setpath C:/Users/acer/Desktop/SE/profilepic/` +
* `setpath C:/Users/acer/Desktop/SE/profilepic` +
* `setpath C:\Users\acer\Desktop\SE\profilepic\` +
* `setpath C:\Users\acer\Desktop\SE\profilepic` +
* `setpath out/production/resources/images/` +
* `setpath out/production/resources/images` +
* `setpath out\production\resources\images\` +
* `setpath out\production\resources\images` +
// end::setpath[]

// tag::addpic[]
=== Adding a profile picture to a person : `addpic`

Adds a user specified profile picture to the specified person. +

A path to the pictures folder must first be set using the `setpath` command +
The picture of the debtor should already be present in this folder and should be named after the debtor himself. +

Examples: +

Roy Balakrishnan's picture should be named as `RoyBalakrishnan` and the extension of the file should be `.jpg` +

Full file name: `RoyBalakrishnan.jpg` +

Herbert He's picture should be named as `HerbertHe` and the extension of the file should be `.jpg` +

Full file name: `HerbertHe.jpg` +

Format to add picture to the selected person : 'addpic [INDEX]'

****
* Adds a profile picture to the person at the specified `INDEX`.
* The index refers to the index number shown in the most recent listing.
* The index *must be a positive integer* (e.g. 1, 2, 3, ...)
* If no index is specified, the command acts on the currently selected person.
****

Examples:

* `list` +
`setpath C:\Users\acer\Desktop\SE1\profilepic` +
`addpic 2` +
Adds a picture to the 2nd person in masterlist.
* `find Betsy` +
`setpath C:\Users\acer\Desktop\SE2\profilepic` +
`addpic 1` +
Adds a profile picture to the 1st person from the results of the `find` command.
* `select 3` +
`setpath C:\Users\acer\Desktop\SE7\profilepic` +
`addpic` +
Adds a profile picture to the 3rd person from the masterlist in the address book.
// end::addpic[]

// tag::delpic[]
=== Deleting the profile picture of a person : `delpic`

Removes the profile picture of the specified person. +
Format: 'delpic [INDEX]'

****
* Removes the profile picture of the person at the specified `INDEX`.
* The index refers to the index number shown in the most recent listing.
* The index *must be a positive integer* (e.g. 1, 2, 3, ...)
* If no index is specified, the command acts on currently selected person.
****

Examples:

* `list` +
`delpic 2` +
Deletes the picture of the 2nd person in masterlist.
* `find Betsy` +
`delpic 1` +
Deletes the profile picture of the 1st person from the results of the `find` command.
* `select 3` +
`delpic` +
Deletes the profile picture of the 3rd person from the masterlist in the address book.
// end::delpic[]

=== Clearing all entries : `clear`

Clears all entries from the address book. +
Format: `clear`

// tag::theme[]
=== Changing themes: `theme`

Changes between the two available themes shown below in Figures 4.25.1 and 4.25.2 below. +
Format: `theme`

image::Ui.png[width="790"]
_Figure 4.25.1 : Dark theme (default)_

image::BrightTheme.PNG[width="790"]
_Figure 4.25.2 : Bright theme_
// end::theme[]

=== Exiting the program : `exit`

Exits the program. +
Format: `exit`

// tag::saveload[]
=== Saving the data

Address book data are saved in the hard disk automatically after any command that changes the data. +
There is no need to save manually. +
If address book data can be loaded successfully, backup address book data is saved upon starting the program.

=== Loading the data

If the data file does not exist or cannot be read:
[none]
* Backup data file will be loaded, if available and readable.
+
[none]
* If backup data is unavailable:
+
[none]
** You will be given a sample address book.
+
[none]
* If backup data exists but cannot be read :
+
[none]
** You will be given an empty address book.

[NOTE]
====
To quickly revert address book data to the state of last use:
[none]
* 1. Delete addressbook.xml.
+
[none]
* 2. Rename addressbook.xml-backup.xml to addressbook.xml.
====
// end::saveload[]


== Non-command features

// tag::interestCalculator[]
=== Interest Calculator

[NOTE]
This is only applicable to debtors with a set interest rate. For the current version, only positive whole numbers are accepted. +

[NOTE]
`Codii` only checks through its list of debtors when the user logs into the application. +

At the start of each month, `Codii` will check through the list of debtors and accrue their debt
if applicable. Even if the user has not logged into `Codii` for many months, the application will compound
the debt accordingly.

This is convenient for debts or loans with a monthly interest rate.
// end::interestCalculator[]

== FAQ

*Q*: How do I transfer my data to another Computer? +
*A*: Install the app in the other computer and overwrite the empty data file it creates with the file that contains the data of your previous address book. +

*Q*: What is the difference between `repaid` command and `payback` command? +
*A*: `repaid` command completely clears a debtor's debt while `payback` clears a specified amount. In both cases, when the debt reaches zero, the person is
transferred to whitelist and date repaid is set to the date the command is executed. +

*Q*: If I `delete` someone from the `masterlist`, will he/she be deleted from the other lists as well? +
*A*: Yes. +

*Q*: Is it possible to send a blacklisted person to the `whitelist`? +
*A*: No. You have to `unban` the person prior to sending him/her to the `whitelist`. +

*Q*: When will a debtor's `debt` be accrued by his/her loan's interest rate? +
*A*: As of now, the default date to accrue is on the first day of the month. +

*Q*: If I execute the `sort` command in the `masterlist`, will the other lists be sorted as well? +
*A*: Yes. +

== Command Summary

A quick summary of all available commands for your easy reference:

* *Login* : `login USERNAME PASSWORD` +
e.g. `login userAcc_123 pa$$_Word!@#&`
* *Login using GUI* : `login` +
e.g. See Figure 1.3:

image::loginView.PNG[width="790"]
_Figure 1.3 : How the welcome screen looks like after `login` is entered in the command box_

* *Logout* : `logout`
* *Add* : `add n/NAME hp/HANDPHONE_NUMBER home/HOME_PHONE_NUMBER e/EMAIL a/ADDRESS pc/POSTAL_CODE d/DEBT [op/OFFICE_PHONE_NUMBER] [dl/DEADLINE] [int/INTEREST] [t/TAG]...` +
e.g. `add n/James Ho p/22224444 e/jamesho@example.com a/123, Clementi Rd pc/123466 d/123 dl/11-03-2017 t/friend t/colleague`
* *Clear* : `clear`
* *Borrow* : `borrow [INDEX] AMOUNT` +
e.g. `borrow 1 500.50`
* *Pay back* : `payback [INDEX] AMOUNT` +
e.g. `payback 1 500.50`
* *Repaid* : `repaid [INDEX]` +
e.g. `payback 1`
* *Delete* : `delete [INDEX]` +
e.g. `delete 3`
* *Ban* : `ban [INDEX]` +
e.g. `ban 3`
* *Unban* : `unban [INDEX]` +
e.g. `unban 3`
* *Edit* : `edit [INDEX] [n/NAME] [hp/HANDPHONE_NUMBER] [home/HOME_PHONE_NUMBER] [op/OFFICE_PHONE_NUMBER] [e/EMAIL] [a/ADDRESS] [pc/POSTAL_CODE] [d/DEBT] [td/TOTAL DEBT] [dl/DEADLINE] [int/INTEREST] [t/TAG]...` +
e.g. `edit 2 n/James Lee e/jameslee@example.com`
* *Find* : `find KEYWORD [MORE_KEYWORDS]` +
e.g. `find James Jake`
* *List* : `list`
* *Blacklist* : `blacklist`
* *Whitelist* : `whitelist`
* *Overduelist* : `overduelist`
* *Help* : `help`
* *Select* : `select [INDEX]` +
e.g.`select 2`
* *History* : `history`
* *Nearby* : `nearby INDEX` +
e.g. `nearby 2`
* *Sort* : `sort [ORDERING]` +
e.g. `sort debt`
* *Add Picture*  : `addpic [INDEX]` +
e.g. `addpic 2`
* *Delete Picture*  : `delpic [INDEX]` +
e.g. `delpic 2`
* *Setpath* : `setpath [PATH]` +
e.g. `setpath C:/Users/acer/Desktop/SE/profilepic/` +
e.g. `setpath C:/Users/acer/Desktop/SE/profilepic` +
e.g. `setpath C:\Users\acer\Desktop\SE\profilepic\` +
e.g. `setpath C:\Users\acer\Desktop\SE\profilepic` +
* *Filter* : `filter TAG1 TAG2 ...` +
e.g `filter friendly cooperative`
* *Undo* : `undo`
* *Redo* : `redo`
* *Theme* : `theme`

== Current features

* `Add` a person (since v1.0)
* `Delete` a person (since v1.0)
* Have a help screen with detailed instructions (since v1.0)
* Add tags to contacts (since v1.0)
* `Edit` contacts (since v1.0)
* `Find` contacts by name (since v1.0)
* Automatic backup storage (since v1.0)
* `Debt` field (since v1.0)
* Prevent duplicate contacts (since v1.0)

* `Login` command (since v1.1)
* Password masking (since v1.1)
* `Postal code` field (since v1.1)
* `Deadline` field (since v1.1)
* `Date borrowed` field (since v1.1)
* `Blacklist` (since v1.1)
* Full info panel (since v1.1)
* `Ban` and `Unban` a person (since v1.1)

* `Nearby` command (since v1.2)
* `Borrow` command (since v1.2)
* Display nearby contacts (since v1.2)
* `Interest` field (since v1.2)

* `Sort` by various fields (since v1.3)
* `Payback` command (since v1.3)
* `Repaid` command (since v1.3)
* `Whitelist` command (since v1.3)
* `Logout` command (since v1.3)
* Person's debts are automatically incremented according to the interest rate of their loan (since v1.3)

* Filter contacts by tags (since v1.4)
* Replace `Phone` field with `Handphone`, `Home phone` and `Office phone` (since v1.4)
* List of people who have overdue debts. (since v1.4)
* A progress bar to indicate how much of the person's debt has been paid off. (since v1.4)

* Profile pictures of clients shown next to their details. (since v1.5)
* Different appearance themes (since v1.5)

== Features to be included by `V2.0`

* Export a person's contact in another format.
* `Help` command that displays screenshots of positive examples.
* View the last login time.
* Impose different periods of ban on a specified person in the blacklist
* 2FA authentication for login and every other important action.
* Validity checks on client's personal information.
* Send an email notification to the user when the user's account is logged in from an unknown device.
* An automated journey scheduler.
* 'Add log' button that generates specific date and time.
* A file uploading feature.
* Random generation of a contact from the cleared list.
* Allow the creation a custom fields.
* Have unique tag colors for each tag and synchronise tag colors in the info panel with the ones in the person card.<|MERGE_RESOLUTION|>--- conflicted
+++ resolved
@@ -172,15 +172,12 @@
 // tag::overduelist[]
 === Listing all persons with overdue debt: `overduelist`
 
-<<<<<<< HEAD
 [NOTE]
 It should be noted that each time the user logs into `Codii`, it checks through the address book for debtors
 whose deadlines have been passed and automatically adds them into the overdue list. +
 
-shows a list of all persons with overdue debt in the address book. +
-=======
 Shows a list of all persons with overdue debt in the address book. +
->>>>>>> 970674fa
+
 Format: `overduelist`
 // end::overduelist[]
 
@@ -827,4 +824,5 @@
 * A file uploading feature.
 * Random generation of a contact from the cleared list.
 * Allow the creation a custom fields.
-* Have unique tag colors for each tag and synchronise tag colors in the info panel with the ones in the person card.+* Have unique tag colors for each tag and synchronise tag colors in the info panel with the ones in the person card.
+* Person's interest field can accept floating point number. As of now, only positive whole numbers are allowed.