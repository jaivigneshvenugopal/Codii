--- conflicted
+++ resolved
@@ -249,12 +249,7 @@
 
         /* Case: invalid total debt -> rejected */
         assertCommandFailure(EditCommand.COMMAND_WORD + " " + INDEX_FIRST_PERSON.getOneBased()
-<<<<<<< HEAD
-                + INVALID_TOTAL_DEBT_DESC, ParserUtil.MESSAGE_INVALID_TOTAL_DEBT
-        );
-=======
                 + INVALID_TOTAL_DEBT_DESC, ParserUtil.MESSAGE_INVALID_TOTAL_DEBT);
->>>>>>> 8aaec8b7
 
         /* Case: invalid interest -> rejected */
         assertCommandFailure(EditCommand.COMMAND_WORD + " " + INDEX_FIRST_PERSON.getOneBased()
