package systemtests;

import static seedu.address.commons.core.Messages.MESSAGE_INVALID_COMMAND_FORMAT;
import static seedu.address.logic.commands.CommandTestUtil.ADDRESS_DESC_AMY;
import static seedu.address.logic.commands.CommandTestUtil.ADDRESS_DESC_BOB;
import static seedu.address.logic.commands.CommandTestUtil.DEADLINE_DESC_AMY;
import static seedu.address.logic.commands.CommandTestUtil.DEADLINE_DESC_BOB;
import static seedu.address.logic.commands.CommandTestUtil.DEBT_DESC_AMY;
import static seedu.address.logic.commands.CommandTestUtil.DEBT_DESC_BOB;
import static seedu.address.logic.commands.CommandTestUtil.EMAIL_DESC_AMY;
import static seedu.address.logic.commands.CommandTestUtil.EMAIL_DESC_BOB;
import static seedu.address.logic.commands.CommandTestUtil.HANDPHONE_DESC_AMY;
import static seedu.address.logic.commands.CommandTestUtil.HANDPHONE_DESC_BOB;
import static seedu.address.logic.commands.CommandTestUtil.HOME_PHONE_DESC_AMY;
import static seedu.address.logic.commands.CommandTestUtil.HOME_PHONE_DESC_BOB;
import static seedu.address.logic.commands.CommandTestUtil.INTEREST_DESC_AMY;
import static seedu.address.logic.commands.CommandTestUtil.INTEREST_DESC_BOB;
import static seedu.address.logic.commands.CommandTestUtil.INVALID_ADDRESS_DESC;
import static seedu.address.logic.commands.CommandTestUtil.INVALID_DEADLINE_DESC;
import static seedu.address.logic.commands.CommandTestUtil.INVALID_DEBT_DESC;
import static seedu.address.logic.commands.CommandTestUtil.INVALID_EMAIL_DESC;
import static seedu.address.logic.commands.CommandTestUtil.INVALID_HANDPHONE_DESC;
import static seedu.address.logic.commands.CommandTestUtil.INVALID_HOME_PHONE_DESC;
import static seedu.address.logic.commands.CommandTestUtil.INVALID_INTEREST_DESC;
import static seedu.address.logic.commands.CommandTestUtil.INVALID_NAME_DESC;
import static seedu.address.logic.commands.CommandTestUtil.INVALID_OFFICE_PHONE_DESC;
import static seedu.address.logic.commands.CommandTestUtil.INVALID_POSTAL_CODE_DESC;
import static seedu.address.logic.commands.CommandTestUtil.INVALID_TAG_DESC;
import static seedu.address.logic.commands.CommandTestUtil.NAME_DESC_AMY;
import static seedu.address.logic.commands.CommandTestUtil.NAME_DESC_BOB;
import static seedu.address.logic.commands.CommandTestUtil.OFFICE_PHONE_DESC_AMY;
import static seedu.address.logic.commands.CommandTestUtil.OFFICE_PHONE_DESC_BOB;
import static seedu.address.logic.commands.CommandTestUtil.POSTAL_CODE_DESC_AMY;
import static seedu.address.logic.commands.CommandTestUtil.POSTAL_CODE_DESC_BOB;
import static seedu.address.logic.commands.CommandTestUtil.TAG_DESC_FRIEND;
import static seedu.address.logic.commands.CommandTestUtil.TAG_DESC_HUSBAND;
import static seedu.address.logic.commands.CommandTestUtil.VALID_ADDRESS_AMY;
import static seedu.address.logic.commands.CommandTestUtil.VALID_ADDRESS_BOB;
import static seedu.address.logic.commands.CommandTestUtil.VALID_DEADLINE_AMY;
import static seedu.address.logic.commands.CommandTestUtil.VALID_DEADLINE_BOB;
import static seedu.address.logic.commands.CommandTestUtil.VALID_DEBT_AMY;
import static seedu.address.logic.commands.CommandTestUtil.VALID_DEBT_BOB;
import static seedu.address.logic.commands.CommandTestUtil.VALID_EMAIL_AMY;
import static seedu.address.logic.commands.CommandTestUtil.VALID_EMAIL_BOB;
import static seedu.address.logic.commands.CommandTestUtil.VALID_HANDPHONE_AMY;
import static seedu.address.logic.commands.CommandTestUtil.VALID_HANDPHONE_BOB;
import static seedu.address.logic.commands.CommandTestUtil.VALID_HOME_PHONE_AMY;
import static seedu.address.logic.commands.CommandTestUtil.VALID_HOME_PHONE_BOB;
import static seedu.address.logic.commands.CommandTestUtil.VALID_INTEREST_AMY;
import static seedu.address.logic.commands.CommandTestUtil.VALID_INTEREST_BOB;
import static seedu.address.logic.commands.CommandTestUtil.VALID_NAME_AMY;
import static seedu.address.logic.commands.CommandTestUtil.VALID_NAME_BOB;
import static seedu.address.logic.commands.CommandTestUtil.VALID_OFFICE_PHONE_AMY;
import static seedu.address.logic.commands.CommandTestUtil.VALID_OFFICE_PHONE_BOB;
import static seedu.address.logic.commands.CommandTestUtil.VALID_POSTAL_CODE_AMY;
import static seedu.address.logic.commands.CommandTestUtil.VALID_POSTAL_CODE_BOB;
import static seedu.address.logic.commands.CommandTestUtil.VALID_TAG_FRIEND;
import static seedu.address.logic.parser.CliSyntax.PREFIX_TAG;
import static seedu.address.testutil.TypicalPersons.ALICE;
import static seedu.address.testutil.TypicalPersons.AMY;
import static seedu.address.testutil.TypicalPersons.BOB;
import static seedu.address.testutil.TypicalPersons.CARL;
import static seedu.address.testutil.TypicalPersons.DANIEL;
import static seedu.address.testutil.TypicalPersons.HOON;
import static seedu.address.testutil.TypicalPersons.IDA;
import static seedu.address.testutil.TypicalPersons.KEYWORD_MATCHING_MEIER;

import org.junit.Test;

import seedu.address.commons.core.Messages;
import seedu.address.logic.commands.AddCommand;
import seedu.address.logic.commands.ClearCommand;
import seedu.address.logic.commands.FindCommand;
import seedu.address.logic.commands.NearbyCommand;
import seedu.address.logic.commands.RedoCommand;
import seedu.address.logic.commands.SelectCommand;
import seedu.address.logic.commands.UndoCommand;
import seedu.address.model.Model;
import seedu.address.model.person.Address;
import seedu.address.model.person.Deadline;
import seedu.address.model.person.Debt;
import seedu.address.model.person.Email;
import seedu.address.model.person.Handphone;
import seedu.address.model.person.HomePhone;
import seedu.address.model.person.Interest;
import seedu.address.model.person.Name;
import seedu.address.model.person.OfficePhone;
import seedu.address.model.person.PostalCode;
import seedu.address.model.person.ReadOnlyPerson;
import seedu.address.model.person.exceptions.DuplicatePersonException;
import seedu.address.model.tag.Tag;
import seedu.address.testutil.PersonBuilder;
import seedu.address.testutil.PersonUtil;

public class AddCommandSystemTest extends AddressBookSystemTest {

    @Test
    public void add() throws Exception {
        Model model = getModel();
        /* Case: add a person without tags to a non-empty address book, command with leading spaces and trailing spaces
         * -> added
         */
        ReadOnlyPerson toAdd = AMY;
        String command = "   " + AddCommand.COMMAND_WORD + "  " + NAME_DESC_AMY + "  " + HANDPHONE_DESC_AMY + " "
                + HOME_PHONE_DESC_AMY + " " + OFFICE_PHONE_DESC_AMY + " "
                + EMAIL_DESC_AMY + "   " + ADDRESS_DESC_AMY + "  " + POSTAL_CODE_DESC_AMY + "   "
                + DEBT_DESC_AMY  + "   " + INTEREST_DESC_AMY + " " + DEADLINE_DESC_AMY + "  "
                + TAG_DESC_FRIEND + " ";
        assertCommandSuccess(command, toAdd);

        /* Case: undo adding Amy to the list -> Amy deleted */
        command = UndoCommand.COMMAND_WORD;
        String expectedResultMessage = UndoCommand.MESSAGE_SUCCESS;
        assertCommandSuccess(command, model, expectedResultMessage);

        /* Case: redo adding Amy to the list -> Amy added again */
        command = RedoCommand.COMMAND_WORD;
        model.addPerson(toAdd);
        expectedResultMessage = RedoCommand.MESSAGE_SUCCESS;
        assertCommandSuccess(command, model, expectedResultMessage);

        /* Case: add a duplicate person -> rejected */
        command = AddCommand.COMMAND_WORD + NAME_DESC_AMY + HANDPHONE_DESC_AMY + HOME_PHONE_DESC_AMY
                + OFFICE_PHONE_DESC_AMY + EMAIL_DESC_AMY + ADDRESS_DESC_AMY
                + POSTAL_CODE_DESC_AMY + DEBT_DESC_AMY + INTEREST_DESC_AMY + DEADLINE_DESC_AMY + TAG_DESC_FRIEND;
        assertCommandFailure(command, AddCommand.MESSAGE_DUPLICATE_PERSON);

        /* Case: add a duplicate person except with different tags -> rejected */
        // "friends" is an existing tag used in the default model, see TypicalPersons#ALICE
        // This test will fail is a new tag that is not in the model is used, see the bug documented in
        // AddressBook#addPerson(ReadOnlyPerson)
        command = AddCommand.COMMAND_WORD + NAME_DESC_AMY + HANDPHONE_DESC_AMY + HOME_PHONE_DESC_AMY
                + OFFICE_PHONE_DESC_AMY + EMAIL_DESC_AMY + ADDRESS_DESC_AMY
                + POSTAL_CODE_DESC_AMY + DEBT_DESC_AMY + INTEREST_DESC_AMY
                + DEADLINE_DESC_AMY + " " + PREFIX_TAG.getPrefix() + "friends";
        assertCommandFailure(command, AddCommand.MESSAGE_DUPLICATE_PERSON);

        /* Case: add a person with all fields same as another person in the address book except name -> added */
        toAdd = new PersonBuilder().withName(VALID_NAME_BOB).withHandphone(VALID_HANDPHONE_AMY)
                .withHomePhone(VALID_HOME_PHONE_AMY).withOfficePhone(VALID_OFFICE_PHONE_AMY).withEmail(VALID_EMAIL_AMY)
                .withAddress(VALID_ADDRESS_AMY).withPostalCode(VALID_POSTAL_CODE_AMY).withDebt(VALID_DEBT_AMY)
<<<<<<< HEAD
                .withTotalDebt(VALID_DEBT_AMY).withInterest(VALID_INTEREST_AMY).withDeadline(VALID_DEADLINE_AMY)
                .withTags(VALID_TAG_FRIEND).build();
        command = AddCommand.COMMAND_WORD + NAME_DESC_BOB + PHONE_DESC_AMY + EMAIL_DESC_AMY + ADDRESS_DESC_AMY
                + POSTAL_CODE_DESC_AMY + DEBT_DESC_AMY + INTEREST_DESC_AMY + DEADLINE_DESC_AMY + TAG_DESC_FRIEND;
=======
                .withInterest(VALID_INTEREST_AMY).withDeadline(VALID_DEADLINE_AMY).withTags(VALID_TAG_FRIEND).build();
        command = AddCommand.COMMAND_WORD + NAME_DESC_BOB + HANDPHONE_DESC_AMY + HOME_PHONE_DESC_AMY
                + OFFICE_PHONE_DESC_AMY + EMAIL_DESC_AMY + ADDRESS_DESC_AMY + POSTAL_CODE_DESC_AMY + DEBT_DESC_AMY
                + INTEREST_DESC_AMY + DEADLINE_DESC_AMY + TAG_DESC_FRIEND;
>>>>>>> 7cd7cb2c
        assertCommandSuccess(command, toAdd);

        /* Case: add a person with all fields same as another person in the address book except handphone -> added */
        toAdd = new PersonBuilder().withName(VALID_NAME_AMY).withHandphone(VALID_HANDPHONE_BOB)
                .withHomePhone(VALID_HOME_PHONE_AMY).withOfficePhone(VALID_OFFICE_PHONE_AMY).withEmail(VALID_EMAIL_AMY)
                .withAddress(VALID_ADDRESS_AMY).withPostalCode(VALID_POSTAL_CODE_AMY).withDebt(VALID_DEBT_AMY)
<<<<<<< HEAD
                .withTotalDebt(VALID_DEBT_AMY).withInterest(VALID_INTEREST_AMY).withDeadline(VALID_DEADLINE_AMY)
                .withTags(VALID_TAG_FRIEND).build();
        command = AddCommand.COMMAND_WORD + NAME_DESC_AMY + PHONE_DESC_BOB + EMAIL_DESC_AMY + ADDRESS_DESC_AMY
                + POSTAL_CODE_DESC_AMY + DEBT_DESC_AMY + INTEREST_DESC_AMY + DEADLINE_DESC_AMY + TAG_DESC_FRIEND;
=======
                .withInterest(VALID_INTEREST_AMY).withDeadline(VALID_DEADLINE_AMY).withTags(VALID_TAG_FRIEND).build();
        command = AddCommand.COMMAND_WORD + NAME_DESC_AMY + HANDPHONE_DESC_BOB + HOME_PHONE_DESC_AMY
                + OFFICE_PHONE_DESC_AMY + EMAIL_DESC_AMY + ADDRESS_DESC_AMY + POSTAL_CODE_DESC_AMY + DEBT_DESC_AMY
                + INTEREST_DESC_AMY + DEADLINE_DESC_AMY + TAG_DESC_FRIEND;
        assertCommandSuccess(command, toAdd);

        /* Case: add a person with all fields same as another person in the address book except home phone -> added */
        toAdd = new PersonBuilder().withName(VALID_NAME_AMY).withHandphone(VALID_HANDPHONE_AMY)
                .withHomePhone(VALID_HOME_PHONE_BOB).withOfficePhone(VALID_OFFICE_PHONE_AMY).withEmail(VALID_EMAIL_AMY)
                .withAddress(VALID_ADDRESS_AMY).withPostalCode(VALID_POSTAL_CODE_AMY).withDebt(VALID_DEBT_AMY)
                .withInterest(VALID_INTEREST_AMY).withDeadline(VALID_DEADLINE_AMY).withTags(VALID_TAG_FRIEND).build();
        command = AddCommand.COMMAND_WORD + NAME_DESC_AMY + HANDPHONE_DESC_AMY + HOME_PHONE_DESC_BOB
                + OFFICE_PHONE_DESC_AMY + EMAIL_DESC_AMY + ADDRESS_DESC_AMY + POSTAL_CODE_DESC_AMY + DEBT_DESC_AMY
                + INTEREST_DESC_AMY + DEADLINE_DESC_AMY + TAG_DESC_FRIEND;
        assertCommandSuccess(command, toAdd);

        /* Case: add a person with all fields same as another person in the address book except office phone -> added */
        toAdd = new PersonBuilder().withName(VALID_NAME_AMY).withHandphone(VALID_HANDPHONE_AMY)
                .withHomePhone(VALID_HOME_PHONE_AMY).withOfficePhone(VALID_OFFICE_PHONE_BOB).withEmail(VALID_EMAIL_AMY)
                .withAddress(VALID_ADDRESS_AMY).withPostalCode(VALID_POSTAL_CODE_AMY).withDebt(VALID_DEBT_AMY)
                .withInterest(VALID_INTEREST_AMY).withDeadline(VALID_DEADLINE_AMY).withTags(VALID_TAG_FRIEND).build();
        command = AddCommand.COMMAND_WORD + NAME_DESC_AMY + HANDPHONE_DESC_AMY + HOME_PHONE_DESC_AMY
                + OFFICE_PHONE_DESC_BOB + EMAIL_DESC_AMY + ADDRESS_DESC_AMY + POSTAL_CODE_DESC_AMY + DEBT_DESC_AMY
                + INTEREST_DESC_AMY + DEADLINE_DESC_AMY + TAG_DESC_FRIEND;
>>>>>>> 7cd7cb2c
        assertCommandSuccess(command, toAdd);

        /* Case: add a person with all fields same as another person in the address book except email -> added */
        toAdd = new PersonBuilder().withName(VALID_NAME_AMY).withHandphone(VALID_HANDPHONE_AMY)
                .withHomePhone(VALID_HOME_PHONE_AMY).withOfficePhone(VALID_OFFICE_PHONE_AMY).withEmail(VALID_EMAIL_BOB)
                .withAddress(VALID_ADDRESS_AMY).withPostalCode(VALID_POSTAL_CODE_AMY).withDebt(VALID_DEBT_AMY)
<<<<<<< HEAD
                .withTotalDebt(VALID_DEBT_AMY).withInterest(VALID_INTEREST_AMY).withDeadline(VALID_DEADLINE_AMY)
                .withTags(VALID_TAG_FRIEND).build();
        command = AddCommand.COMMAND_WORD + NAME_DESC_AMY + PHONE_DESC_AMY + EMAIL_DESC_BOB + ADDRESS_DESC_AMY
=======
                .withInterest(VALID_INTEREST_AMY).withDeadline(VALID_DEADLINE_AMY).withTags(VALID_TAG_FRIEND).build();
        command = AddCommand.COMMAND_WORD + NAME_DESC_AMY + HANDPHONE_DESC_AMY + HOME_PHONE_DESC_AMY
                + OFFICE_PHONE_DESC_AMY + EMAIL_DESC_BOB + ADDRESS_DESC_AMY
>>>>>>> 7cd7cb2c
                + POSTAL_CODE_DESC_AMY + DEBT_DESC_AMY + INTEREST_DESC_AMY + DEADLINE_DESC_AMY + TAG_DESC_FRIEND;
        assertCommandSuccess(command, toAdd);

        /* Case: add a person with all fields same as another person in the address book except address -> added */
        toAdd = new PersonBuilder().withName(VALID_NAME_AMY).withHandphone(VALID_HANDPHONE_AMY)
                .withHomePhone(VALID_HOME_PHONE_AMY).withOfficePhone(VALID_OFFICE_PHONE_AMY).withEmail(VALID_EMAIL_AMY)
                .withAddress(VALID_ADDRESS_BOB).withPostalCode(VALID_POSTAL_CODE_AMY).withDebt(VALID_DEBT_AMY)
<<<<<<< HEAD
                .withTotalDebt(VALID_DEBT_AMY).withInterest(VALID_INTEREST_AMY).withDeadline(VALID_DEADLINE_AMY)
                .withTags(VALID_TAG_FRIEND).build();
        command = AddCommand.COMMAND_WORD + NAME_DESC_AMY + PHONE_DESC_AMY + EMAIL_DESC_AMY + ADDRESS_DESC_BOB
=======
                .withInterest(VALID_INTEREST_AMY).withDeadline(VALID_DEADLINE_AMY).withTags(VALID_TAG_FRIEND).build();
        command = AddCommand.COMMAND_WORD + NAME_DESC_AMY + HANDPHONE_DESC_AMY + HOME_PHONE_DESC_AMY
                + OFFICE_PHONE_DESC_AMY + EMAIL_DESC_AMY + ADDRESS_DESC_BOB
>>>>>>> 7cd7cb2c
                + POSTAL_CODE_DESC_AMY + DEBT_DESC_AMY + INTEREST_DESC_AMY + DEADLINE_DESC_AMY + TAG_DESC_FRIEND;
        assertCommandSuccess(command, toAdd);

        /* Case: add a person with all fields same as another person in the address book except postal code -> added */
        toAdd = new PersonBuilder().withName(VALID_NAME_AMY).withHandphone(VALID_HANDPHONE_AMY)
                .withHomePhone(VALID_HOME_PHONE_AMY).withOfficePhone(VALID_OFFICE_PHONE_AMY).withEmail(VALID_EMAIL_AMY)
                .withAddress(VALID_ADDRESS_AMY).withPostalCode(VALID_POSTAL_CODE_BOB).withDebt(VALID_DEBT_AMY)
<<<<<<< HEAD
                .withTotalDebt(VALID_DEBT_AMY).withInterest(VALID_INTEREST_AMY).withDeadline(VALID_DEADLINE_AMY)
                .withTags(VALID_TAG_FRIEND).build();
        command = AddCommand.COMMAND_WORD + NAME_DESC_AMY + PHONE_DESC_AMY + EMAIL_DESC_AMY + ADDRESS_DESC_AMY
=======
                .withInterest(VALID_INTEREST_AMY).withDeadline(VALID_DEADLINE_AMY).withTags(VALID_TAG_FRIEND).build();
        command = AddCommand.COMMAND_WORD + NAME_DESC_AMY + HANDPHONE_DESC_AMY + HOME_PHONE_DESC_AMY
                + OFFICE_PHONE_DESC_AMY + EMAIL_DESC_AMY + ADDRESS_DESC_AMY
>>>>>>> 7cd7cb2c
                + POSTAL_CODE_DESC_BOB + DEBT_DESC_AMY + INTEREST_DESC_AMY + DEADLINE_DESC_AMY + TAG_DESC_FRIEND;
        assertCommandSuccess(command, toAdd);

        /* Case: add a person with all fields same as another person in the address book except debt -> added */
        toAdd = new PersonBuilder().withName(VALID_NAME_AMY).withHandphone(VALID_HANDPHONE_AMY)
                .withHomePhone(VALID_HOME_PHONE_AMY).withOfficePhone(VALID_OFFICE_PHONE_AMY).withEmail(VALID_EMAIL_AMY)
                .withAddress(VALID_ADDRESS_AMY).withPostalCode(VALID_POSTAL_CODE_AMY).withDebt(VALID_DEBT_BOB)
<<<<<<< HEAD
                .withTotalDebt(VALID_DEBT_BOB).withInterest(VALID_INTEREST_AMY).withDeadline(VALID_DEADLINE_AMY)
                .withTags(VALID_TAG_FRIEND).build();
        command = AddCommand.COMMAND_WORD + NAME_DESC_AMY + PHONE_DESC_AMY + EMAIL_DESC_AMY + ADDRESS_DESC_AMY
=======
                .withInterest(VALID_INTEREST_AMY).withDeadline(VALID_DEADLINE_AMY).withTags(VALID_TAG_FRIEND).build();
        command = AddCommand.COMMAND_WORD + NAME_DESC_AMY + HANDPHONE_DESC_AMY + HOME_PHONE_DESC_AMY
                + OFFICE_PHONE_DESC_AMY + EMAIL_DESC_AMY + ADDRESS_DESC_AMY
>>>>>>> 7cd7cb2c
                + POSTAL_CODE_DESC_AMY + DEBT_DESC_BOB + INTEREST_DESC_AMY + DEADLINE_DESC_AMY + TAG_DESC_FRIEND;
        assertCommandSuccess(command, toAdd);

        /* Case: add a person with all fields same as another person in the address book except deadline -> added */
        toAdd = new PersonBuilder().withName(VALID_NAME_AMY).withHandphone(VALID_HANDPHONE_AMY)
                .withHomePhone(VALID_HOME_PHONE_AMY).withOfficePhone(VALID_OFFICE_PHONE_AMY).withEmail(VALID_EMAIL_AMY)
                .withAddress(VALID_ADDRESS_AMY).withPostalCode(VALID_POSTAL_CODE_AMY).withDebt(VALID_DEBT_AMY)
<<<<<<< HEAD
                .withTotalDebt(VALID_DEBT_AMY).withInterest(VALID_INTEREST_AMY).withDeadline(VALID_DEADLINE_BOB)
                .withTags(VALID_TAG_FRIEND).build();
        command = AddCommand.COMMAND_WORD + NAME_DESC_AMY + PHONE_DESC_AMY + EMAIL_DESC_AMY + ADDRESS_DESC_AMY
=======
                .withInterest(VALID_INTEREST_AMY).withDeadline(VALID_DEADLINE_BOB).withTags(VALID_TAG_FRIEND).build();
        command = AddCommand.COMMAND_WORD + NAME_DESC_AMY + HANDPHONE_DESC_AMY + HOME_PHONE_DESC_AMY
                + OFFICE_PHONE_DESC_AMY + EMAIL_DESC_AMY + ADDRESS_DESC_AMY
>>>>>>> 7cd7cb2c
                + POSTAL_CODE_DESC_AMY + DEBT_DESC_AMY + INTEREST_DESC_AMY + DEADLINE_DESC_BOB + TAG_DESC_FRIEND;
        assertCommandSuccess(command, toAdd);

        /* Case: add a person with all fields same as another person in the address book except interest -> added */
        toAdd = new PersonBuilder().withName(VALID_NAME_AMY).withHandphone(VALID_HANDPHONE_AMY)
                .withHomePhone(VALID_HOME_PHONE_AMY).withOfficePhone(VALID_OFFICE_PHONE_AMY).withEmail(VALID_EMAIL_AMY)
                .withAddress(VALID_ADDRESS_AMY).withPostalCode(VALID_POSTAL_CODE_AMY).withDebt(VALID_DEBT_AMY)
<<<<<<< HEAD
                .withTotalDebt(VALID_DEBT_AMY).withInterest(VALID_INTEREST_BOB).withDeadline(VALID_DEADLINE_AMY)
                .withTags(VALID_TAG_FRIEND).build();
        command = AddCommand.COMMAND_WORD + NAME_DESC_AMY + PHONE_DESC_AMY + EMAIL_DESC_AMY + ADDRESS_DESC_AMY
=======
                .withInterest(VALID_INTEREST_BOB).withDeadline(VALID_DEADLINE_AMY).withTags(VALID_TAG_FRIEND).build();
        command = AddCommand.COMMAND_WORD + NAME_DESC_AMY + HANDPHONE_DESC_AMY + HOME_PHONE_DESC_AMY
                + OFFICE_PHONE_DESC_AMY + EMAIL_DESC_AMY + ADDRESS_DESC_AMY
>>>>>>> 7cd7cb2c
                + POSTAL_CODE_DESC_AMY + DEBT_DESC_AMY + INTEREST_DESC_BOB + DEADLINE_DESC_AMY + TAG_DESC_FRIEND;
        assertCommandSuccess(command, toAdd);

        /* Case: filters the person list before adding -> added */
        executeCommand(FindCommand.COMMAND_WORD + " " + KEYWORD_MATCHING_MEIER);
        assert getModel().getFilteredPersonList().size()
                < getModel().getAddressBook().getPersonList().size();
        assertCommandSuccess(IDA);

        /* Case: add to empty address book -> added */
        executeCommand(ClearCommand.COMMAND_WORD);
        assert getModel().getAddressBook().getPersonList().size() == 0;
        assertCommandSuccess(ALICE);

        /* Case: add a person with tags, command with parameters in random order -> added */
        toAdd = BOB;
        command = AddCommand.COMMAND_WORD + TAG_DESC_FRIEND + HANDPHONE_DESC_BOB + ADDRESS_DESC_BOB + NAME_DESC_BOB
                + POSTAL_CODE_DESC_BOB + DEBT_DESC_BOB + INTEREST_DESC_BOB + DEADLINE_DESC_BOB + HOME_PHONE_DESC_BOB
                + TAG_DESC_HUSBAND + EMAIL_DESC_BOB + OFFICE_PHONE_DESC_BOB;
        assertCommandSuccess(command, toAdd);

        /* Case: selects first card in the person list, add a person -> added, card selection remains unchanged */
        executeCommand(SelectCommand.COMMAND_WORD + " 1");
        assert getPersonListPanel().isAnyCardSelected();
        assertCommandSuccess(CARL);

        /* Case: selects first card in the nearby list, add a person -> added, card selection remains unchanged */
        executeCommand(NearbyCommand.COMMAND_WORD + " 1");
        assert getPersonListPanel().isAnyCardSelected();
        assertCommandSuccess(DANIEL);

        /* Case: add a person, missing tags -> added */
        assertCommandSuccess(HOON);

        /* Case: missing name -> rejected */
        command = AddCommand.COMMAND_WORD + HANDPHONE_DESC_AMY + HOME_PHONE_DESC_AMY
                + OFFICE_PHONE_DESC_AMY + EMAIL_DESC_AMY + ADDRESS_DESC_AMY + POSTAL_CODE_DESC_AMY
                + DEBT_DESC_AMY;
        assertCommandFailure(command, String.format(MESSAGE_INVALID_COMMAND_FORMAT, AddCommand.MESSAGE_USAGE));

        /* Case: missing phone -> rejected */
        command = AddCommand.COMMAND_WORD + NAME_DESC_AMY + EMAIL_DESC_AMY + ADDRESS_DESC_AMY + POSTAL_CODE_DESC_AMY
                + DEBT_DESC_AMY;
        assertCommandFailure(command, String.format(MESSAGE_INVALID_COMMAND_FORMAT, AddCommand.MESSAGE_USAGE));

        /* Case: missing email -> rejected */
        command = AddCommand.COMMAND_WORD + NAME_DESC_AMY + HANDPHONE_DESC_AMY + HOME_PHONE_DESC_AMY
                + OFFICE_PHONE_DESC_AMY + ADDRESS_DESC_AMY + POSTAL_CODE_DESC_AMY
                + DEBT_DESC_AMY;
        assertCommandFailure(command, String.format(MESSAGE_INVALID_COMMAND_FORMAT, AddCommand.MESSAGE_USAGE));

        /* Case: missing address -> rejected */
        command = AddCommand.COMMAND_WORD + NAME_DESC_AMY + HANDPHONE_DESC_AMY + HOME_PHONE_DESC_AMY
                + OFFICE_PHONE_DESC_AMY + EMAIL_DESC_AMY + POSTAL_CODE_DESC_AMY
                + DEBT_DESC_AMY;
        assertCommandFailure(command, String.format(MESSAGE_INVALID_COMMAND_FORMAT, AddCommand.MESSAGE_USAGE));

        /* Case: missing postal code -> rejected */
        command = AddCommand.COMMAND_WORD + NAME_DESC_AMY + HANDPHONE_DESC_AMY + HOME_PHONE_DESC_AMY
                + OFFICE_PHONE_DESC_AMY + EMAIL_DESC_AMY + ADDRESS_DESC_AMY
                + DEBT_DESC_AMY;
        assertCommandFailure(command, String.format(MESSAGE_INVALID_COMMAND_FORMAT, AddCommand.MESSAGE_USAGE));

        /* Case: missing debt -> rejected */
        command = AddCommand.COMMAND_WORD + NAME_DESC_AMY + HANDPHONE_DESC_AMY + HOME_PHONE_DESC_AMY
                + OFFICE_PHONE_DESC_AMY + EMAIL_DESC_AMY + ADDRESS_DESC_AMY
                + POSTAL_CODE_DESC_AMY;
        assertCommandFailure(command, String.format(MESSAGE_INVALID_COMMAND_FORMAT, AddCommand.MESSAGE_USAGE));

        /* Case: invalid keyword -> rejected */
        command = "adds " + PersonUtil.getPersonDetails(toAdd);
        assertCommandFailure(command, Messages.MESSAGE_UNKNOWN_COMMAND);

        /* Case: invalid name -> rejected */
        command = AddCommand.COMMAND_WORD + INVALID_NAME_DESC + HANDPHONE_DESC_AMY + HOME_PHONE_DESC_AMY
                + OFFICE_PHONE_DESC_AMY + EMAIL_DESC_AMY + ADDRESS_DESC_AMY
                + POSTAL_CODE_DESC_AMY + DEBT_DESC_AMY;
        assertCommandFailure(command, Name.MESSAGE_NAME_CONSTRAINTS);

        /* Case: invalid handphone -> rejected */
        command = AddCommand.COMMAND_WORD + NAME_DESC_AMY + INVALID_HANDPHONE_DESC + HOME_PHONE_DESC_AMY
                + OFFICE_PHONE_DESC_AMY + EMAIL_DESC_AMY + ADDRESS_DESC_AMY
                + POSTAL_CODE_DESC_AMY + DEBT_DESC_AMY;
        assertCommandFailure(command, Handphone.MESSAGE_PHONE_CONSTRAINTS);

        /* Case: invalid home phone -> rejected */
        command = AddCommand.COMMAND_WORD + NAME_DESC_AMY + HANDPHONE_DESC_AMY + INVALID_HOME_PHONE_DESC
                + OFFICE_PHONE_DESC_AMY + EMAIL_DESC_AMY + ADDRESS_DESC_AMY
                + POSTAL_CODE_DESC_AMY + DEBT_DESC_AMY;
        assertCommandFailure(command, HomePhone.MESSAGE_PHONE_CONSTRAINTS);

        /* Case: invalid office phone -> rejected */
        command = AddCommand.COMMAND_WORD + NAME_DESC_AMY + HANDPHONE_DESC_AMY + HOME_PHONE_DESC_AMY
                + INVALID_OFFICE_PHONE_DESC + EMAIL_DESC_AMY + ADDRESS_DESC_AMY
                + POSTAL_CODE_DESC_AMY + DEBT_DESC_AMY;
        assertCommandFailure(command, OfficePhone.MESSAGE_PHONE_CONSTRAINTS);

        /* Case: invalid email -> rejected */
        command = AddCommand.COMMAND_WORD + NAME_DESC_AMY + HANDPHONE_DESC_AMY + HOME_PHONE_DESC_AMY
                + OFFICE_PHONE_DESC_AMY + INVALID_EMAIL_DESC + ADDRESS_DESC_AMY
                + POSTAL_CODE_DESC_AMY + DEBT_DESC_AMY;
        assertCommandFailure(command, Email.MESSAGE_EMAIL_CONSTRAINTS);

        /* Case: invalid address -> rejected */
        command = AddCommand.COMMAND_WORD + NAME_DESC_AMY + HANDPHONE_DESC_AMY + HOME_PHONE_DESC_AMY
                + OFFICE_PHONE_DESC_AMY + EMAIL_DESC_AMY + INVALID_ADDRESS_DESC
                + POSTAL_CODE_DESC_AMY + DEBT_DESC_AMY;
        assertCommandFailure(command, Address.MESSAGE_ADDRESS_CONSTRAINTS);

        /* Case: invalid postal code -> rejected */
        command = AddCommand.COMMAND_WORD + NAME_DESC_AMY + HANDPHONE_DESC_AMY + HOME_PHONE_DESC_AMY
                + OFFICE_PHONE_DESC_AMY + EMAIL_DESC_AMY + ADDRESS_DESC_AMY
                + INVALID_POSTAL_CODE_DESC + DEBT_DESC_AMY;
        assertCommandFailure(command, PostalCode.MESSAGE_POSTAL_CODE_CONSTRAINTS);

        /* Case: invalid debt -> rejected */
        command = AddCommand.COMMAND_WORD + NAME_DESC_AMY + HANDPHONE_DESC_AMY + HOME_PHONE_DESC_AMY
                + OFFICE_PHONE_DESC_AMY + EMAIL_DESC_AMY + ADDRESS_DESC_AMY
                + POSTAL_CODE_DESC_AMY + INVALID_DEBT_DESC;
        assertCommandFailure(command, Debt.MESSAGE_DEBT_CONSTRAINTS);

        /* Case: invalid interest -> rejected */
        command = AddCommand.COMMAND_WORD + NAME_DESC_AMY + HANDPHONE_DESC_AMY + HOME_PHONE_DESC_AMY
                + OFFICE_PHONE_DESC_AMY + EMAIL_DESC_AMY + ADDRESS_DESC_AMY
                + POSTAL_CODE_DESC_AMY + DEBT_DESC_AMY + INVALID_INTEREST_DESC;
        assertCommandFailure(command, Interest.MESSAGE_INTEREST_CONSTRAINTS);

        /* Case: invalid deadline -> rejected */
        command = AddCommand.COMMAND_WORD + NAME_DESC_AMY + HANDPHONE_DESC_AMY + HOME_PHONE_DESC_AMY
                + OFFICE_PHONE_DESC_AMY + EMAIL_DESC_AMY + ADDRESS_DESC_AMY
                + POSTAL_CODE_DESC_AMY + DEBT_DESC_AMY + INVALID_DEADLINE_DESC;
        assertCommandFailure(command, Deadline.MESSAGE_DEADLINE_CONSTRAINTS);

        /* Case: invalid tag -> rejected */
        command = AddCommand.COMMAND_WORD + NAME_DESC_AMY + HANDPHONE_DESC_AMY + HOME_PHONE_DESC_AMY
                + OFFICE_PHONE_DESC_AMY + EMAIL_DESC_AMY + ADDRESS_DESC_AMY
                + POSTAL_CODE_DESC_AMY + DEBT_DESC_AMY + INVALID_TAG_DESC;
        assertCommandFailure(command, Tag.MESSAGE_TAG_CONSTRAINTS);
    }

    /**
     * Executes the {@code AddCommand} that adds {@code toAdd} to the model and verifies that the command box displays
     * an empty string, the result display box displays the success message of executing {@code AddCommand} with the
     * details of {@code toAdd}, and the model related components equal to the current model added with {@code toAdd}.
     * These verifications are done by
     * {@code AddressBookSystemTest#assertApplicationDisplaysExpected(String, String, Model)}.<br>
     * Also verifies that the command box has the default style class, the status bar's sync status changes,
     * the browser url and selected card remains unchanged.
     * @see AddressBookSystemTest#assertApplicationDisplaysExpected(String, String, Model)
     */
    private void assertCommandSuccess(ReadOnlyPerson toAdd) {
        assertCommandSuccess(PersonUtil.getAddCommand(toAdd), toAdd);
    }

    /**
     * Performs the same verification as {@code assertCommandSuccess(ReadOnlyPerson)}. Executes {@code command}
     * instead.
     * @see AddCommandSystemTest#assertCommandSuccess(ReadOnlyPerson)
     */
    private void assertCommandSuccess(String command, ReadOnlyPerson toAdd) {
        Model expectedModel = getModel();
        try {
            expectedModel.addPerson(toAdd);
        } catch (DuplicatePersonException dpe) {
            throw new IllegalArgumentException("toAdd already exists in the model.");
        }
        String expectedResultMessage = String.format(AddCommand.MESSAGE_SUCCESS, toAdd.getName());

        assertCommandSuccess(command, expectedModel, expectedResultMessage);
    }

    /**
     * Performs the same verification as {@code assertCommandSuccess(String, ReadOnlyPerson)} except that the result
     * display box displays {@code expectedResultMessage} and the model related components equal to
     * {@code expectedModel}.
     * @see AddCommandSystemTest#assertCommandSuccess(String, ReadOnlyPerson)
     */
    private void assertCommandSuccess(String command, Model expectedModel, String expectedResultMessage) {
        executeCommand(command);
        assertApplicationDisplaysExpected("", expectedResultMessage, expectedModel);
        assertSelectedCardUnchanged();
        assertCommandBoxShowsDefaultStyle();
        assertStatusBarUnchangedExceptSyncStatus();
    }

    /**
     * Executes {@code command} and verifies that the command box displays {@code command}, the result display
     * box displays {@code expectedResultMessage} and the model related components equal to the current model.
     * These verifications are done by
     * {@code AddressBookSystemTest#assertApplicationDisplaysExpected(String, String, Model)}.<br>
     * Also verifies that the browser url, selected card and status bar remain unchanged, and the command box has the
     * error style.
     * @see AddressBookSystemTest#assertApplicationDisplaysExpected(String, String, Model)
     */
    private void assertCommandFailure(String command, String expectedResultMessage) {
        Model expectedModel = getModel();

        executeCommand(command);
        assertApplicationDisplaysExpected(command, expectedResultMessage, expectedModel);
        assertSelectedCardUnchanged();
        assertCommandBoxShowsErrorStyle();
        assertStatusBarUnchanged();
    }
}<|MERGE_RESOLUTION|>--- conflicted
+++ resolved
@@ -139,30 +139,19 @@
         toAdd = new PersonBuilder().withName(VALID_NAME_BOB).withHandphone(VALID_HANDPHONE_AMY)
                 .withHomePhone(VALID_HOME_PHONE_AMY).withOfficePhone(VALID_OFFICE_PHONE_AMY).withEmail(VALID_EMAIL_AMY)
                 .withAddress(VALID_ADDRESS_AMY).withPostalCode(VALID_POSTAL_CODE_AMY).withDebt(VALID_DEBT_AMY)
-<<<<<<< HEAD
                 .withTotalDebt(VALID_DEBT_AMY).withInterest(VALID_INTEREST_AMY).withDeadline(VALID_DEADLINE_AMY)
                 .withTags(VALID_TAG_FRIEND).build();
-        command = AddCommand.COMMAND_WORD + NAME_DESC_BOB + PHONE_DESC_AMY + EMAIL_DESC_AMY + ADDRESS_DESC_AMY
-                + POSTAL_CODE_DESC_AMY + DEBT_DESC_AMY + INTEREST_DESC_AMY + DEADLINE_DESC_AMY + TAG_DESC_FRIEND;
-=======
-                .withInterest(VALID_INTEREST_AMY).withDeadline(VALID_DEADLINE_AMY).withTags(VALID_TAG_FRIEND).build();
         command = AddCommand.COMMAND_WORD + NAME_DESC_BOB + HANDPHONE_DESC_AMY + HOME_PHONE_DESC_AMY
                 + OFFICE_PHONE_DESC_AMY + EMAIL_DESC_AMY + ADDRESS_DESC_AMY + POSTAL_CODE_DESC_AMY + DEBT_DESC_AMY
                 + INTEREST_DESC_AMY + DEADLINE_DESC_AMY + TAG_DESC_FRIEND;
->>>>>>> 7cd7cb2c
         assertCommandSuccess(command, toAdd);
 
         /* Case: add a person with all fields same as another person in the address book except handphone -> added */
         toAdd = new PersonBuilder().withName(VALID_NAME_AMY).withHandphone(VALID_HANDPHONE_BOB)
                 .withHomePhone(VALID_HOME_PHONE_AMY).withOfficePhone(VALID_OFFICE_PHONE_AMY).withEmail(VALID_EMAIL_AMY)
                 .withAddress(VALID_ADDRESS_AMY).withPostalCode(VALID_POSTAL_CODE_AMY).withDebt(VALID_DEBT_AMY)
-<<<<<<< HEAD
                 .withTotalDebt(VALID_DEBT_AMY).withInterest(VALID_INTEREST_AMY).withDeadline(VALID_DEADLINE_AMY)
                 .withTags(VALID_TAG_FRIEND).build();
-        command = AddCommand.COMMAND_WORD + NAME_DESC_AMY + PHONE_DESC_BOB + EMAIL_DESC_AMY + ADDRESS_DESC_AMY
-                + POSTAL_CODE_DESC_AMY + DEBT_DESC_AMY + INTEREST_DESC_AMY + DEADLINE_DESC_AMY + TAG_DESC_FRIEND;
-=======
-                .withInterest(VALID_INTEREST_AMY).withDeadline(VALID_DEADLINE_AMY).withTags(VALID_TAG_FRIEND).build();
         command = AddCommand.COMMAND_WORD + NAME_DESC_AMY + HANDPHONE_DESC_BOB + HOME_PHONE_DESC_AMY
                 + OFFICE_PHONE_DESC_AMY + EMAIL_DESC_AMY + ADDRESS_DESC_AMY + POSTAL_CODE_DESC_AMY + DEBT_DESC_AMY
                 + INTEREST_DESC_AMY + DEADLINE_DESC_AMY + TAG_DESC_FRIEND;
@@ -171,7 +160,7 @@
         /* Case: add a person with all fields same as another person in the address book except home phone -> added */
         toAdd = new PersonBuilder().withName(VALID_NAME_AMY).withHandphone(VALID_HANDPHONE_AMY)
                 .withHomePhone(VALID_HOME_PHONE_BOB).withOfficePhone(VALID_OFFICE_PHONE_AMY).withEmail(VALID_EMAIL_AMY)
-                .withAddress(VALID_ADDRESS_AMY).withPostalCode(VALID_POSTAL_CODE_AMY).withDebt(VALID_DEBT_AMY)
+                .withAddress(VALID_ADDRESS_AMY).withPostalCode(VALID_POSTAL_CODE_AMY).withDebt(VALID_DEBT_AMY).withTotalDebt(VALID_DEBT_AMY)
                 .withInterest(VALID_INTEREST_AMY).withDeadline(VALID_DEADLINE_AMY).withTags(VALID_TAG_FRIEND).build();
         command = AddCommand.COMMAND_WORD + NAME_DESC_AMY + HANDPHONE_DESC_AMY + HOME_PHONE_DESC_BOB
                 + OFFICE_PHONE_DESC_AMY + EMAIL_DESC_AMY + ADDRESS_DESC_AMY + POSTAL_CODE_DESC_AMY + DEBT_DESC_AMY
@@ -181,27 +170,21 @@
         /* Case: add a person with all fields same as another person in the address book except office phone -> added */
         toAdd = new PersonBuilder().withName(VALID_NAME_AMY).withHandphone(VALID_HANDPHONE_AMY)
                 .withHomePhone(VALID_HOME_PHONE_AMY).withOfficePhone(VALID_OFFICE_PHONE_BOB).withEmail(VALID_EMAIL_AMY)
-                .withAddress(VALID_ADDRESS_AMY).withPostalCode(VALID_POSTAL_CODE_AMY).withDebt(VALID_DEBT_AMY)
+                .withAddress(VALID_ADDRESS_AMY).withPostalCode(VALID_POSTAL_CODE_AMY).withDebt(VALID_DEBT_AMY).withTotalDebt(VALID_DEBT_AMY)
                 .withInterest(VALID_INTEREST_AMY).withDeadline(VALID_DEADLINE_AMY).withTags(VALID_TAG_FRIEND).build();
         command = AddCommand.COMMAND_WORD + NAME_DESC_AMY + HANDPHONE_DESC_AMY + HOME_PHONE_DESC_AMY
                 + OFFICE_PHONE_DESC_BOB + EMAIL_DESC_AMY + ADDRESS_DESC_AMY + POSTAL_CODE_DESC_AMY + DEBT_DESC_AMY
                 + INTEREST_DESC_AMY + DEADLINE_DESC_AMY + TAG_DESC_FRIEND;
->>>>>>> 7cd7cb2c
         assertCommandSuccess(command, toAdd);
 
         /* Case: add a person with all fields same as another person in the address book except email -> added */
         toAdd = new PersonBuilder().withName(VALID_NAME_AMY).withHandphone(VALID_HANDPHONE_AMY)
                 .withHomePhone(VALID_HOME_PHONE_AMY).withOfficePhone(VALID_OFFICE_PHONE_AMY).withEmail(VALID_EMAIL_BOB)
                 .withAddress(VALID_ADDRESS_AMY).withPostalCode(VALID_POSTAL_CODE_AMY).withDebt(VALID_DEBT_AMY)
-<<<<<<< HEAD
                 .withTotalDebt(VALID_DEBT_AMY).withInterest(VALID_INTEREST_AMY).withDeadline(VALID_DEADLINE_AMY)
                 .withTags(VALID_TAG_FRIEND).build();
-        command = AddCommand.COMMAND_WORD + NAME_DESC_AMY + PHONE_DESC_AMY + EMAIL_DESC_BOB + ADDRESS_DESC_AMY
-=======
-                .withInterest(VALID_INTEREST_AMY).withDeadline(VALID_DEADLINE_AMY).withTags(VALID_TAG_FRIEND).build();
         command = AddCommand.COMMAND_WORD + NAME_DESC_AMY + HANDPHONE_DESC_AMY + HOME_PHONE_DESC_AMY
                 + OFFICE_PHONE_DESC_AMY + EMAIL_DESC_BOB + ADDRESS_DESC_AMY
->>>>>>> 7cd7cb2c
                 + POSTAL_CODE_DESC_AMY + DEBT_DESC_AMY + INTEREST_DESC_AMY + DEADLINE_DESC_AMY + TAG_DESC_FRIEND;
         assertCommandSuccess(command, toAdd);
 
@@ -209,15 +192,10 @@
         toAdd = new PersonBuilder().withName(VALID_NAME_AMY).withHandphone(VALID_HANDPHONE_AMY)
                 .withHomePhone(VALID_HOME_PHONE_AMY).withOfficePhone(VALID_OFFICE_PHONE_AMY).withEmail(VALID_EMAIL_AMY)
                 .withAddress(VALID_ADDRESS_BOB).withPostalCode(VALID_POSTAL_CODE_AMY).withDebt(VALID_DEBT_AMY)
-<<<<<<< HEAD
                 .withTotalDebt(VALID_DEBT_AMY).withInterest(VALID_INTEREST_AMY).withDeadline(VALID_DEADLINE_AMY)
                 .withTags(VALID_TAG_FRIEND).build();
-        command = AddCommand.COMMAND_WORD + NAME_DESC_AMY + PHONE_DESC_AMY + EMAIL_DESC_AMY + ADDRESS_DESC_BOB
-=======
-                .withInterest(VALID_INTEREST_AMY).withDeadline(VALID_DEADLINE_AMY).withTags(VALID_TAG_FRIEND).build();
         command = AddCommand.COMMAND_WORD + NAME_DESC_AMY + HANDPHONE_DESC_AMY + HOME_PHONE_DESC_AMY
                 + OFFICE_PHONE_DESC_AMY + EMAIL_DESC_AMY + ADDRESS_DESC_BOB
->>>>>>> 7cd7cb2c
                 + POSTAL_CODE_DESC_AMY + DEBT_DESC_AMY + INTEREST_DESC_AMY + DEADLINE_DESC_AMY + TAG_DESC_FRIEND;
         assertCommandSuccess(command, toAdd);
 
@@ -225,15 +203,10 @@
         toAdd = new PersonBuilder().withName(VALID_NAME_AMY).withHandphone(VALID_HANDPHONE_AMY)
                 .withHomePhone(VALID_HOME_PHONE_AMY).withOfficePhone(VALID_OFFICE_PHONE_AMY).withEmail(VALID_EMAIL_AMY)
                 .withAddress(VALID_ADDRESS_AMY).withPostalCode(VALID_POSTAL_CODE_BOB).withDebt(VALID_DEBT_AMY)
-<<<<<<< HEAD
                 .withTotalDebt(VALID_DEBT_AMY).withInterest(VALID_INTEREST_AMY).withDeadline(VALID_DEADLINE_AMY)
                 .withTags(VALID_TAG_FRIEND).build();
-        command = AddCommand.COMMAND_WORD + NAME_DESC_AMY + PHONE_DESC_AMY + EMAIL_DESC_AMY + ADDRESS_DESC_AMY
-=======
-                .withInterest(VALID_INTEREST_AMY).withDeadline(VALID_DEADLINE_AMY).withTags(VALID_TAG_FRIEND).build();
-        command = AddCommand.COMMAND_WORD + NAME_DESC_AMY + HANDPHONE_DESC_AMY + HOME_PHONE_DESC_AMY
-                + OFFICE_PHONE_DESC_AMY + EMAIL_DESC_AMY + ADDRESS_DESC_AMY
->>>>>>> 7cd7cb2c
+        command = AddCommand.COMMAND_WORD + NAME_DESC_AMY + HANDPHONE_DESC_AMY + HOME_PHONE_DESC_AMY
+                + OFFICE_PHONE_DESC_AMY + EMAIL_DESC_AMY + ADDRESS_DESC_AMY
                 + POSTAL_CODE_DESC_BOB + DEBT_DESC_AMY + INTEREST_DESC_AMY + DEADLINE_DESC_AMY + TAG_DESC_FRIEND;
         assertCommandSuccess(command, toAdd);
 
@@ -241,15 +214,10 @@
         toAdd = new PersonBuilder().withName(VALID_NAME_AMY).withHandphone(VALID_HANDPHONE_AMY)
                 .withHomePhone(VALID_HOME_PHONE_AMY).withOfficePhone(VALID_OFFICE_PHONE_AMY).withEmail(VALID_EMAIL_AMY)
                 .withAddress(VALID_ADDRESS_AMY).withPostalCode(VALID_POSTAL_CODE_AMY).withDebt(VALID_DEBT_BOB)
-<<<<<<< HEAD
                 .withTotalDebt(VALID_DEBT_BOB).withInterest(VALID_INTEREST_AMY).withDeadline(VALID_DEADLINE_AMY)
                 .withTags(VALID_TAG_FRIEND).build();
-        command = AddCommand.COMMAND_WORD + NAME_DESC_AMY + PHONE_DESC_AMY + EMAIL_DESC_AMY + ADDRESS_DESC_AMY
-=======
-                .withInterest(VALID_INTEREST_AMY).withDeadline(VALID_DEADLINE_AMY).withTags(VALID_TAG_FRIEND).build();
-        command = AddCommand.COMMAND_WORD + NAME_DESC_AMY + HANDPHONE_DESC_AMY + HOME_PHONE_DESC_AMY
-                + OFFICE_PHONE_DESC_AMY + EMAIL_DESC_AMY + ADDRESS_DESC_AMY
->>>>>>> 7cd7cb2c
+        command = AddCommand.COMMAND_WORD + NAME_DESC_AMY + HANDPHONE_DESC_AMY + HOME_PHONE_DESC_AMY
+                + OFFICE_PHONE_DESC_AMY + EMAIL_DESC_AMY + ADDRESS_DESC_AMY
                 + POSTAL_CODE_DESC_AMY + DEBT_DESC_BOB + INTEREST_DESC_AMY + DEADLINE_DESC_AMY + TAG_DESC_FRIEND;
         assertCommandSuccess(command, toAdd);
 
@@ -257,15 +225,10 @@
         toAdd = new PersonBuilder().withName(VALID_NAME_AMY).withHandphone(VALID_HANDPHONE_AMY)
                 .withHomePhone(VALID_HOME_PHONE_AMY).withOfficePhone(VALID_OFFICE_PHONE_AMY).withEmail(VALID_EMAIL_AMY)
                 .withAddress(VALID_ADDRESS_AMY).withPostalCode(VALID_POSTAL_CODE_AMY).withDebt(VALID_DEBT_AMY)
-<<<<<<< HEAD
                 .withTotalDebt(VALID_DEBT_AMY).withInterest(VALID_INTEREST_AMY).withDeadline(VALID_DEADLINE_BOB)
                 .withTags(VALID_TAG_FRIEND).build();
-        command = AddCommand.COMMAND_WORD + NAME_DESC_AMY + PHONE_DESC_AMY + EMAIL_DESC_AMY + ADDRESS_DESC_AMY
-=======
-                .withInterest(VALID_INTEREST_AMY).withDeadline(VALID_DEADLINE_BOB).withTags(VALID_TAG_FRIEND).build();
-        command = AddCommand.COMMAND_WORD + NAME_DESC_AMY + HANDPHONE_DESC_AMY + HOME_PHONE_DESC_AMY
-                + OFFICE_PHONE_DESC_AMY + EMAIL_DESC_AMY + ADDRESS_DESC_AMY
->>>>>>> 7cd7cb2c
+        command = AddCommand.COMMAND_WORD + NAME_DESC_AMY + HANDPHONE_DESC_AMY + HOME_PHONE_DESC_AMY
+                + OFFICE_PHONE_DESC_AMY + EMAIL_DESC_AMY + ADDRESS_DESC_AMY
                 + POSTAL_CODE_DESC_AMY + DEBT_DESC_AMY + INTEREST_DESC_AMY + DEADLINE_DESC_BOB + TAG_DESC_FRIEND;
         assertCommandSuccess(command, toAdd);
 
@@ -273,15 +236,10 @@
         toAdd = new PersonBuilder().withName(VALID_NAME_AMY).withHandphone(VALID_HANDPHONE_AMY)
                 .withHomePhone(VALID_HOME_PHONE_AMY).withOfficePhone(VALID_OFFICE_PHONE_AMY).withEmail(VALID_EMAIL_AMY)
                 .withAddress(VALID_ADDRESS_AMY).withPostalCode(VALID_POSTAL_CODE_AMY).withDebt(VALID_DEBT_AMY)
-<<<<<<< HEAD
                 .withTotalDebt(VALID_DEBT_AMY).withInterest(VALID_INTEREST_BOB).withDeadline(VALID_DEADLINE_AMY)
                 .withTags(VALID_TAG_FRIEND).build();
-        command = AddCommand.COMMAND_WORD + NAME_DESC_AMY + PHONE_DESC_AMY + EMAIL_DESC_AMY + ADDRESS_DESC_AMY
-=======
-                .withInterest(VALID_INTEREST_BOB).withDeadline(VALID_DEADLINE_AMY).withTags(VALID_TAG_FRIEND).build();
-        command = AddCommand.COMMAND_WORD + NAME_DESC_AMY + HANDPHONE_DESC_AMY + HOME_PHONE_DESC_AMY
-                + OFFICE_PHONE_DESC_AMY + EMAIL_DESC_AMY + ADDRESS_DESC_AMY
->>>>>>> 7cd7cb2c
+        command = AddCommand.COMMAND_WORD + NAME_DESC_AMY + HANDPHONE_DESC_AMY + HOME_PHONE_DESC_AMY
+                + OFFICE_PHONE_DESC_AMY + EMAIL_DESC_AMY + ADDRESS_DESC_AMY
                 + POSTAL_CODE_DESC_AMY + DEBT_DESC_AMY + INTEREST_DESC_BOB + DEADLINE_DESC_AMY + TAG_DESC_FRIEND;
         assertCommandSuccess(command, toAdd);
 
