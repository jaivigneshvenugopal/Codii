package guitests.guihandles;

import java.util.List;
import java.util.stream.Collectors;

import javafx.scene.Node;
import javafx.scene.control.Label;
import javafx.scene.layout.Region;

/**
 * Provides a handle to a person card in the person list panel.
 */
public class PersonCardHandle extends NodeHandle<Node> {
    private static final String ID_FIELD_ID = "#id";
    private static final String NAME_FIELD_ID = "#name";
    private static final String ADDRESS_FIELD_ID = "#address";
    private static final String PHONE_FIELD_ID = "#phone";
    private static final String EMAIL_FIELD_ID = "#email";
    private static final String POSTAL_CODE_FIELD_ID = "#postalCode";
    private static final String DEBT_FIELD_ID = "#debt";
    private static final String DATE_BORROW_FIELD_ID = "#dateBorrow";
<<<<<<< HEAD
    private static final String DEAD_LINE_FIELD_ID = "#deadLine";
=======
    private static final String DATE_REPAID_FIELD_ID = "#dateRepaid";
>>>>>>> f72064d6
    private static final String TAGS_FIELD_ID = "#tags";

    private final Label idLabel;
    private final Label nameLabel;
    private final Label addressLabel;
    private final Label phoneLabel;
    private final Label emailLabel;
    private final Label postalCodeLabel;
    private final Label debtLabel;
    private final Label dateBorrowLabel;
<<<<<<< HEAD
    private final Label deadLineLabel;
=======
    private final Label dateRepaidLabel;
>>>>>>> f72064d6
    private final List<Label> tagLabels;

    public PersonCardHandle(Node cardNode) {
        super(cardNode);

        this.idLabel = getChildNode(ID_FIELD_ID);
        this.nameLabel = getChildNode(NAME_FIELD_ID);
        this.addressLabel = getChildNode(ADDRESS_FIELD_ID);
        this.phoneLabel = getChildNode(PHONE_FIELD_ID);
        this.emailLabel = getChildNode(EMAIL_FIELD_ID);
        this.postalCodeLabel = getChildNode(POSTAL_CODE_FIELD_ID);
        this.debtLabel = getChildNode(DEBT_FIELD_ID);
        this.dateBorrowLabel = getChildNode(DATE_BORROW_FIELD_ID);
<<<<<<< HEAD
        this.deadLineLabel = getChildNode(DEAD_LINE_FIELD_ID);
=======
        this.dateRepaidLabel = getChildNode(DATE_REPAID_FIELD_ID);
>>>>>>> f72064d6

        Region tagsContainer = getChildNode(TAGS_FIELD_ID);
        this.tagLabels = tagsContainer
                .getChildrenUnmodifiable()
                .stream()
                .map(Label.class::cast)
                .collect(Collectors.toList());
    }

    public String getId() {
        return idLabel.getText();
    }

    public String getName() {
        return nameLabel.getText();
    }

    public String getAddress() {
        return addressLabel.getText();
    }

    public String getPhone() {
        return phoneLabel.getText();
    }

    public String getEmail() {
        return emailLabel.getText();
    }

    public String getPostalCode() {
        return postalCodeLabel.getText();
    }

    public String getDebt() {
        return debtLabel.getText();
    }

    public String getDateBorrow() {
        return dateBorrowLabel.getText();
    }

<<<<<<< HEAD
    public String getDeadLine() {
        return deadLineLabel.getText();
=======
    public String getDateRepaid() {
        return dateRepaidLabel.getText();
>>>>>>> f72064d6
    }

    public List<String> getTags() {
        return tagLabels
                .stream()
                .map(Label::getText)
                .collect(Collectors.toList());
    }
}<|MERGE_RESOLUTION|>--- conflicted
+++ resolved
@@ -19,11 +19,8 @@
     private static final String POSTAL_CODE_FIELD_ID = "#postalCode";
     private static final String DEBT_FIELD_ID = "#debt";
     private static final String DATE_BORROW_FIELD_ID = "#dateBorrow";
-<<<<<<< HEAD
     private static final String DEAD_LINE_FIELD_ID = "#deadLine";
-=======
     private static final String DATE_REPAID_FIELD_ID = "#dateRepaid";
->>>>>>> f72064d6
     private static final String TAGS_FIELD_ID = "#tags";
 
     private final Label idLabel;
@@ -34,11 +31,8 @@
     private final Label postalCodeLabel;
     private final Label debtLabel;
     private final Label dateBorrowLabel;
-<<<<<<< HEAD
     private final Label deadLineLabel;
-=======
     private final Label dateRepaidLabel;
->>>>>>> f72064d6
     private final List<Label> tagLabels;
 
     public PersonCardHandle(Node cardNode) {
@@ -52,11 +46,8 @@
         this.postalCodeLabel = getChildNode(POSTAL_CODE_FIELD_ID);
         this.debtLabel = getChildNode(DEBT_FIELD_ID);
         this.dateBorrowLabel = getChildNode(DATE_BORROW_FIELD_ID);
-<<<<<<< HEAD
         this.deadLineLabel = getChildNode(DEAD_LINE_FIELD_ID);
-=======
         this.dateRepaidLabel = getChildNode(DATE_REPAID_FIELD_ID);
->>>>>>> f72064d6
 
         Region tagsContainer = getChildNode(TAGS_FIELD_ID);
         this.tagLabels = tagsContainer
@@ -98,13 +89,11 @@
         return dateBorrowLabel.getText();
     }
 
-<<<<<<< HEAD
     public String getDeadLine() {
         return deadLineLabel.getText();
-=======
+    }
     public String getDateRepaid() {
         return dateRepaidLabel.getText();
->>>>>>> f72064d6
     }
 
     public List<String> getTags() {
