--- conflicted
+++ resolved
@@ -133,13 +133,12 @@
         return  postalCodeLabel.getText();
     }
 
-<<<<<<< HEAD
     public String getCluster() {
         return clusterLabel.getText();
-=======
+    }
+
     public String getDeadline() {
         return deadlineLabel.getText();
->>>>>>> 9b073411
     }
 
     public String getAddressField() {
