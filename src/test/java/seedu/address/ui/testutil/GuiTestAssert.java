--- conflicted
+++ resolved
@@ -42,12 +42,8 @@
         assertEquals(expectedPerson.getEmail().value, actualCard.getEmail());
         assertEquals(expectedPerson.getAddress().value, actualCard.getAddress());
         assertEquals(expectedPerson.getPostalCode().value, actualCard.getPostalCode());
-<<<<<<< HEAD
-        assertEquals(expectedPerson.getDebt().value, actualCard.getDebt());
         assertEquals(expectedPerson.getInterest().value, actualCard.getInterest());
-=======
         assertEquals(expectedPerson.getDebt().toString(), actualCard.getDebt());
->>>>>>> bc9087c5
         assertEquals(expectedPerson.getDateBorrow().value, actualCard.getDateBorrow());
         assertEquals(expectedPerson.getDeadline().value, actualCard.getDeadline());
         assertEquals(expectedPerson.getDateRepaid().value, actualCard.getDateRepaid());
@@ -65,12 +61,8 @@
         assertEquals(expectedPerson.getAddress().value, actualInfo.getAddress());
         assertEquals(expectedPerson.getPostalCode().value, actualInfo.getPostalCode());
         assertEquals(expectedPerson.getCluster().value, actualInfo.getCluster());
-<<<<<<< HEAD
-        assertEquals(expectedPerson.getDebt().value, actualInfo.getDebt());
         assertEquals(expectedPerson.getInterest().value, actualInfo.getInterest());
-=======
         assertEquals(expectedPerson.getDebt().toString(), actualInfo.getDebt());
->>>>>>> bc9087c5
         assertEquals(expectedPerson.getDateBorrow().value, actualInfo.getDateBorrow());
         assertEquals(expectedPerson.getDeadline().value, actualInfo.getDeadline());
         assertEquals(expectedPerson.getDateRepaid().value, actualInfo.getDateRepaid());
