--- conflicted
+++ resolved
@@ -22,15 +22,10 @@
 import seedu.address.model.UserPrefs;
 
 //@@author jelneo
-<<<<<<< HEAD
 /**
  * Contains integration tests (interaction with the Model) for {@code LoginCommand}.
  */
-public class LoginCommandTest {
-=======
 public class LoginCommandTest extends CommandTest {
->>>>>>> e7dfac13
-
     private static final String TEST_USERNAME = "TESTloanShark97";
     private static final String TEST_PASSWORD = "TESThitMeUp123";
     private final boolean hasLoggedIn = true;
