--- conflicted
+++ resolved
@@ -18,14 +18,10 @@
 import seedu.address.ui.testutil.EventsCollectorRule;
 
 //@@author jelneo
-<<<<<<< HEAD
 /**
  * Contains integration tests (interaction with the Model) for {@code LogoutCommand}.
  */
-public class LogoutCommandTest {
-=======
 public class LogoutCommandTest extends CommandTest {
->>>>>>> e7dfac13
     @Rule
     public final EventsCollectorRule eventsCollectorRule = new EventsCollectorRule();
 
