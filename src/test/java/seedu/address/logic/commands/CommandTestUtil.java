--- conflicted
+++ resolved
@@ -76,9 +76,7 @@
 
     public static final EditCommand.EditPersonDescriptor DESC_AMY;
     public static final EditCommand.EditPersonDescriptor DESC_BOB;
-
-    private static final String SPLIT_BY_WHITESPACE = "\\s+";
-
+    
     static {
         DESC_AMY = new EditPersonDescriptorBuilder().withName(VALID_NAME_AMY)
                 .withPhone(VALID_PHONE_AMY).withEmail(VALID_EMAIL_AMY).withAddress(VALID_ADDRESS_AMY)
@@ -133,11 +131,7 @@
      */
     public static void showFirstPersonOnly(Model model) {
         ReadOnlyPerson person = model.getAddressBook().getPersonList().get(0);
-<<<<<<< HEAD
         final String[] splitName = person.getName().fullName.split(ONE_OR_MORE_SPACES_REGEX);
-=======
-        final String[] splitName = person.getName().fullName.split(SPLIT_BY_WHITESPACE);
->>>>>>> 279dca2a
         model.updateFilteredPersonList(new NameContainsKeywordsPredicate(Arrays.asList(splitName[0])));
 
         assert model.getFilteredPersonList().size() == 1;
@@ -148,11 +142,7 @@
      */
     public static void showFirstBlacklistedPersonOnly(Model model) {
         ReadOnlyPerson person = model.getAddressBook().getBlacklistedPersonList().get(0);
-<<<<<<< HEAD
         final String[] splitName = person.getName().fullName.split(ONE_OR_MORE_SPACES_REGEX);
-=======
-        final String[] splitName = person.getName().fullName.split(SPLIT_BY_WHITESPACE);
->>>>>>> 279dca2a
         model.updateFilteredBlacklistedPersonList(new NameContainsKeywordsPredicate(Arrays.asList(splitName[0])));
 
         assert model.getFilteredBlacklistedPersonList().size() == 1;
