--- conflicted
+++ resolved
@@ -28,14 +28,8 @@
     private LoginCommandParser parser = new LoginCommandParser();
 
     @Test
-<<<<<<< HEAD
-    public void parse_validArgs_returnsLoginCommand() throws Exception {
-        String validUsername = "User_1234";
-        String validPassword = "P@$$worD";
-=======
     public void cliParse_validArgs_returnsLoginCommand() {
         setShowingLoginView(false);
->>>>>>> 8fb180a0
 
         try {
             LoginCommand expectedLoginCommand =
