package seedu.address.logic.parser;

import static org.junit.Assert.assertEquals;
import static org.junit.Assert.assertFalse;
import static org.junit.Assert.assertTrue;

import static seedu.address.logic.parser.ParserUtil.MESSAGE_INVALID_INDEX;
import static seedu.address.testutil.TypicalIndexes.INDEX_FIRST_PERSON;

import java.util.Arrays;
import java.util.Collections;
import java.util.HashSet;
import java.util.Optional;
import java.util.Set;

import org.junit.Rule;
import org.junit.Test;
import org.junit.rules.ExpectedException;

import seedu.address.commons.exceptions.IllegalValueException;
import seedu.address.model.person.Address;
import seedu.address.model.person.Debt;
import seedu.address.model.person.Email;
import seedu.address.model.person.Name;
import seedu.address.model.person.Phone;
import seedu.address.model.person.PostalCode;
import seedu.address.model.tag.Tag;

public class ParserUtilTest {
    private static final String INVALID_NAME = "R@chel";
    private static final String INVALID_PHONE = "+651234";
    private static final String INVALID_ADDRESS = " ";
    private static final String INVALID_EMAIL = "example.com";
<<<<<<< HEAD
    private static final String INVALID_POSTAL_CODE = "00111";
=======
    private static final String INVALID_DEBT = "1234a";
>>>>>>> 892cb5d8
    private static final String INVALID_TAG = "#friend";

    private static final String VALID_NAME = "Rachel Walker";
    private static final String VALID_PHONE = "123456";
    private static final String VALID_ADDRESS = "123 Main Street #0505";
    private static final String VALID_EMAIL = "rachel@example.com";
<<<<<<< HEAD
    private static final String VALID_POSTAL_CODE = "321123";
=======
    private static final String VALID_DEBT = "1234";
>>>>>>> 892cb5d8
    private static final String VALID_TAG_1 = "friend";
    private static final String VALID_TAG_2 = "neighbour";

    @Rule
    public final ExpectedException thrown = ExpectedException.none();

    @Test
    public void parseIndex_invalidInput_throwsIllegalValueException() throws Exception {
        thrown.expect(IllegalValueException.class);
        ParserUtil.parseIndex("10 a");
    }

    @Test
    public void parseIndex_outOfRangeInput_throwsIllegalValueException() throws Exception {
        thrown.expect(IllegalValueException.class);
        thrown.expectMessage(MESSAGE_INVALID_INDEX);
        ParserUtil.parseIndex(Long.toString(Integer.MAX_VALUE + 1));
    }

    @Test
    public void parseIndex_validInput_success() throws Exception {
        // No whitespaces
        assertEquals(INDEX_FIRST_PERSON, ParserUtil.parseIndex("1"));

        // Leading and trailing whitespaces
        assertEquals(INDEX_FIRST_PERSON, ParserUtil.parseIndex("  1  "));
    }

    @Test
    public void parseName_null_throwsNullPointerException() throws Exception {
        thrown.expect(NullPointerException.class);
        ParserUtil.parseName(null);
    }

    @Test
    public void parseName_invalidValue_throwsIllegalValueException() throws Exception {
        thrown.expect(IllegalValueException.class);
        ParserUtil.parseName(Optional.of(INVALID_NAME));
    }

    @Test
    public void parseName_optionalEmpty_returnsOptionalEmpty() throws Exception {
        assertFalse(ParserUtil.parseName(Optional.empty()).isPresent());
    }

    @Test
    public void parseName_validValue_returnsName() throws Exception {
        Name expectedName = new Name(VALID_NAME);
        Optional<Name> actualName = ParserUtil.parseName(Optional.of(VALID_NAME));

        assertEquals(expectedName, actualName.get());
    }

    @Test
    public void parsePhone_null_throwsNullPointerException() throws Exception {
        thrown.expect(NullPointerException.class);
        ParserUtil.parsePhone(null);
    }

    @Test
    public void parsePhone_invalidValue_throwsIllegalValueException() throws Exception {
        thrown.expect(IllegalValueException.class);
        ParserUtil.parsePhone(Optional.of(INVALID_PHONE));
    }

    @Test
    public void parsePhone_optionalEmpty_returnsOptionalEmpty() throws Exception {
        assertFalse(ParserUtil.parsePhone(Optional.empty()).isPresent());
    }

    @Test
    public void parsePhone_validValue_returnsPhone() throws Exception {
        Phone expectedPhone = new Phone(VALID_PHONE);
        Optional<Phone> actualPhone = ParserUtil.parsePhone(Optional.of(VALID_PHONE));

        assertEquals(expectedPhone, actualPhone.get());
    }

    @Test
    public void parseDebt_null_throwsNullPointerException() throws Exception {
        thrown.expect(NullPointerException.class);
        ParserUtil.parseDebt(null);
    }

    @Test
    public void parseDebt_invalidValue_throwsIllegalValueException() throws Exception {
        thrown.expect(IllegalValueException.class);
        ParserUtil.parseDebt(Optional.of(INVALID_DEBT));
    }

    @Test
    public void parseDebt_optionalEmpty_returnsOptionalEmpty() throws Exception {
        assertFalse(ParserUtil.parseDebt(Optional.empty()).isPresent());
    }

    @Test
    public void parseDebt_validValue_returnsDebt() throws Exception {
        Debt expectedDebt = new Debt(VALID_DEBT);
        Optional<Debt> actualDebt = ParserUtil.parseDebt(Optional.of(VALID_DEBT));

        assertEquals(expectedDebt, actualDebt.get());
    }

    @Test
    public void parseAddress_null_throwsNullPointerException() throws Exception {
        thrown.expect(NullPointerException.class);
        ParserUtil.parseAddress(null);
    }

    @Test
    public void parseAddress_invalidValue_throwsIllegalValueException() throws Exception {
        thrown.expect(IllegalValueException.class);
        ParserUtil.parseAddress(Optional.of(INVALID_ADDRESS));
    }

    @Test
    public void parseAddress_optionalEmpty_returnsOptionalEmpty() throws Exception {
        assertFalse(ParserUtil.parseAddress(Optional.empty()).isPresent());
    }

    @Test
    public void parseAddress_validValue_returnsAddress() throws Exception {
        Address expectedAddress = new Address(VALID_ADDRESS);
        Optional<Address> actualAddress = ParserUtil.parseAddress(Optional.of(VALID_ADDRESS));

        assertEquals(expectedAddress, actualAddress.get());
    }

    @Test
    public void parseEmail_null_throwsNullPointerException() throws Exception {
        thrown.expect(NullPointerException.class);
        ParserUtil.parseEmail(null);
    }

    @Test
    public void parseEmail_invalidValue_throwsIllegalValueException() throws Exception {
        thrown.expect(IllegalValueException.class);
        ParserUtil.parseEmail(Optional.of(INVALID_EMAIL));
    }

    @Test
    public void parseEmail_optionalEmpty_returnsOptionalEmpty() throws Exception {
        assertFalse(ParserUtil.parseEmail(Optional.empty()).isPresent());
    }

    @Test
    public void parseEmail_validValue_returnsEmail() throws Exception {
        Email expectedEmail = new Email(VALID_EMAIL);
        Optional<Email> actualEmail = ParserUtil.parseEmail(Optional.of(VALID_EMAIL));

        assertEquals(expectedEmail, actualEmail.get());
    }

    @Test
    public void parsePostalCode_null_throwsNullPointerException() throws Exception {
        thrown.expect(NullPointerException.class);
        ParserUtil.parsePostalCode(null);
    }

    @Test
    public void parsePostalCode_invalidValue_throwsIllegalValueException() throws Exception {
        thrown.expect(IllegalValueException.class);
        ParserUtil.parsePostalCode(Optional.of(INVALID_POSTAL_CODE));
    }

    @Test
    public void parsePostalCode_optionalEmpty_returnsOptionalEmpty() throws Exception {
        assertFalse(ParserUtil.parsePostalCode(Optional.empty()).isPresent());
    }

    @Test
    public void parsePostalCode_validValue_returnsPostalCode() throws Exception {
        PostalCode expectedPostalCode = new PostalCode(VALID_POSTAL_CODE);
        Optional<PostalCode> actualPostalCode = ParserUtil.parsePostalCode(Optional.of(VALID_POSTAL_CODE));

        assertEquals(expectedPostalCode, actualPostalCode.get());
    }

    @Test
    public void parseTags_null_throwsNullPointerException() throws Exception {
        thrown.expect(NullPointerException.class);
        ParserUtil.parseTags(null);
    }

    @Test
    public void parseTags_collectionWithInvalidTags_throwsIllegalValueException() throws Exception {
        thrown.expect(IllegalValueException.class);
        ParserUtil.parseTags(Arrays.asList(VALID_TAG_1, INVALID_TAG));
    }

    @Test
    public void parseTags_emptyCollection_returnsEmptySet() throws Exception {
        assertTrue(ParserUtil.parseTags(Collections.emptyList()).isEmpty());
    }

    @Test
    public void parseTags_collectionWithValidTags_returnsTagSet() throws Exception {
        Set<Tag> actualTagSet = ParserUtil.parseTags(Arrays.asList(VALID_TAG_1, VALID_TAG_2));
        Set<Tag> expectedTagSet = new HashSet<Tag>(Arrays.asList(new Tag(VALID_TAG_1), new Tag(VALID_TAG_2)));

        assertEquals(expectedTagSet, actualTagSet);
    }
}<|MERGE_RESOLUTION|>--- conflicted
+++ resolved
@@ -31,22 +31,16 @@
     private static final String INVALID_PHONE = "+651234";
     private static final String INVALID_ADDRESS = " ";
     private static final String INVALID_EMAIL = "example.com";
-<<<<<<< HEAD
     private static final String INVALID_POSTAL_CODE = "00111";
-=======
     private static final String INVALID_DEBT = "1234a";
->>>>>>> 892cb5d8
     private static final String INVALID_TAG = "#friend";
 
     private static final String VALID_NAME = "Rachel Walker";
     private static final String VALID_PHONE = "123456";
     private static final String VALID_ADDRESS = "123 Main Street #0505";
     private static final String VALID_EMAIL = "rachel@example.com";
-<<<<<<< HEAD
     private static final String VALID_POSTAL_CODE = "321123";
-=======
     private static final String VALID_DEBT = "1234";
->>>>>>> 892cb5d8
     private static final String VALID_TAG_1 = "friend";
     private static final String VALID_TAG_2 = "neighbour";
 
