package seedu.address.logic;

import static org.junit.Assert.assertEquals;
import static seedu.address.commons.core.Messages.MESSAGE_INVALID_PERSON_DISPLAYED_INDEX;
import static seedu.address.commons.core.Messages.MESSAGE_UNKNOWN_COMMAND;

import org.junit.Rule;
import org.junit.Test;
import org.junit.rules.ExpectedException;

import javafx.collections.ObservableList;
import seedu.address.logic.commands.CommandResult;
import seedu.address.logic.commands.HistoryCommand;
import seedu.address.logic.commands.ListCommand;
import seedu.address.logic.commands.exceptions.CommandException;
import seedu.address.logic.parser.exceptions.ParseException;
import seedu.address.model.Model;
import seedu.address.model.ModelManager;
import seedu.address.model.UserPrefs;
import seedu.address.model.person.ReadOnlyPerson;


public class LogicManagerTest {
    @Rule
    public ExpectedException thrown = ExpectedException.none();

    private Model model = new ModelManager();
    private Logic logic = new LogicManager(model);

    @Test
    public void execute_invalidCommandFormat_throwsParseException() {
        String invalidCommand = "uicfhmowqewca";
        assertParseException(invalidCommand, MESSAGE_UNKNOWN_COMMAND);
        assertHistoryCorrect(invalidCommand);
    }

    @Test
    public void execute_commandExecutionError_throwsCommandException() {
        String deleteCommand = "delete 9";
        assertCommandException(deleteCommand, MESSAGE_INVALID_PERSON_DISPLAYED_INDEX);
        assertHistoryCorrect(deleteCommand);
    }

    @Test
    public void execute_validCommand_success() {
        String listCommand = ListCommand.COMMAND_WORD;
        assertCommandSuccess(listCommand, ListObserver.MASTERLIST_NAME_DISPLAY_FORMAT
                + ListCommand.MESSAGE_SUCCESS, model);
        assertHistoryCorrect(listCommand);
    }

    @Test
    public void getFilteredPersonList_modifyList_throwsUnsupportedOperationException() {
        thrown.expect(UnsupportedOperationException.class);
        logic.getFilteredPersonList().remove(0);
    }

    @Test
    public void getFilteredBlacklistedPersonList_modifyList_throwsUnsupportedOperationException() {
        thrown.expect(UnsupportedOperationException.class);
        logic.getFilteredBlacklistedPersonList().remove(0);
    }

    @Test
    public void getFilteredWhitelistedPersonList_modifyList_throwsUnsupportedOperationException() {
        thrown.expect(UnsupportedOperationException.class);
        logic.getFilteredWhitelistedPersonList().remove(0);
    }

    @Test
<<<<<<< HEAD
    public void getFilteredOverduePersonList_modifyList_throwsUnsupportedOperationException() {
        thrown.expect(UnsupportedOperationException.class);
        logic.getFilteredOverduePersonList().remove(0);
=======
    public void resetFilteredPersonList() {
        model.updateFilteredPersonList(Model.PREDICATE_SHOW_ALL_BLACKLISTED_PERSONS);
        ObservableList<ReadOnlyPerson> expectedList = logic.getAllPersons();
        logic.resetFilteredPersonList();
        assertEquals(expectedList, logic.getFilteredPersonList());
>>>>>>> 52ecd834
    }


    /**
     * Executes the command, confirms that no exceptions are thrown and that the result message is correct.
     * Also confirms that {@code expectedModel} is as specified.
     * @see #assertCommandBehavior(Class, String, String, Model)
     */
    private void assertCommandSuccess(String inputCommand, String expectedMessage, Model expectedModel) {
        assertCommandBehavior(null, inputCommand, expectedMessage, expectedModel);
    }

    /**
     * Executes the command, confirms that a ParseException is thrown and that the result message is correct.
     * @see #assertCommandBehavior(Class, String, String, Model)
     */
    private void assertParseException(String inputCommand, String expectedMessage) {
        assertCommandFailure(inputCommand, ParseException.class, expectedMessage);
    }

    /**
     * Executes the command, confirms that a CommandException is thrown and that the result message is correct.
     * @see #assertCommandBehavior(Class, String, String, Model)
     */
    private void assertCommandException(String inputCommand, String expectedMessage) {
        assertCommandFailure(inputCommand, CommandException.class, expectedMessage);
    }

    /**
     * Executes the command, confirms that the exception is thrown and that the result message is correct.
     * @see #assertCommandBehavior(Class, String, String, Model)
     */
    private void assertCommandFailure(String inputCommand, Class<?> expectedException, String expectedMessage) {
        Model expectedModel = new ModelManager(model.getAddressBook(), new UserPrefs());
        assertCommandBehavior(expectedException, inputCommand, expectedMessage, expectedModel);
    }

    /**
     * Executes the command, confirms that the result message is correct and that the expected exception is thrown,
     * and also confirms that the following two parts of the LogicManager object's state are as expected:<br>
     *      - the internal model manager data are same as those in the {@code expectedModel} <br>
     *      - {@code expectedModel}'s address book was saved to the storage file.
     */
    private void assertCommandBehavior(Class<?> expectedException, String inputCommand,
                                           String expectedMessage, Model expectedModel) {

        try {
            CommandResult result = logic.execute(inputCommand);
            assertEquals(expectedException, null);
            assertEquals(expectedMessage, result.feedbackToUser);
        } catch (CommandException | ParseException e) {
            assertEquals(expectedException, e.getClass());
            assertEquals(expectedMessage, e.getMessage());
        }

        assertEquals(expectedModel, model);
    }

    /**
     * Asserts that the result display shows all the {@code expectedCommands} upon the execution of
     * {@code HistoryCommand}.
     */
    private void assertHistoryCorrect(String... expectedCommands) {
        try {
            CommandResult result = logic.execute(HistoryCommand.COMMAND_WORD);
            String expectedMessage = String.format(
                    HistoryCommand.MESSAGE_SUCCESS, String.join("\n", expectedCommands));
            assertEquals(expectedMessage, result.feedbackToUser);
        } catch (ParseException | CommandException e) {
            throw new AssertionError("Parsing and execution of HistoryCommand.COMMAND_WORD should succeed.", e);
        }
    }
}<|MERGE_RESOLUTION|>--- conflicted
+++ resolved
@@ -68,17 +68,16 @@
     }
 
     @Test
-<<<<<<< HEAD
     public void getFilteredOverduePersonList_modifyList_throwsUnsupportedOperationException() {
         thrown.expect(UnsupportedOperationException.class);
         logic.getFilteredOverduePersonList().remove(0);
-=======
+    }
+    @Test
     public void resetFilteredPersonList() {
         model.updateFilteredPersonList(Model.PREDICATE_SHOW_ALL_BLACKLISTED_PERSONS);
         ObservableList<ReadOnlyPerson> expectedList = logic.getAllPersons();
         logic.resetFilteredPersonList();
         assertEquals(expectedList, logic.getFilteredPersonList());
->>>>>>> 52ecd834
     }
 
 
