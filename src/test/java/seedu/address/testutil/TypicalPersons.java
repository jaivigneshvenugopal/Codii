--- conflicted
+++ resolved
@@ -41,158 +41,82 @@
 
     public static final ReadOnlyPerson ALICE = new PersonBuilder().withName("Alice Pauline")
             .withAddress("123, Jurong West Ave 6, #08-111").withEmail("alice@example.com")
-<<<<<<< HEAD
-            .withPhone("85355255").withPostalCode("600123").withDebt("123456789").withTotalDebt("123456789")
-            .withInterest(Interest.NO_INTEREST_SET).withDeadline(Deadline.NO_DEADLINE_SET)
-            .withTags("friends").build();
-    public static final ReadOnlyPerson BENSON = new PersonBuilder().withName("Benson Meier")
-            .withAddress("311, Clementi Ave 2, #02-25").withEmail("johnd@example.com").withPhone("98765432")
-            .withPostalCode("123311").withDebt("12345").withTotalDebt("12345").withInterest(Interest.NO_INTEREST_SET)
-            .withDeadline(Deadline.NO_DEADLINE_SET).withTags("owesMoney", "friends").build();
-    public static final ReadOnlyPerson CARL = new PersonBuilder().withName("Carl Kurz").withPhone("95352563")
-            .withEmail("heinz@example.com").withPostalCode("111111").withDebt("123456").withTotalDebt("123456")
-            .withInterest(Interest.NO_INTEREST_SET).withDeadline(Deadline.NO_DEADLINE_SET)
-            .withAddress("wall street").build();
-    public static final ReadOnlyPerson DANIEL = new PersonBuilder().withName("Daniel Meier").withPhone("87652533")
-            .withEmail("cornelia@example.com").withAddress("10th street").withDebt("1234567").withTotalDebt("1234567")
-            .withDeadline(Deadline.NO_DEADLINE_SET).withInterest(Interest.NO_INTEREST_SET)
-            .withPostalCode("101010").build();
-    public static final ReadOnlyPerson ELLE = new PersonBuilder().withName("Elle Meyer").withPhone("9482224")
-            .withPostalCode("673673").withDebt("100000").withTotalDebt("100000").withEmail("werner@example.com")
-            .withAddress("michegan ave").withInterest(Interest.NO_INTEREST_SET).build();
-    public static final ReadOnlyPerson FIONA = new PersonBuilder().withName("Fiona Kunz")
-            .withPostalCode("616111").withPhone("9482427").withDebt("12").withTotalDebt("12")
-            .withDeadline(Deadline.NO_DEADLINE_SET).withEmail("lydia@example.com")
-            .withInterest(Interest.NO_INTEREST_SET).withAddress("little tokyo").build();
-    public static final ReadOnlyPerson GEORGE = new PersonBuilder().withName("George Best").withPhone("9482442")
-            .withPostalCode("040004").withEmail("anna@example.com").withDebt("45").withTotalDebt("45")
-=======
             .withHandphone("85355255").withHomePhone("60101010").withOfficePhone(OfficePhone.NO_OFFICE_PHONE_SET)
-            .withPostalCode("600123").withDebt("123456789").withInterest(Interest.NO_INTEREST_SET)
+            .withPostalCode("600123").withDebt("123456789").withTotalDebt("123456789").withInterest(Interest.NO_INTEREST_SET)
             .withDeadline(Deadline.NO_DEADLINE_SET)
             .withTags("friendly").build();
     public static final ReadOnlyPerson BENSON = new PersonBuilder().withName("Benson Meier")
             .withAddress("311, Clementi Ave 2, #02-25").withEmail("johnd@example.com").withHandphone("98765432")
-            .withPostalCode("123311").withDebt("12345").withInterest(Interest.NO_INTEREST_SET)
+            .withPostalCode("123311").withDebt("12345").withTotalDebt("12345").withInterest(Interest.NO_INTEREST_SET)
             .withHomePhone("62020022").withOfficePhone("60002000").withDeadline(Deadline.NO_DEADLINE_SET)
             .withTags("tricky", "friendly").build();
     public static final ReadOnlyPerson CARL = new PersonBuilder().withName("Carl Kurz").withHandphone("95352563")
-            .withEmail("heinz@example.com").withPostalCode("111111").withDebt("123456").withOfficePhone("60030003")
-            .withInterest(Interest.NO_INTEREST_SET).withDeadline(Deadline.NO_DEADLINE_SET)
+            .withEmail("heinz@example.com").withPostalCode("111111").withDebt("123456").withTotalDebt("123456")
+            .withOfficePhone("60030003").withInterest(Interest.NO_INTEREST_SET).withDeadline(Deadline.NO_DEADLINE_SET)
             .withHomePhone("62333233").withAddress("wall street").build();
     public static final ReadOnlyPerson DANIEL = new PersonBuilder().withName("Daniel Meier").withHandphone("87652533")
-            .withEmail("cornelia@example.com").withAddress("10th street").withDebt("1234567").withHomePhone("64044444")
-            .withDeadline(Deadline.NO_DEADLINE_SET).withInterest(Interest.NO_INTEREST_SET).withOfficePhone("60044004")
-            .withPostalCode("101010").withTags("tricky", "violent").build();
+            .withEmail("cornelia@example.com").withAddress("10th street").withDebt("1234567").withTotalDebt("1234567")
+            .withHomePhone("64044444").withDeadline(Deadline.NO_DEADLINE_SET).withInterest(Interest.NO_INTEREST_SET)
+            .withOfficePhone("60044004").withPostalCode("101010").withTags("tricky", "violent").build();
     public static final ReadOnlyPerson ELLE = new PersonBuilder().withName("Elle Meyer").withHandphone("94872224")
-            .withPostalCode("673673").withDebt("100000").withEmail("werner@example.com").withHomePhone("65055005")
-            .withAddress("michegan ave").withInterest(Interest.NO_INTEREST_SET).withOfficePhone("60050505")
-            .withTags("violent").withDeadline(Deadline.NO_DEADLINE_SET).build();
+            .withPostalCode("673673").withDebt("100000").withTotalDebt("100000").withEmail("werner@example.com")
+            .withHomePhone("65055005").withAddress("michegan ave").withInterest(Interest.NO_INTEREST_SET)
+            .withOfficePhone("60050505").withTags("violent").withDeadline(Deadline.NO_DEADLINE_SET).build();
     public static final ReadOnlyPerson FIONA = new PersonBuilder().withName("Fiona Kunz").withHomePhone("66066606")
             .withOfficePhone(OfficePhone.NO_OFFICE_PHONE_SET).withPostalCode("616111").withHandphone("94824227")
-            .withDebt("12").withDeadline(Deadline.NO_DEADLINE_SET).withEmail("lydia@example.com")
+            .withDebt("12").withTotalDebt("12").withDeadline(Deadline.NO_DEADLINE_SET).withEmail("lydia@example.com")
             .withInterest(Interest.NO_INTEREST_SET).withAddress("little tokyo")
             .withTags("tricky", "friendly").build();
     public static final ReadOnlyPerson GEORGE = new PersonBuilder().withName("George Best").withHandphone("94821442")
-            .withPostalCode("040004").withEmail("anna@example.com").withDebt("45").withHomePhone("67273787")
->>>>>>> 7cd7cb2c
+            .withPostalCode("040004").withEmail("anna@example.com").withDebt("45").withTotalDebt("45").withHomePhone("67273787")
             .withInterest(Interest.NO_INTEREST_SET).withDeadline(Deadline.NO_DEADLINE_SET)
             .withAddress("4th street").withOfficePhone(OfficePhone.NO_OFFICE_PHONE_SET).build();
 
     // Blacklisted persons.
     public static final ReadOnlyPerson JELENA = new PersonBuilder().withName("Jelena Neo")
-<<<<<<< HEAD
             .withAddress("123, Jurong West Ave 6, #08-111").withDebt("1234567").withTotalDebt("1234567")
-            .withEmail("alice@example.com").withDeadline(Deadline.NO_DEADLINE_SET).withPhone("85355255")
-            .withInterest(Interest.NO_INTEREST_SET).withTags("friends").withPostalCode("623123").build();
-    public static final ReadOnlyPerson WEIPING = new PersonBuilder().withName("Khoo Wei Ping")
-            .withAddress("311, Clementi Ave 2, #02-25").withPostalCode("111111").withDebt("1234567")
-            .withTotalDebt("1234567").withEmail("johnd@example.com").withInterest(Interest.NO_INTEREST_SET)
-            .withPhone("98765432").withTags("owesMoney", "friends").build();
-=======
-            .withAddress("123, Jurong West Ave 6, #08-111").withDebt("1234567").withEmail("alice@example.com")
-            .withDeadline(Deadline.NO_DEADLINE_SET).withHandphone("85355255").withInterest(Interest.NO_INTEREST_SET)
-            .withHomePhone("61234123").withOfficePhone(OfficePhone.NO_OFFICE_PHONE_SET)
+            .withEmail("alice@example.com").withDeadline(Deadline.NO_DEADLINE_SET).withHandphone("85355255")
+            .withInterest(Interest.NO_INTEREST_SET).withHomePhone("61234123").withOfficePhone(OfficePhone.NO_OFFICE_PHONE_SET)
             .withTags("friends").withPostalCode("623123").build();
     public static final ReadOnlyPerson WEIPING = new PersonBuilder().withName("Khoo Wei Ping")
-            .withAddress("311, Clementi Ave 2, #02-25").withPostalCode("111111").withDebt("1234567")
+            .withAddress("311, Clementi Ave 2, #02-25").withPostalCode("111111").withDebt("1234567").withTotalDebt("1234567")
             .withEmail("johnd@example.com").withInterest(Interest.NO_INTEREST_SET).withHomePhone("65600222")
             .withHandphone("98765432").withTags("friends")
             .withOfficePhone(OfficePhone.NO_OFFICE_PHONE_SET).build();
->>>>>>> 7cd7cb2c
     public static final ReadOnlyPerson JAIVIGNESH = new PersonBuilder().withName("Jaivignesh Venugopal")
             .withDeadline(Deadline.NO_DEADLINE_SET).withHandphone("95352563").withEmail("heinz@example.com")
             .withAddress("wall street").withPostalCode("111111").withInterest(Interest.NO_INTEREST_SET)
-<<<<<<< HEAD
-            .withDebt("1234567").withTotalDebt("1234567").build();
-    public static final ReadOnlyPerson LAWRENCE = new PersonBuilder().withName("Lawrence Koh")
-            .withDeadline(Deadline.NO_DEADLINE_SET).withPhone("87652533").withInterest(Interest.NO_INTEREST_SET)
-            .withEmail("cornelia@example.com").withAddress("10th street")
-            .withPostalCode("111111").withDebt("1234567").withTotalDebt("1234567").build();
-
-    // Whitelisted persons. Debt has to be zero!
-    public static final ReadOnlyPerson ARCHANA = new PersonBuilder().withName("Archana Pradeep")
-            .withDeadline(Deadline.NO_DEADLINE_SET).withPhone("9482224").withInterest(Interest.NO_INTEREST_SET)
-            .withEmail("werner@example.com").withAddress("michegan ave")
-            .withPostalCode("111111").withDebt("0").withTotalDebt("123456").build();
-    public static final ReadOnlyPerson SIRISHA = new PersonBuilder().withName("Lakshmi Sirisha")
-            .withDeadline(Deadline.NO_DEADLINE_SET).withPhone("9482427").withInterest(Interest.NO_INTEREST_SET)
-            .withEmail("lydia@example.com").withAddress("little tokyo")
-            .withPostalCode("111111").withDebt("0").withTotalDebt("123456").build();
-    public static final ReadOnlyPerson RUSHAN = new PersonBuilder().withName("Khor Ru Shan")
-            .withDeadline(Deadline.NO_DEADLINE_SET).withPhone("9482442").withInterest(Interest.NO_INTEREST_SET)
-            .withEmail("anna@example.com").withAddress("4th street")
-            .withPostalCode("111111").withDebt("0").withTotalDebt("123456").build();
-
-    // Manually added
-    public static final ReadOnlyPerson HOON = new PersonBuilder().withName("Hoon Meier").withPhone("8482424")
-            .withEmail("stefan@example.com").withAddress("little india").withDebt("560").withTotalDebt("560")
-            .withInterest(Interest.NO_INTEREST_SET).withDeadline(Deadline.NO_DEADLINE_SET)
-            .withPostalCode("217959").build();
-    public static final ReadOnlyPerson IDA = new PersonBuilder().withName("Ida Mueller").withPhone("8482131")
-            .withEmail("hans@example.com").withPostalCode("789789").withDebt("7890").withTotalDebt("7890")
-            .withInterest(Interest.NO_INTEREST_SET).withDeadline(Deadline.NO_DEADLINE_SET)
-            .withAddress("chicago ave").build();
-
-    // Manually added - Person's details found in {@code CommandTestUtil}
-    public static final ReadOnlyPerson AMY = new PersonBuilder().withName(VALID_NAME_AMY).withPhone(VALID_PHONE_AMY)
-            .withEmail(VALID_EMAIL_AMY).withAddress(VALID_ADDRESS_AMY).withPostalCode(VALID_POSTAL_CODE_AMY)
-            .withDebt(VALID_DEBT_AMY).withTotalDebt(VALID_DEBT_AMY).withTags(VALID_TAG_FRIEND)
-            .withInterest(VALID_INTEREST_AMY).withDeadline(VALID_DEADLINE_AMY).build();
-    public static final ReadOnlyPerson BOB = new PersonBuilder().withName(VALID_NAME_BOB).withPhone(VALID_PHONE_BOB)
-            .withEmail(VALID_EMAIL_BOB).withAddress(VALID_ADDRESS_BOB).withTags(VALID_TAG_HUSBAND, VALID_TAG_FRIEND)
-            .withDebt(VALID_DEBT_BOB).withTotalDebt(VALID_DEBT_BOB).withDeadline(VALID_DEADLINE_BOB)
-            .withPostalCode(VALID_POSTAL_CODE_BOB).withInterest(VALID_INTEREST_BOB).build();
-=======
-            .withHomePhone("63433233").withOfficePhone(OfficePhone.NO_OFFICE_PHONE_SET).withDebt("1234567").build();
+            .withHomePhone("63433233").withOfficePhone(OfficePhone.NO_OFFICE_PHONE_SET).withDebt("1234567")
+            .withTotalDebt("1234567").build();
     public static final ReadOnlyPerson LAWRENCE = new PersonBuilder().withName("Lawrence Koh")
             .withDeadline(Deadline.NO_DEADLINE_SET).withHandphone("87652533").withInterest(Interest.NO_INTEREST_SET)
             .withEmail("cornelia@example.com").withAddress("10th street").withHomePhone("64748494")
-            .withOfficePhone(OfficePhone.NO_OFFICE_PHONE_SET).withPostalCode("111111").withDebt("1234567").build();
+            .withOfficePhone(OfficePhone.NO_OFFICE_PHONE_SET).withPostalCode("111111").withDebt("1234567")
+            .withTotalDebt("1234567").build();
 
     // Whitelisted persons. Debt has to be zero!
     public static final ReadOnlyPerson ARCHANA = new PersonBuilder().withName("Archana Pradeep")
             .withDeadline(Deadline.NO_DEADLINE_SET).withHandphone("94812224").withInterest(Interest.NO_INTEREST_SET)
             .withEmail("werner@example.com").withAddress("michegan ave").withOfficePhone("60000010")
-            .withHomePhone("61111101").withPostalCode("111111").withDebt("0").build();
+            .withHomePhone("61111101").withPostalCode("111111").withDebt("0").withTotalDebt("123456").build();
     public static final ReadOnlyPerson SIRISHA = new PersonBuilder().withName("Lakshmi Sirisha")
             .withDeadline(Deadline.NO_DEADLINE_SET).withHandphone("94822427").withInterest(Interest.NO_INTEREST_SET)
             .withEmail("lydia@example.com").withAddress("little tokyo").withHomePhone("62222202")
-            .withOfficePhone("60000020").withPostalCode("111111").withDebt("0").build();
+            .withOfficePhone("60000020").withPostalCode("111111").withDebt("0").withTotalDebt("123456").build();
     public static final ReadOnlyPerson RUSHAN = new PersonBuilder().withName("Khor Ru Shan")
             .withDeadline(Deadline.NO_DEADLINE_SET).withHandphone("94823442").withInterest(Interest.NO_INTEREST_SET)
             .withEmail("anna@example.com").withAddress("4th street").withHomePhone("63333303")
-            .withPostalCode("111111").withDebt("0").withOfficePhone("60000030").build();
+            .withPostalCode("111111").withDebt("0").withTotalDebt("123456").withOfficePhone("60000030").build();
 
     // Manually added
     public static final ReadOnlyPerson HOON = new PersonBuilder().withName("Hoon Meier").withHandphone("84842424")
-            .withEmail("stefan@example.com").withAddress("little india").withDebt("560")
+            .withEmail("stefan@example.com").withAddress("little india").withDebt("560").withTotalDebt("560")
             .withInterest(Interest.NO_INTEREST_SET).withDeadline(Deadline.NO_DEADLINE_SET)
             .withPostalCode("217959").withHomePhone("61110111").withOfficePhone(OfficePhone.NO_OFFICE_PHONE_SET)
             .build();
     public static final ReadOnlyPerson IDA = new PersonBuilder().withName("Ida Mueller")
             .withHandphone("84852131").withEmail("hans@example.com").withPostalCode("789789")
-            .withDebt("7890").withHomePhone("62220222").withInterest(Interest.NO_INTEREST_SET)
+            .withDebt("7890").withTotalDebt("7890").withHomePhone("62220222").withInterest(Interest.NO_INTEREST_SET)
             .withDeadline(Deadline.NO_DEADLINE_SET).withAddress("chicago ave")
             .withOfficePhone(OfficePhone.NO_OFFICE_PHONE_SET).build();
 
@@ -200,14 +124,13 @@
     public static final ReadOnlyPerson AMY = new PersonBuilder().withName(VALID_NAME_AMY)
             .withHandphone(VALID_HANDPHONE_AMY).withHomePhone(VALID_HOME_PHONE_AMY)
             .withOfficePhone(VALID_OFFICE_PHONE_AMY).withEmail(VALID_EMAIL_AMY).withAddress(VALID_ADDRESS_AMY)
-            .withPostalCode(VALID_POSTAL_CODE_AMY).withDebt(VALID_DEBT_AMY).withTags(VALID_TAG_FRIEND)
-            .withInterest(VALID_INTEREST_AMY).withDeadline(VALID_DEADLINE_AMY).build();
+            .withPostalCode(VALID_POSTAL_CODE_AMY).withDebt(VALID_DEBT_AMY).withTotalDebt(VALID_DEBT_AMY)
+            .withTags(VALID_TAG_FRIEND).withInterest(VALID_INTEREST_AMY).withDeadline(VALID_DEADLINE_AMY).build();
     public static final ReadOnlyPerson BOB = new PersonBuilder().withName(VALID_NAME_BOB)
             .withHandphone(VALID_HANDPHONE_BOB).withHomePhone(VALID_HOME_PHONE_BOB)
             .withEmail(VALID_EMAIL_BOB).withAddress(VALID_ADDRESS_BOB).withTags(VALID_TAG_HUSBAND, VALID_TAG_FRIEND)
-            .withDebt(VALID_DEBT_BOB).withDeadline(VALID_DEADLINE_BOB).withPostalCode(VALID_POSTAL_CODE_BOB)
-            .withInterest(VALID_INTEREST_BOB).withOfficePhone(VALID_OFFICE_PHONE_BOB).build();
->>>>>>> 7cd7cb2c
+            .withDebt(VALID_DEBT_BOB).withTotalDebt(VALID_DEBT_BOB).withDeadline(VALID_DEADLINE_BOB)
+            .withPostalCode(VALID_POSTAL_CODE_BOB).withInterest(VALID_INTEREST_BOB).withOfficePhone(VALID_OFFICE_PHONE_BOB).build();
 
     public static final String KEYWORD_MATCHING_MEIER = "Meier"; // A keyword that matches MEIER
 
