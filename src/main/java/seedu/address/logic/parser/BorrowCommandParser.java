package seedu.address.logic.parser;

import static java.util.Objects.requireNonNull;
import static seedu.address.commons.core.Messages.MESSAGE_INVALID_COMMAND_FORMAT;

import seedu.address.commons.core.index.Index;
import seedu.address.commons.exceptions.IllegalValueException;
import seedu.address.logic.commands.BorrowCommand;
import seedu.address.logic.commands.exceptions.CommandException;
import seedu.address.logic.parser.exceptions.ParseException;
import seedu.address.model.person.Debt;

//@@author jelneo
/**
<<<<<<< HEAD
 * Parses input arguments and creates a new {@code BorrowCommand} object
=======
 * Parses input arguments and creates a new {@code BorrowCommand} object.
>>>>>>> e64cf831
 */
public class BorrowCommandParser implements Parser<BorrowCommand> {

    public static final String ONE_OR_MORE_SPACES_REGEX = "\\s+";
    // arguments: index and debt amount borrowed
    private static final int MAXIMUM_ARGS_LENGTH = 2;
    private static final int ARGS_LENGTH_WITHOUT_INDEX = 1;


    /**
     * Parses the given {@code String} of arguments in the context of the BorrowCommand
     * and returns an BorrowCommand object for execution.
     * @throws ParseException if the user input does not conform the expected format
     */
    @Override
    public BorrowCommand parse(String args) throws ParseException, CommandException {
        requireNonNull(args);

        Index index;
        Debt debtAmount;
        String[] argsList = args.trim().split(ONE_OR_MORE_SPACES_REGEX);
        if (argsList.length > MAXIMUM_ARGS_LENGTH) {
            throw new ParseException(String.format(MESSAGE_INVALID_COMMAND_FORMAT, BorrowCommand.MESSAGE_USAGE));
        }

        if (argsList.length == ARGS_LENGTH_WITHOUT_INDEX) {
            try {
                debtAmount = new Debt(argsList[0]);
            } catch (IllegalValueException ive) {
                throw new ParseException(String.format(MESSAGE_INVALID_COMMAND_FORMAT, BorrowCommand.MESSAGE_USAGE));
            }

            return new BorrowCommand(debtAmount);
        } else {
            try {
                index = ParserUtil.parseIndex(argsList[0]);
                debtAmount = new Debt(argsList[1]);
            } catch (IllegalValueException ive) {
                throw new ParseException(String.format(MESSAGE_INVALID_COMMAND_FORMAT, BorrowCommand.MESSAGE_USAGE));
            }
        }

        return new BorrowCommand(index, debtAmount);
    }
}<|MERGE_RESOLUTION|>--- conflicted
+++ resolved
@@ -12,11 +12,7 @@
 
 //@@author jelneo
 /**
-<<<<<<< HEAD
- * Parses input arguments and creates a new {@code BorrowCommand} object
-=======
  * Parses input arguments and creates a new {@code BorrowCommand} object.
->>>>>>> e64cf831
  */
 public class BorrowCommandParser implements Parser<BorrowCommand> {
 
