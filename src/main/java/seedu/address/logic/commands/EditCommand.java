package seedu.address.logic.commands;

import static java.util.Objects.requireNonNull;
import static seedu.address.logic.parser.CliSyntax.PREFIX_ADDRESS;
import static seedu.address.logic.parser.CliSyntax.PREFIX_DEADLINE;
import static seedu.address.logic.parser.CliSyntax.PREFIX_DEBT;
import static seedu.address.logic.parser.CliSyntax.PREFIX_EMAIL;
import static seedu.address.logic.parser.CliSyntax.PREFIX_INTEREST;
import static seedu.address.logic.parser.CliSyntax.PREFIX_NAME;
import static seedu.address.logic.parser.CliSyntax.PREFIX_PHONE;
import static seedu.address.logic.parser.CliSyntax.PREFIX_POSTAL_CODE;
import static seedu.address.logic.parser.CliSyntax.PREFIX_TAG;
import static seedu.address.model.Model.PREDICATE_SHOW_ALL_PERSONS;

import java.util.List;
import java.util.Optional;
import java.util.Set;

import seedu.address.commons.core.Messages;
import seedu.address.commons.core.index.Index;
import seedu.address.commons.util.CollectionUtil;
import seedu.address.logic.commands.exceptions.CommandException;
import seedu.address.model.person.Address;
import seedu.address.model.person.Deadline;
import seedu.address.model.person.Debt;
import seedu.address.model.person.Email;
import seedu.address.model.person.Interest;
import seedu.address.model.person.Name;
import seedu.address.model.person.Person;
import seedu.address.model.person.Phone;
import seedu.address.model.person.PostalCode;
import seedu.address.model.person.ReadOnlyPerson;
import seedu.address.model.person.exceptions.DuplicatePersonException;
import seedu.address.model.person.exceptions.PersonNotFoundException;
import seedu.address.model.tag.Tag;

/**
 * Edits the details of an existing person in the address book.
 */
public class EditCommand extends UndoableCommand {

    public static final String COMMAND_WORD = "edit";
    public static final String COMMAND_WORD_ALIAS = "e";

    public static final String MESSAGE_USAGE = COMMAND_WORD + ": Edits the details of the person identified "
            + "by the index number used in the last person listing. "
            + "Existing values will be overwritten by the input values.\n"
            + "Parameters: INDEX (must be a positive integer) "
            + "[" + PREFIX_NAME + "NAME] "
            + "[" + PREFIX_PHONE + "PHONE] "
            + "[" + PREFIX_EMAIL + "EMAIL] "
            + "[" + PREFIX_ADDRESS + "ADDRESS] "
            + "[" + PREFIX_POSTAL_CODE + "POSTAL CODE] "
            + "[" + PREFIX_DEBT + "DEBT] "
            + "[" + PREFIX_INTEREST + "INTEREST] "
            + "[" + PREFIX_DEADLINE + "DEADLINE] "
            + "[" + PREFIX_TAG + "TAG]...\n"
            + "Example: " + COMMAND_WORD + " 1 "
            + PREFIX_PHONE + "91234567 "
            + PREFIX_EMAIL + "johndoe@example.com";

    public static final String MESSAGE_EDIT_PERSON_SUCCESS = "Edited Person: %1$s";
    public static final String MESSAGE_NOT_EDITED = "At least one field to edit must be provided.";
    public static final String MESSAGE_DUPLICATE_PERSON = "This person already exists in the address book.";

    private final Index index;
    private final EditPersonDescriptor editPersonDescriptor;

    /**
     * @param index of the person in the filtered person list to edit
     * @param editPersonDescriptor details to edit the person with
     */
    public EditCommand(Index index, EditPersonDescriptor editPersonDescriptor) {
        requireNonNull(index);
        requireNonNull(editPersonDescriptor);

        this.index = index;
        this.editPersonDescriptor = new EditPersonDescriptor(editPersonDescriptor);
    }

    @Override
    public CommandResult executeUndoableCommand() throws CommandException {
        List<ReadOnlyPerson> lastShownList = model.getFilteredPersonList();

        if (index.getZeroBased() >= lastShownList.size()) {
            throw new CommandException(Messages.MESSAGE_INVALID_PERSON_DISPLAYED_INDEX);
        }

        ReadOnlyPerson personToEdit = lastShownList.get(index.getZeroBased());
        Person editedPerson = createEditedPerson(personToEdit, editPersonDescriptor);

        try {
            model.updatePerson(personToEdit, editedPerson);
        } catch (DuplicatePersonException dpe) {
            throw new CommandException(MESSAGE_DUPLICATE_PERSON);
        } catch (PersonNotFoundException pnfe) {
            throw new AssertionError("The target person cannot be missing");
        }
        model.updateFilteredPersonList(PREDICATE_SHOW_ALL_PERSONS);
        return new CommandResult(String.format(MESSAGE_EDIT_PERSON_SUCCESS, editedPerson));
    }

    /**
     * Creates and returns a {@code Person} with the details of {@code personToEdit}
     * edited with {@code editPersonDescriptor}.
     */
    private static Person createEditedPerson(ReadOnlyPerson personToEdit,
                                             EditPersonDescriptor editPersonDescriptor) {
        assert personToEdit != null;

        Name updatedName = editPersonDescriptor.getName().orElse(personToEdit.getName());
        Phone updatedPhone = editPersonDescriptor.getPhone().orElse(personToEdit.getPhone());
        Email updatedEmail = editPersonDescriptor.getEmail().orElse(personToEdit.getEmail());
        Address updatedAddress = editPersonDescriptor.getAddress().orElse(personToEdit.getAddress());
        PostalCode updatedPostalCode = editPersonDescriptor.getPostalCode().orElse(personToEdit.getPostalCode());
        Debt updatedDebt = editPersonDescriptor.getDebt().orElse(personToEdit.getDebt());
        Interest updatedInterest = editPersonDescriptor.getInterest().orElse(personToEdit.getInterest());
        Deadline updatedDeadline = editPersonDescriptor.getDeadline().orElse(personToEdit.getDeadline());
        Set<Tag> updatedTags = editPersonDescriptor.getTags().orElse(personToEdit.getTags());

<<<<<<< HEAD
        Person editedPerson = new Person(updatedName, updatedPhone, updatedEmail, updatedAddress, updatedPostalCode,
                updatedDebt, updatedInterest, updatedDeadline, updatedTags);
        editedPerson.setIsBlacklisted(personToEdit.getIsBlacklisted());

        return editedPerson;
=======
        Person personCreated = new Person(updatedName, updatedPhone, updatedEmail, updatedAddress, updatedPostalCode,
                updatedDebt, updatedInterest, updatedDeadline, updatedTags);
        personCreated.setDateBorrow(personToEdit.getDateBorrow());
        return personCreated;
>>>>>>> 283999f6
    }

    @Override
    public boolean equals(Object other) {
        // short circuit if same object
        if (other == this) {
            return true;
        }

        // instanceof handles nulls
        if (!(other instanceof EditCommand)) {
            return false;
        }

        // state check
        EditCommand e = (EditCommand) other;
        return index.equals(e.index)
                && editPersonDescriptor.equals(e.editPersonDescriptor);
    }

    /**
     * Stores the details to edit the person with. Each non-empty field value will replace the
     * corresponding field value of the person.
     */
    public static class EditPersonDescriptor {
        private Name name;
        private Phone phone;
        private Email email;
        private Address address;
        private PostalCode postalCode;
        private Debt debt;
        private Interest interest;
        private Deadline deadline;
        private Set<Tag> tags;

        public EditPersonDescriptor() {}

        public EditPersonDescriptor(EditPersonDescriptor toCopy) {
            this.name = toCopy.name;
            this.phone = toCopy.phone;
            this.email = toCopy.email;
            this.address = toCopy.address;
            this.postalCode = toCopy.postalCode;
            this.debt = toCopy.debt;
            this.interest = toCopy.interest;
            this.deadline = toCopy.deadline;
            this.tags = toCopy.tags;
        }

        /**
         * Returns true if at least one field is edited.
         */
        public boolean isAnyFieldEdited() {
            return CollectionUtil.isAnyNonNull(this.name, this.phone, this.email, this.address, this.postalCode,
            this.debt, this.interest, this.deadline, this.tags);
        }

        public void setName(Name name) {
            this.name = name;
        }

        public Optional<Name> getName() {
            return Optional.ofNullable(name);
        }

        public void setPhone(Phone phone) {
            this.phone = phone;
        }

        public Optional<Phone> getPhone() {
            return Optional.ofNullable(phone);
        }

        public void setEmail(Email email) {
            this.email = email;
        }

        public Optional<Email> getEmail() {
            return Optional.ofNullable(email);
        }

        public void setAddress(Address address) {
            this.address = address;
        }

        public Optional<Address> getAddress() {
            return Optional.ofNullable(address);
        }

        public void setPostalCode(PostalCode postalCode) {
            this.postalCode = postalCode;
        }

        public Optional<PostalCode> getPostalCode() {
            return Optional.ofNullable(postalCode);
        }

        public void setDebt(Debt debt) {
            this.debt = debt;
        }

        public Optional<Debt> getDebt() {
            return Optional.ofNullable(debt);
        }
        public void setInterest(Interest interest) {
            this.interest = interest;
        }

        public Optional<Interest> getInterest() {
            return Optional.ofNullable(interest);
        }

        public void setDeadline(Deadline deadline) {
            this.deadline = deadline;
        }

        public Optional<Deadline> getDeadline() {
            return Optional.ofNullable(deadline);
        }

        public void setTags(Set<Tag> tags) {
            this.tags = tags;
        }

        public Optional<Set<Tag>> getTags() {
            return Optional.ofNullable(tags);
        }

        @Override
        public boolean equals(Object other) {
            // short circuit if same object
            if (other == this) {
                return true;
            }

            // instanceof handles nulls
            if (!(other instanceof EditPersonDescriptor)) {
                return false;
            }

            // state check
            EditPersonDescriptor e = (EditPersonDescriptor) other;

            return getName().equals(e.getName())
                    && getPhone().equals(e.getPhone())
                    && getEmail().equals(e.getEmail())
                    && getAddress().equals(e.getAddress())
                    && getPostalCode().equals(e.getPostalCode())
                    && getDebt().equals(e.getDebt())
                    && getInterest().equals(e.getInterest())
                    && getDeadline().equals(e.getDeadline())
                    && getTags().equals(e.getTags());
        }
    }
}<|MERGE_RESOLUTION|>--- conflicted
+++ resolved
@@ -118,18 +118,12 @@
         Deadline updatedDeadline = editPersonDescriptor.getDeadline().orElse(personToEdit.getDeadline());
         Set<Tag> updatedTags = editPersonDescriptor.getTags().orElse(personToEdit.getTags());
 
-<<<<<<< HEAD
-        Person editedPerson = new Person(updatedName, updatedPhone, updatedEmail, updatedAddress, updatedPostalCode,
-                updatedDebt, updatedInterest, updatedDeadline, updatedTags);
-        editedPerson.setIsBlacklisted(personToEdit.getIsBlacklisted());
-
-        return editedPerson;
-=======
         Person personCreated = new Person(updatedName, updatedPhone, updatedEmail, updatedAddress, updatedPostalCode,
                 updatedDebt, updatedInterest, updatedDeadline, updatedTags);
+
         personCreated.setDateBorrow(personToEdit.getDateBorrow());
+        personCreated.setIsBlacklisted(personToEdit.getIsBlacklisted());
         return personCreated;
->>>>>>> 283999f6
     }
 
     @Override
