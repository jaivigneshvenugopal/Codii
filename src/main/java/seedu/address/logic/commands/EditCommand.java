package seedu.address.logic.commands;

import static java.util.Objects.requireNonNull;
import static seedu.address.logic.parser.CliSyntax.PREFIX_ADDRESS;
import static seedu.address.logic.parser.CliSyntax.PREFIX_DEADLINE;
import static seedu.address.logic.parser.CliSyntax.PREFIX_DEBT;
import static seedu.address.logic.parser.CliSyntax.PREFIX_EMAIL;
import static seedu.address.logic.parser.CliSyntax.PREFIX_INTEREST;
import static seedu.address.logic.parser.CliSyntax.PREFIX_NAME;
import static seedu.address.logic.parser.CliSyntax.PREFIX_PHONE;
import static seedu.address.logic.parser.CliSyntax.PREFIX_POSTAL_CODE;
import static seedu.address.logic.parser.CliSyntax.PREFIX_TAG;
import static seedu.address.model.Model.PREDICATE_SHOW_ALL_PERSONS;

import java.util.List;
import java.util.Optional;
import java.util.Set;

import seedu.address.commons.core.Messages;
import seedu.address.commons.core.index.Index;
import seedu.address.commons.util.CollectionUtil;
import seedu.address.logic.commands.exceptions.CommandException;
import seedu.address.model.person.Address;
import seedu.address.model.person.Deadline;
import seedu.address.model.person.Debt;
import seedu.address.model.person.Email;
import seedu.address.model.person.Interest;
import seedu.address.model.person.Name;
import seedu.address.model.person.Person;
import seedu.address.model.person.Phone;
import seedu.address.model.person.PostalCode;
import seedu.address.model.person.ReadOnlyPerson;
import seedu.address.model.person.exceptions.DuplicatePersonException;
import seedu.address.model.person.exceptions.PersonNotFoundException;
import seedu.address.model.tag.Tag;

/**
 * Edits the details of an existing person in the address book.
 */
public class EditCommand extends UndoableCommand {

    public static final String COMMAND_WORD = "edit";
    public static final String COMMAND_WORD_ALIAS = "e";

    public static final String MESSAGE_USAGE = COMMAND_WORD + ": Edits the details of the person identified "
            + "by the index number used in the last person listing. "
            + "Existing values will be overwritten by the input values.\n"
            + "Parameters: INDEX (must be a positive integer) "
            + "[" + PREFIX_NAME + "NAME] "
            + "[" + PREFIX_PHONE + "PHONE] "
            + "[" + PREFIX_EMAIL + "EMAIL] "
            + "[" + PREFIX_ADDRESS + "ADDRESS] "
            + "[" + PREFIX_POSTAL_CODE + "POSTAL CODE] "
            + "[" + PREFIX_DEBT + "DEBT] "
            + "[" + PREFIX_INTEREST + "INTEREST] "
            + "[" + PREFIX_DEADLINE + "DEADLINE] "
            + "[" + PREFIX_TAG + "TAG]...\n"
            + "Example: " + COMMAND_WORD + " 1 "
            + PREFIX_PHONE + "91234567 "
            + PREFIX_EMAIL + "johndoe@example.com";

    public static final String MESSAGE_EDIT_PERSON_SUCCESS = "Edited Person: %1$s";
    public static final String MESSAGE_NOT_EDITED = "At least one field to edit must be provided.";
    public static final String MESSAGE_DUPLICATE_PERSON = "This person already exists in the address book.";

    private final Index index;
    private final EditPersonDescriptor editPersonDescriptor;

    /**
     * @param index of the person in the filtered person list to edit
     * @param editPersonDescriptor details to edit the person with
     */
    public EditCommand(Index index, EditPersonDescriptor editPersonDescriptor) {
        requireNonNull(index);
        requireNonNull(editPersonDescriptor);

        this.index = index;
        this.editPersonDescriptor = new EditPersonDescriptor(editPersonDescriptor);
    }

    @Override
    public CommandResult executeUndoableCommand() throws CommandException {
        List<ReadOnlyPerson> lastShownList = model.getFilteredPersonList();

        if (index.getZeroBased() >= lastShownList.size()) {
            throw new CommandException(Messages.MESSAGE_INVALID_PERSON_DISPLAYED_INDEX);
        }

        ReadOnlyPerson personToEdit = lastShownList.get(index.getZeroBased());
        Person editedPerson = createEditedPerson(personToEdit, editPersonDescriptor);

        try {
            model.updatePerson(personToEdit, editedPerson);
        } catch (DuplicatePersonException dpe) {
            throw new CommandException(MESSAGE_DUPLICATE_PERSON);
        } catch (PersonNotFoundException pnfe) {
            throw new AssertionError("The target person cannot be missing");
        }
        model.updateFilteredPersonList(PREDICATE_SHOW_ALL_PERSONS);
        return new CommandResult(String.format(MESSAGE_EDIT_PERSON_SUCCESS, editedPerson));
    }

    /**
     * Creates and returns a {@code Person} with the details of {@code personToEdit}
     * edited with {@code editPersonDescriptor}.
     */
    private static Person createEditedPerson(ReadOnlyPerson personToEdit,
                                             EditPersonDescriptor editPersonDescriptor) {
        assert personToEdit != null;

        Name updatedName = editPersonDescriptor.getName().orElse(personToEdit.getName());
        Phone updatedPhone = editPersonDescriptor.getPhone().orElse(personToEdit.getPhone());
        Email updatedEmail = editPersonDescriptor.getEmail().orElse(personToEdit.getEmail());
        Address updatedAddress = editPersonDescriptor.getAddress().orElse(personToEdit.getAddress());
        PostalCode updatedPostalCode = editPersonDescriptor.getPostalCode().orElse(personToEdit.getPostalCode());
        Debt updatedDebt = editPersonDescriptor.getDebt().orElse(personToEdit.getDebt());
        Interest updatedInterest = editPersonDescriptor.getInterest().orElse(personToEdit.getInterest());
        Deadline updatedDeadline = editPersonDescriptor.getDeadline().orElse(personToEdit.getDeadline());
        Set<Tag> updatedTags = editPersonDescriptor.getTags().orElse(personToEdit.getTags());

<<<<<<< HEAD
        Person editedPerson= new Person(updatedName, updatedPhone, updatedEmail, updatedAddress, updatedPostalCode,
                updatedDebt, updatedDeadline, updatedTags);
        editedPerson.setIsBlacklisted(personToEdit.getIsBlacklisted());

        return editedPerson;
=======
        return new Person(updatedName, updatedPhone, updatedEmail, updatedAddress, updatedPostalCode,
                updatedDebt, updatedInterest, updatedDeadline, updatedTags);
>>>>>>> 563ab0be
    }

    @Override
    public boolean equals(Object other) {
        // short circuit if same object
        if (other == this) {
            return true;
        }

        // instanceof handles nulls
        if (!(other instanceof EditCommand)) {
            return false;
        }

        // state check
        EditCommand e = (EditCommand) other;
        return index.equals(e.index)
                && editPersonDescriptor.equals(e.editPersonDescriptor);
    }

    /**
     * Stores the details to edit the person with. Each non-empty field value will replace the
     * corresponding field value of the person.
     */
    public static class EditPersonDescriptor {
        private Name name;
        private Phone phone;
        private Email email;
        private Address address;
        private PostalCode postalCode;
        private Debt debt;
        private Interest interest;
        private Deadline deadline;
        private Set<Tag> tags;

        public EditPersonDescriptor() {}

        public EditPersonDescriptor(EditPersonDescriptor toCopy) {
            this.name = toCopy.name;
            this.phone = toCopy.phone;
            this.email = toCopy.email;
            this.address = toCopy.address;
            this.postalCode = toCopy.postalCode;
            this.debt = toCopy.debt;
            this.interest = toCopy.interest;
            this.deadline = toCopy.deadline;
            this.tags = toCopy.tags;
        }

        /**
         * Returns true if at least one field is edited.
         */
        public boolean isAnyFieldEdited() {
            return CollectionUtil.isAnyNonNull(this.name, this.phone, this.email, this.address, this.postalCode,
            this.debt, this.interest, this.deadline, this.tags);
        }

        public void setName(Name name) {
            this.name = name;
        }

        public Optional<Name> getName() {
            return Optional.ofNullable(name);
        }

        public void setPhone(Phone phone) {
            this.phone = phone;
        }

        public Optional<Phone> getPhone() {
            return Optional.ofNullable(phone);
        }

        public void setEmail(Email email) {
            this.email = email;
        }

        public Optional<Email> getEmail() {
            return Optional.ofNullable(email);
        }

        public void setAddress(Address address) {
            this.address = address;
        }

        public Optional<Address> getAddress() {
            return Optional.ofNullable(address);
        }

        public void setPostalCode(PostalCode postalCode) {
            this.postalCode = postalCode;
        }

        public Optional<PostalCode> getPostalCode() {
            return Optional.ofNullable(postalCode);
        }

        public void setDebt(Debt debt) {
            this.debt = debt;
        }

        public Optional<Debt> getDebt() {
            return Optional.ofNullable(debt);
        }
        public void setInterest(Interest interest) {
            this.interest = interest;
        }

        public Optional<Interest> getInterest() {
            return Optional.ofNullable(interest);
        }

        public void setDeadline(Deadline deadline) {
            this.deadline = deadline;
        }

        public Optional<Deadline> getDeadline() {
            return Optional.ofNullable(deadline);
        }

        public void setTags(Set<Tag> tags) {
            this.tags = tags;
        }

        public Optional<Set<Tag>> getTags() {
            return Optional.ofNullable(tags);
        }

        @Override
        public boolean equals(Object other) {
            // short circuit if same object
            if (other == this) {
                return true;
            }

            // instanceof handles nulls
            if (!(other instanceof EditPersonDescriptor)) {
                return false;
            }

            // state check
            EditPersonDescriptor e = (EditPersonDescriptor) other;

            return getName().equals(e.getName())
                    && getPhone().equals(e.getPhone())
                    && getEmail().equals(e.getEmail())
                    && getAddress().equals(e.getAddress())
                    && getPostalCode().equals(e.getPostalCode())
                    && getDebt().equals(e.getDebt())
                    && getInterest().equals(e.getInterest())
                    && getDeadline().equals(e.getDeadline())
                    && getTags().equals(e.getTags());
        }
    }
}<|MERGE_RESOLUTION|>--- conflicted
+++ resolved
@@ -118,16 +118,11 @@
         Deadline updatedDeadline = editPersonDescriptor.getDeadline().orElse(personToEdit.getDeadline());
         Set<Tag> updatedTags = editPersonDescriptor.getTags().orElse(personToEdit.getTags());
 
-<<<<<<< HEAD
-        Person editedPerson= new Person(updatedName, updatedPhone, updatedEmail, updatedAddress, updatedPostalCode,
-                updatedDebt, updatedDeadline, updatedTags);
+        Person editedPerson = new Person(updatedName, updatedPhone, updatedEmail, updatedAddress, updatedPostalCode,
+                updatedDebt, updatedInterest, updatedDeadline, updatedTags);
         editedPerson.setIsBlacklisted(personToEdit.getIsBlacklisted());
 
         return editedPerson;
-=======
-        return new Person(updatedName, updatedPhone, updatedEmail, updatedAddress, updatedPostalCode,
-                updatedDebt, updatedInterest, updatedDeadline, updatedTags);
->>>>>>> 563ab0be
     }
 
     @Override
