package seedu.address.logic.commands;

import static java.util.Objects.requireNonNull;
import static seedu.address.logic.parser.CliSyntax.PREFIX_ADDRESS;
import static seedu.address.logic.parser.CliSyntax.PREFIX_DEADLINE;
import static seedu.address.logic.parser.CliSyntax.PREFIX_DEBT;
import static seedu.address.logic.parser.CliSyntax.PREFIX_EMAIL;
import static seedu.address.logic.parser.CliSyntax.PREFIX_HANDPHONE;
import static seedu.address.logic.parser.CliSyntax.PREFIX_HOME_PHONE;
import static seedu.address.logic.parser.CliSyntax.PREFIX_INTEREST;
import static seedu.address.logic.parser.CliSyntax.PREFIX_NAME;
import static seedu.address.logic.parser.CliSyntax.PREFIX_OFFICE_PHONE;
import static seedu.address.logic.parser.CliSyntax.PREFIX_POSTAL_CODE;
import static seedu.address.logic.parser.CliSyntax.PREFIX_TAG;
import static seedu.address.model.Model.PREDICATE_SHOW_ALL_PERSONS;
import static seedu.address.model.util.DateUtil.formatDate;

import java.util.Date;
import java.util.Optional;
import java.util.Set;

import seedu.address.commons.core.index.Index;
import seedu.address.commons.exceptions.IllegalValueException;
import seedu.address.commons.util.CollectionUtil;
import seedu.address.logic.commands.exceptions.CommandException;
import seedu.address.model.person.Address;
import seedu.address.model.person.DateRepaid;
import seedu.address.model.person.Deadline;
import seedu.address.model.person.Debt;
import seedu.address.model.person.Email;
import seedu.address.model.person.Handphone;
import seedu.address.model.person.HomePhone;
import seedu.address.model.person.Interest;
import seedu.address.model.person.Name;
import seedu.address.model.person.OfficePhone;
import seedu.address.model.person.Person;
import seedu.address.model.person.Phone;
import seedu.address.model.person.PostalCode;
import seedu.address.model.person.ReadOnlyPerson;
import seedu.address.model.person.exceptions.DuplicatePersonException;
import seedu.address.model.person.exceptions.PersonNotFoundException;
import seedu.address.model.tag.Tag;

/**
 * Edits the details of an existing person in the address book.
 */
public class EditCommand extends UndoableCommand {

    public static final String COMMAND_WORD = "edit";
    public static final String COMMAND_WORD_ALIAS = "e";

    public static final String MESSAGE_USAGE = COMMAND_WORD + ": Edits the details of the person identified "
            + "by the index number used in the last person listing or of the currently selected person if no"
            + "index is specified. "
            + "Existing values will be overwritten by the input values. At least one field must be present.\n"
            + "Parameters: [INDEX]\n"
            + "[" + PREFIX_NAME + "NAME] "
            + "[" + PREFIX_HANDPHONE + "HANDPHONE] "
            + "[" + PREFIX_HOME_PHONE + "HOME PHONE] "
            + "[" + PREFIX_OFFICE_PHONE + "OFFICE PHONE] "
            + "[" + PREFIX_EMAIL + "EMAIL] "
            + "[" + PREFIX_ADDRESS + "ADDRESS] "
            + "[" + PREFIX_POSTAL_CODE + "POSTAL CODE] "
            + "[" + PREFIX_DEBT + "DEBT] "
            + "[" + PREFIX_INTEREST + "INTEREST] "
            + "[" + PREFIX_DEADLINE + "DEADLINE] "
            + "[" + PREFIX_TAG + "TAG]...\n"
            + "Example 1: " + COMMAND_WORD + " 1 "
            + PREFIX_HANDPHONE + "91234567 "
            + PREFIX_EMAIL + "johndoe@example.com\n"
            + "Example 2: " + COMMAND_WORD
            + PREFIX_POSTAL_CODE + " " + "123456";

    public static final String MESSAGE_EDIT_PERSON_SUCCESS = "Edited Person: %1$s";
    public static final String MESSAGE_NOT_EDITED = "At least one field to edit must be provided.";
    public static final String MESSAGE_DUPLICATE_PERSON = "This person already exists in the address book.";

    private final Index targetIndex;
    private final EditPersonDescriptor editPersonDescriptor;

    /**
     * @param editPersonDescriptor details to edit the person with
     */
    public EditCommand(EditPersonDescriptor editPersonDescriptor) {
        requireNonNull(editPersonDescriptor);

        this.targetIndex = null;
        this.editPersonDescriptor = new EditPersonDescriptor(editPersonDescriptor);
    }

    /**
     * @param targetIndex of the person in the filtered person list to edit
     * @param editPersonDescriptor details to edit the person with
     */
    public EditCommand(Index targetIndex, EditPersonDescriptor editPersonDescriptor) {
        requireNonNull(targetIndex);
        requireNonNull(editPersonDescriptor);

        this.targetIndex = targetIndex;
        this.editPersonDescriptor = new EditPersonDescriptor(editPersonDescriptor);
    }

    @Override
    public CommandResult executeUndoableCommand() throws CommandException {
        ReadOnlyPerson personToEdit = selectPerson(targetIndex);
        Person editedPerson = createEditedPerson(personToEdit, editPersonDescriptor);

        try {
            editedPerson = listSyncChecks(personToEdit, editedPerson);
            model.updatePerson(personToEdit, editedPerson);
        } catch (DuplicatePersonException dpe) {
            throw new CommandException(MESSAGE_DUPLICATE_PERSON);
        } catch (PersonNotFoundException pnfe) {
            throw new AssertionError("The target person cannot be missing");
        }

        listObserver.updateCurrentFilteredList(PREDICATE_SHOW_ALL_PERSONS);

        String currentList = listObserver.getCurrentListName();

        return new CommandResult(currentList + String.format(MESSAGE_EDIT_PERSON_SUCCESS, editedPerson.getName()));
    }

    /**
     * Does the appropriate list status checks on {@code personToEdit}
     * and changes the list status of {@code editedPerson} accordingly
     * @return editedPerson
     */
    private Person listSyncChecks(ReadOnlyPerson personToEdit, Person editedPerson) {
        if (personToEdit.isWhitelisted() && editedPerson.getDebt().toNumber() > 0) {
            editedPerson.setIsWhitelisted(false);
        } else if (!personToEdit.isWhitelisted() && !personToEdit.isBlacklisted()
                && editedPerson.getDebt().toNumber() == 0) {
            editedPerson.setIsWhitelisted(true);
            editedPerson.setDateRepaid(new DateRepaid(formatDate(new Date())));
        }
        return editedPerson;
    }

    /**
     * Creates and returns a {@code Person} with the details of {@code personToEdit}
     * edited with {@code editPersonDescriptor}.
     */
    private static Person createEditedPerson(ReadOnlyPerson personToEdit,
                                             EditPersonDescriptor editPersonDescriptor) throws CommandException {
        assert personToEdit != null;

        Name updatedName = editPersonDescriptor.getName().orElse(personToEdit.getName());
        Handphone updatedHandphone = editPersonDescriptor.getHandphone().orElse(personToEdit.getHandphone());
        HomePhone updatedHomePhone = editPersonDescriptor.getHomePhone().orElse(personToEdit.getHomePhone());
        OfficePhone updatedOfficePhone = editPersonDescriptor.getOfficePhone().orElse(personToEdit.getOfficePhone());
        Email updatedEmail = editPersonDescriptor.getEmail().orElse(personToEdit.getEmail());
        Address updatedAddress = editPersonDescriptor.getAddress().orElse(personToEdit.getAddress());
        PostalCode updatedPostalCode = editPersonDescriptor.getPostalCode().orElse(personToEdit.getPostalCode());
        Debt updatedDebt = editPersonDescriptor.getDebt().orElse(personToEdit.getDebt());
        Interest updatedInterest = editPersonDescriptor.getInterest().orElse(personToEdit.getInterest());
        Deadline updatedDeadline = editPersonDescriptor.getDeadline().orElse(personToEdit.getDeadline());
        try {
            updatedDeadline.checkDateBorrow(personToEdit.getDateBorrow().getDate());
        } catch (IllegalValueException ive) {
            throw new CommandException("Deadline cannot be before date borrow.");
        }
        Set<Tag> updatedTags = editPersonDescriptor.getTags().orElse(personToEdit.getTags());

<<<<<<< HEAD
        Person personCreated = new Person(updatedName, updatedPhone, updatedEmail, updatedAddress, updatedPostalCode,
                updatedDebt, updatedInterest, updatedDeadline, updatedTags);
        personCreated.setTotalDebt(personToEdit.getTotalDebt());
=======
        Person personCreated = new Person(updatedName, updatedHandphone, updatedHomePhone, updatedOfficePhone,
                updatedEmail, updatedAddress, updatedPostalCode, updatedDebt, updatedInterest, updatedDeadline,
                updatedTags);

>>>>>>> 7cd7cb2c
        personCreated.setDateBorrow(personToEdit.getDateBorrow());
        personCreated.setDateRepaid(personToEdit.getDateRepaid());
        personCreated.setIsBlacklisted(personToEdit.isBlacklisted());
        personCreated.setIsWhitelisted(personToEdit.isWhitelisted());
        return personCreated;
    }

    @Override
    public boolean equals(Object other) {
        return other == this // short circuit if same object
                || (other instanceof EditCommand // instanceof handles nulls
                && ((this.targetIndex == null && ((EditCommand) other).targetIndex == null) // both targetIndex null
                || (this.editPersonDescriptor.equals(((EditCommand) other).editPersonDescriptor)
                && this.targetIndex.equals(((EditCommand) other).targetIndex)))); // state check
    }

    /**
     * Stores the details to edit the person with. Each non-empty field value will replace the
     * corresponding field value of the person.
     */
    public static class EditPersonDescriptor {
        private Name name;
        private Handphone handphone;
        private HomePhone homePhone;
        private OfficePhone officePhone;
        private Email email;
        private Address address;
        private PostalCode postalCode;
        private Debt debt;
        private Interest interest;
        private Deadline deadline;
        private Set<Tag> tags;

        public EditPersonDescriptor() {}

        public EditPersonDescriptor(EditPersonDescriptor toCopy) {
            this.name = toCopy.name;
            this.handphone = toCopy.handphone;
            this.homePhone = toCopy.homePhone;
            this.officePhone = toCopy.officePhone;
            this.email = toCopy.email;
            this.address = toCopy.address;
            this.postalCode = toCopy.postalCode;
            this.debt = toCopy.debt;
            this.interest = toCopy.interest;
            this.deadline = toCopy.deadline;
            this.tags = toCopy.tags;
        }

        /**
         * Returns true if at least one field is edited.
         */
        public boolean isAnyFieldEdited() {
            return CollectionUtil.isAnyNonNull(this.name, this.handphone, this.homePhone, this.officePhone,
                    this.email, this.address, this.postalCode, this.debt, this.interest, this.deadline, this.tags);
        }

        public void setName(Name name) {
            this.name = name;
        }

        public Optional<Name> getName() {
            return Optional.ofNullable(name);
        }

        public void setHandphone(Phone phone) {
            this.handphone = (Handphone) phone;
        }

        public Optional<Handphone> getHandphone() {
            return Optional.ofNullable(handphone);
        }

        public void setHomePhone(Phone phone) {
            this.homePhone = (HomePhone) phone;
        }

        public Optional<HomePhone> getHomePhone() {
            return Optional.ofNullable(homePhone);
        }

        public void setOfficePhone(Phone phone) {
            this.officePhone = (OfficePhone) phone;
        }

        public Optional<OfficePhone> getOfficePhone() {
            return Optional.ofNullable(officePhone);
        }

        public void setEmail(Email email) {
            this.email = email;
        }

        public Optional<Email> getEmail() {
            return Optional.ofNullable(email);
        }

        public void setAddress(Address address) {
            this.address = address;
        }

        public Optional<Address> getAddress() {
            return Optional.ofNullable(address);
        }

        public void setPostalCode(PostalCode postalCode) {
            this.postalCode = postalCode;
        }

        public Optional<PostalCode> getPostalCode() {
            return Optional.ofNullable(postalCode);
        }

        public void setDebt(Debt debt) {
            this.debt = debt;
        }

        public Optional<Debt> getDebt() {
            return Optional.ofNullable(debt);
        }

        public void setInterest(Interest interest) {
            this.interest = interest;
        }

        public Optional<Interest> getInterest() {
            return Optional.ofNullable(interest);
        }

        public void setDeadline(Deadline deadline) {
            this.deadline = deadline;
        }

        public Optional<Deadline> getDeadline() {
            return Optional.ofNullable(deadline);
        }

        public void setTags(Set<Tag> tags) {
            this.tags = tags;
        }

        public Optional<Set<Tag>> getTags() {
            return Optional.ofNullable(tags);
        }

        @Override
        public boolean equals(Object other) {
            // short circuit if same object
            if (other == this) {
                return true;
            }

            // instanceof handles nulls
            if (!(other instanceof EditPersonDescriptor)) {
                return false;
            }

            // state check
            EditPersonDescriptor e = (EditPersonDescriptor) other;

            return getName().equals(e.getName())
                    && getHandphone().equals(e.getHandphone())
                    && getHomePhone().equals(e.getHomePhone())
                    && getOfficePhone().equals(e.getOfficePhone())
                    && getEmail().equals(e.getEmail())
                    && getAddress().equals(e.getAddress())
                    && getPostalCode().equals(e.getPostalCode())
                    && getDebt().equals(e.getDebt())
                    && getInterest().equals(e.getInterest())
                    && getDeadline().equals(e.getDeadline())
                    && getTags().equals(e.getTags());
        }
    }
}<|MERGE_RESOLUTION|>--- conflicted
+++ resolved
@@ -162,16 +162,11 @@
         }
         Set<Tag> updatedTags = editPersonDescriptor.getTags().orElse(personToEdit.getTags());
 
-<<<<<<< HEAD
-        Person personCreated = new Person(updatedName, updatedPhone, updatedEmail, updatedAddress, updatedPostalCode,
-                updatedDebt, updatedInterest, updatedDeadline, updatedTags);
-        personCreated.setTotalDebt(personToEdit.getTotalDebt());
-=======
         Person personCreated = new Person(updatedName, updatedHandphone, updatedHomePhone, updatedOfficePhone,
                 updatedEmail, updatedAddress, updatedPostalCode, updatedDebt, updatedInterest, updatedDeadline,
                 updatedTags);
-
->>>>>>> 7cd7cb2c
+        personCreated.setTotalDebt(personToEdit.getTotalDebt());
+
         personCreated.setDateBorrow(personToEdit.getDateBorrow());
         personCreated.setDateRepaid(personToEdit.getDateRepaid());
         personCreated.setIsBlacklisted(personToEdit.isBlacklisted());
