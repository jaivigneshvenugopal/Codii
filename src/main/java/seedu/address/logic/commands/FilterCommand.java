--- conflicted
+++ resolved
@@ -14,11 +14,7 @@
  */
 public class FilterCommand extends Command {
     public static final String COMMAND_WORD = "filter";
-<<<<<<< HEAD
 
-    public static final String MESSAGE_FILTER_ACKNOWLEDGEMENT = "Showing all contacts with the tag(s): %1$s\n%2$s ";
-=======
->>>>>>> e7dfac13
     public static final String MESSAGE_USAGE = COMMAND_WORD + ": filters the address book by tag(s)\n"
             + "Parameters: [ TAG ]...\n"
             + "Example: " + COMMAND_WORD + " friendly tricky";
