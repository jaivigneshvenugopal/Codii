package seedu.address.logic.commands;

import java.util.List;

import seedu.address.commons.core.EventsCenter;
import seedu.address.commons.core.Messages;
import seedu.address.commons.core.index.Index;
import seedu.address.commons.events.ui.JumpToListRequestEvent;
import seedu.address.logic.commands.exceptions.CommandException;
import seedu.address.model.person.ReadOnlyPerson;

//@@author khooroko
/**
 * Selects a person identified using last displayed index from currently selected person's nearby list.
 */
public class NearbyCommand extends Command {

    public static final String COMMAND_WORD = "nearby";
    public static final String COMMAND_WORD_ALIAS = "n";

    public static final String MESSAGE_USAGE = COMMAND_WORD
            + ": Selects the person identified by the index number used in the currently selected person's "
            + "nearby listing.\n"
            + "Parameters: INDEX (must be a positive integer)\n"
            + "Example: " + COMMAND_WORD + " 1";

    public static final String MESSAGE_NEARBY_PERSON_SUCCESS = "Selected person in same area: %1$s";

    private final Index targetIndex;

    public NearbyCommand(Index targetIndex) {
        this.targetIndex = targetIndex;
    }

    @Override
    public CommandResult execute() throws CommandException {

        List<ReadOnlyPerson> nearbyList = model.getNearbyPersons();

        if (nearbyList == null || nearbyList.size() == 0) {
            throw new CommandException(Messages.MESSAGE_NO_PERSON_SELECTED);
        }

        if (targetIndex.getZeroBased() >= nearbyList.size()) {
            throw new CommandException(Messages.MESSAGE_INVALID_PERSON_DISPLAYED_INDEX);
        }

        model.updateSelectedPerson(nearbyList.get(targetIndex.getZeroBased()));
<<<<<<< HEAD
        EventsCenter.getInstance().post(new JumpToNearbyListRequestEvent(targetIndex));

        String currentList = listObserver.getCurrentListName();

        return new CommandResult(currentList + String.format(MESSAGE_NEARBY_PERSON_SUCCESS, targetIndex.getOneBased()));
=======
        Index index;
        switch (model.getCurrentList()) {
        case "blacklist":
            index = Index.fromZeroBased(model.getFilteredBlacklistedPersonList().indexOf(model.getSelectedPerson()));
            break;
        case "whitelist":
            index = Index.fromZeroBased(model.getFilteredWhitelistedPersonList().indexOf(model.getSelectedPerson()));
            break;
        default:
            index = Index.fromZeroBased(model.getFilteredPersonList().indexOf(model.getSelectedPerson()));
        }
        EventsCenter.getInstance().post(new JumpToListRequestEvent(index));
        return new CommandResult(String.format(MESSAGE_NEARBY_PERSON_SUCCESS, targetIndex.getOneBased()));
>>>>>>> a23d46c8

    }

    @Override
    public boolean equals(Object other) {
        return other == this // short circuit if same object
                || (other instanceof NearbyCommand // instanceof handles nulls
                && this.targetIndex.equals(((NearbyCommand) other).targetIndex)); // state check
    }
}<|MERGE_RESOLUTION|>--- conflicted
+++ resolved
@@ -46,27 +46,14 @@
         }
 
         model.updateSelectedPerson(nearbyList.get(targetIndex.getZeroBased()));
-<<<<<<< HEAD
-        EventsCenter.getInstance().post(new JumpToNearbyListRequestEvent(targetIndex));
+
+        Index index = listObserver.getIndexofSelectedPersonInCurrentList();
+
+        EventsCenter.getInstance().post(new JumpToListRequestEvent(index));
 
         String currentList = listObserver.getCurrentListName();
 
         return new CommandResult(currentList + String.format(MESSAGE_NEARBY_PERSON_SUCCESS, targetIndex.getOneBased()));
-=======
-        Index index;
-        switch (model.getCurrentList()) {
-        case "blacklist":
-            index = Index.fromZeroBased(model.getFilteredBlacklistedPersonList().indexOf(model.getSelectedPerson()));
-            break;
-        case "whitelist":
-            index = Index.fromZeroBased(model.getFilteredWhitelistedPersonList().indexOf(model.getSelectedPerson()));
-            break;
-        default:
-            index = Index.fromZeroBased(model.getFilteredPersonList().indexOf(model.getSelectedPerson()));
-        }
-        EventsCenter.getInstance().post(new JumpToListRequestEvent(index));
-        return new CommandResult(String.format(MESSAGE_NEARBY_PERSON_SUCCESS, targetIndex.getOneBased()));
->>>>>>> a23d46c8
 
     }
 
