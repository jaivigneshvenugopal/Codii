package seedu.address.logic.commands;

import static seedu.address.model.Model.PREDICATE_SHOW_ALL_PERSONS;

import seedu.address.commons.core.ListObserver;
import seedu.address.commons.core.index.Index;
import seedu.address.logic.commands.exceptions.CommandException;
import seedu.address.model.person.ReadOnlyPerson;
import seedu.address.model.person.exceptions.ProfilePictureNotFoundException;

//@@author jaivigneshvenugopal
/**
 * Adds a display picture to a person.
 */
public class AddPictureCommand extends UndoableCommand {

    public static final String COMMAND_WORD = "addpic";
    public static final String MESSAGE_USAGE = COMMAND_WORD
            + ": Updates the profile picture of the currently selected person or the person"
            + "identified by the index number used in the last "
            + "person listing.\n"
            + "Parameters: INDEX (optional, must be a positive integer if present)\n"
            + "Example: " + COMMAND_WORD + " 1";
    public static final String MESSAGE_ADDPIC_SUCCESS = "%1$s profile picture has been updated!";
    public static final String MESSAGE_ADDPIC_FAILURE = "Unable to update profile picture!";

    private final ReadOnlyPerson personToUpdate;

    public AddPictureCommand() throws CommandException {
        personToUpdate = selectPersonForCommand();
    }

    public AddPictureCommand(Index targetIndex) throws CommandException {
        personToUpdate = selectPersonForCommand(targetIndex);
    }

    @Override
    public CommandResult executeUndoableCommand() throws CommandException {
<<<<<<< HEAD
        String messageToDisplay = MESSAGE_ADDPIC_SUCCESS;

        try {
            model.addProfilePicture(personToUpdate);
        } catch (ProfilePictureNotFoundException ppnfe) {
            throw new CommandException(String.format(MESSAGE_ADDPIC_FAILURE, personToUpdate.getName()));
=======
        if (!model.addProfilePicture(personToUpdate)) {
            throw new CommandException(MESSAGE_ADDPIC_FAILURE);
>>>>>>> f9ba71b2
        }

        ListObserver.updateCurrentFilteredList(PREDICATE_SHOW_ALL_PERSONS);
        reselectPerson(personToUpdate);

        String currentList = ListObserver.getCurrentListName();

        return new CommandResult(currentList + String.format(MESSAGE_ADDPIC_SUCCESS, personToUpdate.getName()));
    }

    @Override
    public boolean equals(Object other) {
        return other == this // short circuit if same object
                || (other instanceof AddPictureCommand // instanceof handles nulls
                && this.personToUpdate.equals(((AddPictureCommand) other).personToUpdate)); // state check
    }
}<|MERGE_RESOLUTION|>--- conflicted
+++ resolved
@@ -36,17 +36,11 @@
 
     @Override
     public CommandResult executeUndoableCommand() throws CommandException {
-<<<<<<< HEAD
-        String messageToDisplay = MESSAGE_ADDPIC_SUCCESS;
 
         try {
             model.addProfilePicture(personToUpdate);
         } catch (ProfilePictureNotFoundException ppnfe) {
             throw new CommandException(String.format(MESSAGE_ADDPIC_FAILURE, personToUpdate.getName()));
-=======
-        if (!model.addProfilePicture(personToUpdate)) {
-            throw new CommandException(MESSAGE_ADDPIC_FAILURE);
->>>>>>> f9ba71b2
         }
 
         ListObserver.updateCurrentFilteredList(PREDICATE_SHOW_ALL_PERSONS);
