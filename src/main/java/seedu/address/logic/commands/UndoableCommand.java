package seedu.address.logic.commands;

import static java.util.Objects.requireNonNull;
import static seedu.address.commons.util.CollectionUtil.requireAllNonNull;
import static seedu.address.model.Model.PREDICATE_SHOW_ALL_BLACKLISTED_PERSONS;
import static seedu.address.model.Model.PREDICATE_SHOW_ALL_PERSONS;
import static seedu.address.model.Model.PREDICATE_SHOW_ALL_WHITELISTED_PERSONS;

import seedu.address.commons.core.EventsCenter;
import seedu.address.commons.core.index.Index;
import seedu.address.commons.events.ui.JumpToListRequestEvent;
import seedu.address.logic.commands.exceptions.CommandException;
import seedu.address.model.AddressBook;
import seedu.address.model.ReadOnlyAddressBook;
import seedu.address.model.person.Person;
import seedu.address.model.person.ReadOnlyPerson;

/**
 * Represents a command which can be undone and redone.
 */
public abstract class UndoableCommand extends Command {
    private ReadOnlyAddressBook previousAddressBook;
    private ReadOnlyPerson selectedPerson;
    private Index index;

    protected abstract CommandResult executeUndoableCommand() throws CommandException;

    /**
     * Stores the current state of {@code model#addressBook}.
     */
    private void saveAddressBookSnapshot() {
        requireNonNull(model);
        if (model.getSelectedPerson() != null) {
            this.selectedPerson = new Person(model.getSelectedPerson());
            if (model.getAllPersons().size() > 0) {
                // if the command is not "clear"
                switch (model.getCurrentList()) {
                case "blacklist":
                    if (model.getFilteredBlacklistedPersonList().contains(selectedPerson)) {
                        this.index = Index.fromZeroBased(model.getFilteredBlacklistedPersonList()
                                .indexOf(selectedPerson));
                    } else {
                        this.index = null;
                    }
                    break;
                case "whitelist":
                    if (model.getFilteredWhitelistedPersonList().contains(selectedPerson)) {
                        this.index = Index.fromZeroBased(model.getFilteredWhitelistedPersonList()
                                .indexOf(selectedPerson));
                    } else {
                        this.index = null;
                    }
                    break;
                default:
                    if (model.getFilteredPersonList().contains(selectedPerson)) {
                        this.index = Index.fromZeroBased(model.getFilteredPersonList().indexOf(selectedPerson));
                    } else {
                        this.index = null;
                    }
                }
            }
        }
        this.previousAddressBook = new AddressBook(model.getAddressBook());
    }

    /**
     * Reverts the AddressBook to the state before this command
     * was executed and updates the filtered person list to
     * show all persons.
     */
    protected final void undo() throws CommandException {
        requireAllNonNull(model, previousAddressBook);
        model.resetData(previousAddressBook);
<<<<<<< HEAD
        updateCurrentDisplayedList(model.getCurrentListName());
=======
        updateCurrentDisplayedList(model.getCurrentList());
        if (index != null) {
            EventsCenter.getInstance().post(new JumpToListRequestEvent(index));
        }
>>>>>>> a23d46c8
    }

    /**
     * Executes the command and updates the filtered person
     * list to show all persons.
     */
    protected final void redo() throws CommandException {
        requireNonNull(model);
        saveAddressBookSnapshot();
        try {
            executeUndoableCommand();
        } catch (CommandException ce) {
            throw new AssertionError("The command has been successfully executed previously; "
                    + "it should not fail now");
        }
        updateCurrentDisplayedList(model.getCurrentListName());
    }

    /**
     * Updates the current list in Person List Panel to reflect latest changes done.
     *
     * @param currentList cannot be null.
     */
    private void updateCurrentDisplayedList(String currentList) {

        switch (currentList) {

        case "blacklist":
            model.updateFilteredBlacklistedPersonList(PREDICATE_SHOW_ALL_BLACKLISTED_PERSONS);
            break;
        case "whitelist":
            model.updateFilteredWhitelistedPersonList(PREDICATE_SHOW_ALL_WHITELISTED_PERSONS);
            break;

        default:
            model.updateFilteredPersonList(PREDICATE_SHOW_ALL_PERSONS);
        }
    }

    @Override
    public final CommandResult execute() throws CommandException {
        saveAddressBookSnapshot();
        return executeUndoableCommand();
    }
}<|MERGE_RESOLUTION|>--- conflicted
+++ resolved
@@ -2,9 +2,7 @@
 
 import static java.util.Objects.requireNonNull;
 import static seedu.address.commons.util.CollectionUtil.requireAllNonNull;
-import static seedu.address.model.Model.PREDICATE_SHOW_ALL_BLACKLISTED_PERSONS;
 import static seedu.address.model.Model.PREDICATE_SHOW_ALL_PERSONS;
-import static seedu.address.model.Model.PREDICATE_SHOW_ALL_WHITELISTED_PERSONS;
 
 import seedu.address.commons.core.EventsCenter;
 import seedu.address.commons.core.index.Index;
@@ -34,30 +32,7 @@
             this.selectedPerson = new Person(model.getSelectedPerson());
             if (model.getAllPersons().size() > 0) {
                 // if the command is not "clear"
-                switch (model.getCurrentList()) {
-                case "blacklist":
-                    if (model.getFilteredBlacklistedPersonList().contains(selectedPerson)) {
-                        this.index = Index.fromZeroBased(model.getFilteredBlacklistedPersonList()
-                                .indexOf(selectedPerson));
-                    } else {
-                        this.index = null;
-                    }
-                    break;
-                case "whitelist":
-                    if (model.getFilteredWhitelistedPersonList().contains(selectedPerson)) {
-                        this.index = Index.fromZeroBased(model.getFilteredWhitelistedPersonList()
-                                .indexOf(selectedPerson));
-                    } else {
-                        this.index = null;
-                    }
-                    break;
-                default:
-                    if (model.getFilteredPersonList().contains(selectedPerson)) {
-                        this.index = Index.fromZeroBased(model.getFilteredPersonList().indexOf(selectedPerson));
-                    } else {
-                        this.index = null;
-                    }
-                }
+                this.index = listObserver.getIndexofPersonInCurrentList(selectedPerson);
             }
         }
         this.previousAddressBook = new AddressBook(model.getAddressBook());
@@ -71,14 +46,10 @@
     protected final void undo() throws CommandException {
         requireAllNonNull(model, previousAddressBook);
         model.resetData(previousAddressBook);
-<<<<<<< HEAD
-        updateCurrentDisplayedList(model.getCurrentListName());
-=======
-        updateCurrentDisplayedList(model.getCurrentList());
+        listObserver.updateCurrentFilteredList(PREDICATE_SHOW_ALL_PERSONS);
         if (index != null) {
             EventsCenter.getInstance().post(new JumpToListRequestEvent(index));
         }
->>>>>>> a23d46c8
     }
 
     /**
@@ -94,28 +65,7 @@
             throw new AssertionError("The command has been successfully executed previously; "
                     + "it should not fail now");
         }
-        updateCurrentDisplayedList(model.getCurrentListName());
-    }
-
-    /**
-     * Updates the current list in Person List Panel to reflect latest changes done.
-     *
-     * @param currentList cannot be null.
-     */
-    private void updateCurrentDisplayedList(String currentList) {
-
-        switch (currentList) {
-
-        case "blacklist":
-            model.updateFilteredBlacklistedPersonList(PREDICATE_SHOW_ALL_BLACKLISTED_PERSONS);
-            break;
-        case "whitelist":
-            model.updateFilteredWhitelistedPersonList(PREDICATE_SHOW_ALL_WHITELISTED_PERSONS);
-            break;
-
-        default:
-            model.updateFilteredPersonList(PREDICATE_SHOW_ALL_PERSONS);
-        }
+        listObserver.updateCurrentFilteredList(PREDICATE_SHOW_ALL_PERSONS);
     }
 
     @Override
