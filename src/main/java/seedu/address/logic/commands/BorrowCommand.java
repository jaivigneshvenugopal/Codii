--- conflicted
+++ resolved
@@ -56,16 +56,11 @@
             assert false : "The target person cannot be missing";
         }
 
-<<<<<<< HEAD
-        listObserver.updateCurrentFilteredList(PREDICATE_SHOW_ALL_PERSONS);
-        String currentList = listObserver.getCurrentListName();
-=======
         ListObserver.updateCurrentFilteredList(PREDICATE_SHOW_ALL_PERSONS);
         reselectPerson(targetPerson);
 
         String currentList = ListObserver.getCurrentListName();
 
->>>>>>> e7dfac13
         return new CommandResult(currentList
                 + String.format(MESSAGE_BORROW_SUCCESS, targetPerson.getName(), amount));
     }
