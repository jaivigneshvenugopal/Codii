package seedu.address.storage;

import java.util.ArrayList;
import java.util.HashSet;
import java.util.List;
import java.util.Set;

import javax.xml.bind.annotation.XmlElement;

import seedu.address.commons.exceptions.IllegalValueException;
import seedu.address.model.person.Address;
import seedu.address.model.person.DateBorrow;
<<<<<<< HEAD
import seedu.address.model.person.DeadLine;
=======
import seedu.address.model.person.DateRepaid;
>>>>>>> f72064d6
import seedu.address.model.person.Debt;
import seedu.address.model.person.Email;
import seedu.address.model.person.Name;
import seedu.address.model.person.Person;
import seedu.address.model.person.Phone;
import seedu.address.model.person.PostalCode;
import seedu.address.model.person.ReadOnlyPerson;
import seedu.address.model.tag.Tag;

/**
 * JAXB-friendly version of the Person.
 */
public class XmlAdaptedPerson {

    @XmlElement(required = true)
    private String name;
    @XmlElement(required = true)
    private String phone;
    @XmlElement(required = true)
    private String email;
    @XmlElement(required = true)
    private String address;
    @XmlElement(required = true)
    private String postalCode;
    @XmlElement (required = true)
    private String debt;
    @XmlElement (required = true)
    private String dateBorrow;
    @XmlElement (required = true)
<<<<<<< HEAD
    private String deadLine;
=======
    private String dateRepaid;

>>>>>>> f72064d6

    @XmlElement
    private List<XmlAdaptedTag> tagged = new ArrayList<>();

    /**
     * Constructs an XmlAdaptedPerson.
     * This is the no-arg constructor that is required by JAXB.
     */
    public XmlAdaptedPerson() {}


    /**
     * Converts a given Person into this class for JAXB use.
     *
     * @param source future changes to this will not affect the created XmlAdaptedPerson
     */
    public XmlAdaptedPerson(ReadOnlyPerson source) {
        name = source.getName().fullName;
        phone = source.getPhone().value;
        email = source.getEmail().value;
        address = source.getAddress().value;
        postalCode = source.getPostalCode().value;
        debt = source.getDebt().value;
        dateBorrow = source.getDateBorrow().value;
<<<<<<< HEAD
        deadLine = source.getDeadLine().value;
=======
        dateRepaid = source.getDateRepaid().value;
>>>>>>> f72064d6
        tagged = new ArrayList<>();
        for (Tag tag : source.getTags()) {
            tagged.add(new XmlAdaptedTag(tag));
        }
    }

    /**
     * Converts this jaxb-friendly adapted person object into the model's Person object.
     *
     * @throws IllegalValueException if there were any data constraints violated in the adapted person
     */
    public Person toModelType() throws IllegalValueException {
        final List<Tag> personTags = new ArrayList<>();
        for (XmlAdaptedTag tag : tagged) {
            personTags.add(tag.toModelType());
        }
        final Name name = new Name(this.name);
        final Phone phone = new Phone(this.phone);
        final Email email = new Email(this.email);
        final Address address = new Address(this.address);
        final PostalCode postalCode = new PostalCode(this.postalCode);
        final Debt debt = new Debt(this.debt);
        final DateBorrow dateBorrow = new DateBorrow(this.dateBorrow);
<<<<<<< HEAD
        final DeadLine deadLine = new DeadLine(this.deadLine);
=======
        final DateRepaid dateRepaid = new DateRepaid(this.dateRepaid);
>>>>>>> f72064d6
        final Set<Tag> tags = new HashSet<>(personTags);
        Person adaptedPerson = new Person(name, phone, email, address, postalCode, debt, deadLine, tags);
        adaptedPerson.setDateBorrow(dateBorrow);
        adaptedPerson.setDateRepaid(dateRepaid);
        return adaptedPerson;
    }
}<|MERGE_RESOLUTION|>--- conflicted
+++ resolved
@@ -10,11 +10,8 @@
 import seedu.address.commons.exceptions.IllegalValueException;
 import seedu.address.model.person.Address;
 import seedu.address.model.person.DateBorrow;
-<<<<<<< HEAD
 import seedu.address.model.person.DeadLine;
-=======
 import seedu.address.model.person.DateRepaid;
->>>>>>> f72064d6
 import seedu.address.model.person.Debt;
 import seedu.address.model.person.Email;
 import seedu.address.model.person.Name;
@@ -44,12 +41,9 @@
     @XmlElement (required = true)
     private String dateBorrow;
     @XmlElement (required = true)
-<<<<<<< HEAD
     private String deadLine;
-=======
+    @XmlElement (required = true)
     private String dateRepaid;
-
->>>>>>> f72064d6
 
     @XmlElement
     private List<XmlAdaptedTag> tagged = new ArrayList<>();
@@ -74,11 +68,8 @@
         postalCode = source.getPostalCode().value;
         debt = source.getDebt().value;
         dateBorrow = source.getDateBorrow().value;
-<<<<<<< HEAD
         deadLine = source.getDeadLine().value;
-=======
         dateRepaid = source.getDateRepaid().value;
->>>>>>> f72064d6
         tagged = new ArrayList<>();
         for (Tag tag : source.getTags()) {
             tagged.add(new XmlAdaptedTag(tag));
@@ -102,11 +93,8 @@
         final PostalCode postalCode = new PostalCode(this.postalCode);
         final Debt debt = new Debt(this.debt);
         final DateBorrow dateBorrow = new DateBorrow(this.dateBorrow);
-<<<<<<< HEAD
         final DeadLine deadLine = new DeadLine(this.deadLine);
-=======
         final DateRepaid dateRepaid = new DateRepaid(this.dateRepaid);
->>>>>>> f72064d6
         final Set<Tag> tags = new HashSet<>(personTags);
         Person adaptedPerson = new Person(name, phone, email, address, postalCode, debt, deadLine, tags);
         adaptedPerson.setDateBorrow(dateBorrow);
