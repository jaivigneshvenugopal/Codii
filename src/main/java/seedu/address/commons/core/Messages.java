package seedu.address.commons.core;

/**
 * Container for user visible messages.
 */
public class Messages {

    public static final String MESSAGE_UNKNOWN_COMMAND = "Unknown command";
    public static final String MESSAGE_INVALID_COMMAND_FORMAT = "Invalid command format! \n%1$s";
    public static final String MESSAGE_INVALID_PERSON_DISPLAYED_INDEX = "The person index provided is invalid";
    public static final String MESSAGE_PERSONS_LISTED_OVERVIEW = "%1$d persons listed!";
<<<<<<< HEAD
    public static final String MESSAGE_NO_PERSON_SELECTED = "No person is selected!";

=======
    public static final String MESSAGE_CURRENT_LIST_MASTERLIST = "Current List: Masterlist\n";
    public static final String MESSAGE_CURRENT_LIST_BLACKLIST = "Current List: Blacklist\n";
>>>>>>> 5e5307d0
}<|MERGE_RESOLUTION|>--- conflicted
+++ resolved
@@ -9,11 +9,7 @@
     public static final String MESSAGE_INVALID_COMMAND_FORMAT = "Invalid command format! \n%1$s";
     public static final String MESSAGE_INVALID_PERSON_DISPLAYED_INDEX = "The person index provided is invalid";
     public static final String MESSAGE_PERSONS_LISTED_OVERVIEW = "%1$d persons listed!";
-<<<<<<< HEAD
     public static final String MESSAGE_NO_PERSON_SELECTED = "No person is selected!";
-
-=======
     public static final String MESSAGE_CURRENT_LIST_MASTERLIST = "Current List: Masterlist\n";
     public static final String MESSAGE_CURRENT_LIST_BLACKLIST = "Current List: Blacklist\n";
->>>>>>> 5e5307d0
 }