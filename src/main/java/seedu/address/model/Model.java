package seedu.address.model;

import java.util.function.Predicate;

import javafx.collections.ObservableList;
import seedu.address.commons.exceptions.IllegalValueException;
import seedu.address.commons.exceptions.UserNotFoundException;
import seedu.address.logic.Password;
import seedu.address.logic.Username;
import seedu.address.model.person.Debt;
import seedu.address.model.person.ReadOnlyPerson;
import seedu.address.model.person.exceptions.DuplicatePersonException;
import seedu.address.model.person.exceptions.PersonNotFoundException;
import seedu.address.model.tag.Tag;
import seedu.address.model.tag.exceptions.TagNotFoundException;

/**
 * The API of the Model component.
 */
public interface Model {
    /** {@code Predicate} that always evaluate to true */
    Predicate<ReadOnlyPerson> PREDICATE_SHOW_ALL_PERSONS = unused -> true;

    /** {@code Predicate} that always evaluate to true */
    Predicate<ReadOnlyPerson> PREDICATE_SHOW_ALL_BLACKLISTED_PERSONS = unused -> true;

    /** {@code Predicate} that always evaluate to true */
    Predicate<ReadOnlyPerson> PREDICATE_SHOW_ALL_WHITELISTED_PERSONS = unused -> true;

    /** Clears existing backing model and replaces with the provided new data. */
    void resetData(ReadOnlyAddressBook newData);

    /** Returns the AddressBook */
    ReadOnlyAddressBook getAddressBook();

    /** Returns the name of current displayed list */
    String getCurrentList();

    /** Sets the name of current displayed list */
    void setCurrentList(String currentList);

    /** Deletes the given person. */
    void deletePerson(ReadOnlyPerson target) throws PersonNotFoundException;

    /** Deletes the given person from blacklist and returns the deleted person */
    ReadOnlyPerson removeBlacklistedPerson(ReadOnlyPerson target) throws PersonNotFoundException;

    /** Removes the given person from whitelist and returns the updated person */
    ReadOnlyPerson removeWhitelistedPerson(ReadOnlyPerson target) throws PersonNotFoundException;

    /** Adds the given person */
    void addPerson(ReadOnlyPerson person) throws DuplicatePersonException;

    /** Adds the given person into blacklist and returns the added person*/
    ReadOnlyPerson addBlacklistedPerson(ReadOnlyPerson person);

    /** Adds the given person into whitelist and returns the added person */
    ReadOnlyPerson addWhitelistedPerson(ReadOnlyPerson person);

    /**
     * Replaces the given person {@code target} with {@code editedPerson}.
     *
     * @throws DuplicatePersonException if updating the person's details causes the person to be equivalent to
     *      another existing person in the list.
     * @throws PersonNotFoundException if {@code target} could not be found in the list.
     */
    void updatePerson(ReadOnlyPerson target, ReadOnlyPerson editedPerson)
            throws DuplicatePersonException, PersonNotFoundException;

    /** Returns an unmodifiable view of the filtered person list */
    ObservableList<ReadOnlyPerson> getFilteredPersonList();

    /** Returns an unmodifiable view of the blacklisted filtered person list */
    ObservableList<ReadOnlyPerson> getFilteredBlacklistedPersonList();

    /** Returns an unmodifiable view of the whitelisted filtered person list */
    ObservableList<ReadOnlyPerson> getFilteredWhitelistedPersonList();

    /**
     * Updates the filter of the filtered person list to filter by the given {@code predicate}.
     * @throws NullPointerException if {@code predicate} is null.
     */
    void updateFilteredPersonList(Predicate<ReadOnlyPerson> predicate);

    /**
     * Updates the filter of the filtered blacklisted person list to filter by the given {@code predicate}.
     * @throws NullPointerException if {@code predicate} is null.
     */
    void updateFilteredBlacklistedPersonList(Predicate<ReadOnlyPerson> predicate);

    /**
     * Updates the filter of the filtered whitelisted person list to filter by the given {@code predicate}.
     * @throws NullPointerException if {@code predicate} is null.
     */
    void updateFilteredWhitelistedPersonList(Predicate<ReadOnlyPerson> predicate);

    /**
     * Retrieves the full list of persons nearby a particular person.
     */
    ObservableList<ReadOnlyPerson> getNearbyPersons();

    /**
     * Obtains and updates the list of persons that share the same cluster as {@param person}.
     */
    void updateSelectedPerson(ReadOnlyPerson person);

    void deleteTag(Tag tag) throws PersonNotFoundException, DuplicatePersonException, TagNotFoundException;

    /**
     * Authenticates user
     * @throws UserNotFoundException if user is not found
     * @throws IllegalValueException if username and password do not follow username and password requirements.
     */
    void authenticateUser(Username username, Password password) throws UserNotFoundException, IllegalValueException;

    /**
     * Updates the list shown in Person List Panel to the requested list.
     */
    void changeListTo(String listName);

    /**
     * Retrieves the full list of persons.
     */
    ObservableList<ReadOnlyPerson> getAllPersons();

    /**
     * Sorts the master list by specified order.
     */
    void sortBy(String order) throws IllegalArgumentException;

    /**
     * Increase the debt of a person by the amount indicated
     * @throws PersonNotFoundException if {@code target} could not be found in the list.
     */
    void addDebtToPerson(ReadOnlyPerson target, Debt amount) throws PersonNotFoundException;

    /**
     * Decrease the debt of a person by the amount indicated
     * @throws PersonNotFoundException if {@code target} could not be found in the list.
     * @throws IllegalValueException if {@code amount} that is repaid by the person is more than the debt owed.
     */
<<<<<<< HEAD
    ReadOnlyPerson deductDebtFromPerson(ReadOnlyPerson target, Debt amount)
            throws PersonNotFoundException, IllegalValueException;
=======
    void deductDebtFromPerson(ReadOnlyPerson target, Debt amount) throws PersonNotFoundException, IllegalValueException;

    void updateDebtFromInterest(ReadOnlyPerson person, int differenceInMonths);
>>>>>>> 21216265
}<|MERGE_RESOLUTION|>--- conflicted
+++ resolved
@@ -139,12 +139,8 @@
      * @throws PersonNotFoundException if {@code target} could not be found in the list.
      * @throws IllegalValueException if {@code amount} that is repaid by the person is more than the debt owed.
      */
-<<<<<<< HEAD
     ReadOnlyPerson deductDebtFromPerson(ReadOnlyPerson target, Debt amount)
             throws PersonNotFoundException, IllegalValueException;
-=======
-    void deductDebtFromPerson(ReadOnlyPerson target, Debt amount) throws PersonNotFoundException, IllegalValueException;
 
     void updateDebtFromInterest(ReadOnlyPerson person, int differenceInMonths);
->>>>>>> 21216265
 }