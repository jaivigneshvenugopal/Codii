package seedu.address.model;

import java.util.function.Predicate;

import javafx.collections.ObservableList;
import seedu.address.commons.exceptions.IllegalValueException;
import seedu.address.commons.exceptions.UserNotFoundException;
import seedu.address.logic.Password;
import seedu.address.logic.Username;
import seedu.address.model.person.Debt;
import seedu.address.model.person.ReadOnlyPerson;
import seedu.address.model.person.exceptions.DuplicatePersonException;
import seedu.address.model.person.exceptions.PersonNotFoundException;
import seedu.address.model.tag.Tag;
import seedu.address.model.tag.exceptions.TagNotFoundException;

/**
 * The API of the Model component.
 */
public interface Model {
    /** {@code Predicate} that always evaluate to true */
    Predicate<ReadOnlyPerson> PREDICATE_SHOW_ALL_PERSONS = unused -> true;

    Predicate<ReadOnlyPerson> PREDICATE_SHOW_ALL_BLACKLISTED_PERSONS = unused -> true;

    /** Clears existing backing model and replaces with the provided new data. */
    void resetData(ReadOnlyAddressBook newData);

    /** Returns the AddressBook */
    ReadOnlyAddressBook getAddressBook();

    /** Deletes the given person. */
    void deletePerson(ReadOnlyPerson target) throws PersonNotFoundException;

    /** Deletes the given person. */
    void removeBlacklistedPerson(ReadOnlyPerson target) throws PersonNotFoundException;

    /** Adds the given person */
    void addPerson(ReadOnlyPerson person) throws DuplicatePersonException;

    /** Adds the given person into blacklist */
    void addBlacklistedPerson(ReadOnlyPerson person) throws DuplicatePersonException;

    /**
     * Replaces the given person {@code target} with {@code editedPerson}.
     *
     * @throws DuplicatePersonException if updating the person's details causes the person to be equivalent to
     *      another existing person in the list.
     * @throws PersonNotFoundException if {@code target} could not be found in the list.
     */
    void updatePerson(ReadOnlyPerson target, ReadOnlyPerson editedPerson)
            throws DuplicatePersonException, PersonNotFoundException;

    /** Returns an unmodifiable view of the filtered person list */
    ObservableList<ReadOnlyPerson> getFilteredPersonList();

    /** Returns an unmodifiable view of the blacklisted filtered person list */
    ObservableList<ReadOnlyPerson> getFilteredBlacklistedPersonList();

    /**
     * Updates the filter of the filtered person list to filter by the given {@code predicate}.
     * @throws NullPointerException if {@code predicate} is null.
     */
    void updateFilteredPersonList(Predicate<ReadOnlyPerson> predicate);

    /**
     * Updates the filter of the filtered blacklisted person list to filter by the given {@code predicate}.
     * @throws NullPointerException if {@code predicate} is null.
     */
    void updateFilteredBlacklistedPersonList(Predicate<ReadOnlyPerson> predicate);

    void deleteTag(Tag tag) throws PersonNotFoundException, DuplicatePersonException, TagNotFoundException;

    /**
     * Authenticates user
     * @throws UserNotFoundException if user is not found
     * @throws IllegalValueException if username and password do not follow username and password requirements.
     */
    void authenticateUser(Username username, Password password) throws UserNotFoundException, IllegalValueException;

    /**
     * Updates the list shown in Person List Panel to the requested list.
     */
    void changeListTo(String listName);

    /**
<<<<<<< HEAD
     * Retrieves the full list of persons
     */
    ObservableList<ReadOnlyPerson> getAllPersons();
=======
     * Increase the debt of a person by the amount indicated
     * @throws PersonNotFoundException if {@code target} could not be found in the list.
     */
    void addDebtToPerson(ReadOnlyPerson target, Debt amount) throws PersonNotFoundException, IllegalValueException;
>>>>>>> 12e7bad0
}<|MERGE_RESOLUTION|>--- conflicted
+++ resolved
@@ -84,14 +84,13 @@
     void changeListTo(String listName);
 
     /**
-<<<<<<< HEAD
      * Retrieves the full list of persons
      */
     ObservableList<ReadOnlyPerson> getAllPersons();
-=======
+
+    /**
      * Increase the debt of a person by the amount indicated
      * @throws PersonNotFoundException if {@code target} could not be found in the list.
      */
     void addDebtToPerson(ReadOnlyPerson target, Debt amount) throws PersonNotFoundException, IllegalValueException;
->>>>>>> 12e7bad0
 }