--- conflicted
+++ resolved
@@ -70,14 +70,12 @@
 
     void deleteTag(Tag tag) throws PersonNotFoundException, DuplicatePersonException, TagNotFoundException;
 
-<<<<<<< HEAD
     /**
      * Authenticates user
      * @throws UserNotFoundException if user is not found
      * @throws IllegalValueException if username and password do not follow username and password requirements.
      */
     void authenticateUser(Username username, Password password) throws UserNotFoundException, IllegalValueException;
-=======
-    void changeListTo(String listName);
->>>>>>> 48c1ebc9
+
+  void changeListTo(String listName);
 }