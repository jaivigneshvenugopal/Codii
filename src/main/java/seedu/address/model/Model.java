package seedu.address.model;

import java.util.function.Predicate;

import javafx.collections.ObservableList;
import seedu.address.commons.exceptions.IllegalValueException;
import seedu.address.commons.exceptions.UserNotFoundException;
import seedu.address.logic.Password;
import seedu.address.logic.Username;
import seedu.address.model.person.Debt;
import seedu.address.model.person.ReadOnlyPerson;
import seedu.address.model.person.exceptions.DuplicatePersonException;
import seedu.address.model.person.exceptions.PersonNotFoundException;
import seedu.address.model.person.exceptions.ProfilePictureNotFoundException;
import seedu.address.model.tag.Tag;
import seedu.address.model.tag.exceptions.TagNotFoundException;

/**
 * The API of the Model component.
 */
public interface Model {
    /** {@code Predicate} that always evaluate to true */
    Predicate<ReadOnlyPerson> PREDICATE_SHOW_ALL_PERSONS = unused -> true;

    //@@author jaivigneshvenugopal
    /** {@code Predicate} that always evaluate to true */
    Predicate<ReadOnlyPerson> PREDICATE_SHOW_ALL_BLACKLISTED_PERSONS = unused -> true;

    /** {@code Predicate} that always evaluate to true */
    Predicate<ReadOnlyPerson> PREDICATE_SHOW_ALL_WHITELISTED_PERSONS = unused -> true;
    //@@author

    /** {@code Predicate} that always evaluate to true */
    Predicate<ReadOnlyPerson> PREDICATE_SHOW_ALL_OVERDUE_PERSONS = unused -> true;

    /** Clears existing backing model and replaces with the provided new data. */
    void resetData(ReadOnlyAddressBook newData);

    /** Returns the AddressBook */
    ReadOnlyAddressBook getAddressBook();

    //@@author jaivigneshvenugopal
    /** Returns the name of current displayed list */
    String getCurrentListName();

    /** Sets the name of current displayed list */
    void setCurrentListName(String currentList);
    //@@author

    /** Deletes the given person. */
    void deletePerson(ReadOnlyPerson target) throws PersonNotFoundException;

    //@@author jaivigneshvenugopal
    /** Deletes the given person from blacklist and returns the deleted person */
    ReadOnlyPerson removeBlacklistedPerson(ReadOnlyPerson target) throws PersonNotFoundException;

    /** Removes the given person from whitelist and returns the updated person */
    ReadOnlyPerson removeWhitelistedPerson(ReadOnlyPerson target) throws PersonNotFoundException;
    //@@author

    /** Removes the given person from overdue list and returns the updated person */
    ReadOnlyPerson removeOverdueDebtPerson(ReadOnlyPerson target) throws PersonNotFoundException;

    /** Adds the given person */
    void addPerson(ReadOnlyPerson person) throws DuplicatePersonException;

    //@@author jaivigneshvenugopal
    /** Adds the given person into blacklist and returns the added person*/
    ReadOnlyPerson addBlacklistedPerson(ReadOnlyPerson person);

    /** Adds the given person into whitelist and returns the added person */
    ReadOnlyPerson addWhitelistedPerson(ReadOnlyPerson person);
    //@@author

    /** Adds the given person into overdue list and returns the added person */
    ReadOnlyPerson addOverdueDebtPerson(ReadOnlyPerson person);

    /**
     * Replaces the given person {@code target} with {@code editedPerson}.
     *
     * @throws DuplicatePersonException if updating the person's details causes the person to be equivalent to
     *      another existing person in the list.
     * @throws PersonNotFoundException if {@code target} could not be found in the list.
     */
    void updatePerson(ReadOnlyPerson target, ReadOnlyPerson editedPerson)
            throws DuplicatePersonException, PersonNotFoundException;

    /** Returns an unmodifiable view of the filtered person list */
    ObservableList<ReadOnlyPerson> getFilteredPersonList();

    //@@author jaivigneshvenugopal
    /** Returns an unmodifiable view of the blacklisted filtered person list */
    ObservableList<ReadOnlyPerson> getFilteredBlacklistedPersonList();

    /** Returns an unmodifiable view of the whitelisted filtered person list */
    ObservableList<ReadOnlyPerson> getFilteredWhitelistedPersonList();
    //@@author

    /** Returns an unmodifiable view of the filtered person list with overdue debt */
    ObservableList<ReadOnlyPerson> getFilteredOverduePersonList();

    /**
     * Updates the filter of the filtered person list to filter by the given {@code predicate}.
     * @return size of current displayed filtered list.
     * @throws NullPointerException if {@code predicate} is null.
     */
    int updateFilteredPersonList(Predicate<ReadOnlyPerson> predicate);

    //@@author jaivigneshvenugopal
    /**
     * Updates the filter of the filtered blacklisted person list to filter by the given {@code predicate}.
     * @return size of current displayed filtered list.
     * @throws NullPointerException if {@code predicate} is null.
     */
    int updateFilteredBlacklistedPersonList(Predicate<ReadOnlyPerson> predicate);

    /**
     * Updates the filter of the filtered whitelisted person list to filter by the given {@code predicate}.
     * @return size of current displayed filtered list.
     * @throws NullPointerException if {@code predicate} is null.
     */
    int updateFilteredWhitelistedPersonList(Predicate<ReadOnlyPerson> predicate);
    //@@author

    /**
     * Updates the filter of the filtered person list with overdue debt to filter by the given {@code predicate}.
     * @return size of current displayed filtered list.
     * @throws NullPointerException if {@code predicate} is null.
     */
    int updateFilteredOverduePersonList(Predicate<ReadOnlyPerson> predicate);

    /**
     * Retrieves the full list of persons nearby a particular person.
     */
    ObservableList<ReadOnlyPerson> getNearbyPersons();

    /**
     * Retrieves the currently selected person.
     */
    ReadOnlyPerson getSelectedPerson();

    /**
     * Obtains and updates the list of persons that share the same cluster as {@param person}.
     */
    void updateSelectedPerson(ReadOnlyPerson person);

    /**
     * Deselects the currently selected person.
     */
    void deselectPerson();

    void deleteTag(Tag tag) throws PersonNotFoundException, DuplicatePersonException, TagNotFoundException;

    /**
     * Authenticates user.
     * @throws UserNotFoundException if user is not found.
     * @throws IllegalValueException if username and password do not follow username and password requirements.
     */
    void authenticateUser(Username username, Password password) throws UserNotFoundException, IllegalValueException;

    /**
     * Logs user out
     */
    void logout();

    /**
     * Updates the list shown in Person List Panel to the requested list.
     */
    void changeListTo(String listName);
    //@@author

    /**
     * Retrieves the full list of persons.
     */
    ObservableList<ReadOnlyPerson> getAllPersons();

    /**
     * Sorts the master list by specified order.
     */
    void sortBy(String order) throws IllegalArgumentException;

    /**
     * Increase the debt of a person by the amount indicated.
     * @return the person whose debt was increased.
     * @throws PersonNotFoundException if {@code target} could not be found in the list.
     */
    ReadOnlyPerson addDebtToPerson(ReadOnlyPerson target, Debt amount) throws PersonNotFoundException;

    /**
     * Decrease the debt of a person by the amount indicated.
     * @throws PersonNotFoundException if {@code target} could not be found in the list.
     * @throws IllegalValueException if {@code amount} that is repaid by the person is more than the debt owed.
     */
    ReadOnlyPerson deductDebtFromPerson(ReadOnlyPerson target, Debt amount)
            throws PersonNotFoundException, IllegalValueException;

    void updateDebtFromInterest(ReadOnlyPerson person, int differenceInMonths);

    //@@author jaivigneshvenugopal
    /**
     * Sets the path to the specified profile pictures folder in {@code userPrefs}
     */
    void setProfilePicsPath(String path);

    /**
     * Adds the picture of the person into app database and sets the person's display picture boolean status to true
     * @return updated {@code ReadOnlyPerson}.
     */
    ReadOnlyPerson addProfilePicture(ReadOnlyPerson person) throws ProfilePictureNotFoundException;

    /**
     * Sets the person's display picture boolean status to false.
     * @return updated {@code ReadOnlyPerson}.
     */
<<<<<<< HEAD
    boolean removeProfilePicture(ReadOnlyPerson person) throws ProfilePictureNotFoundException;

    //@@author lawwman

    /**
     * Removes the {@code person} deadline.
     * @throws PersonNotFoundException if the person is not found in addressbook
     */
    ReadOnlyPerson resetDeadlineForPerson(ReadOnlyPerson target) throws PersonNotFoundException;
=======
    ReadOnlyPerson removeProfilePicture(ReadOnlyPerson person) throws ProfilePictureNotFoundException;
    //@@author
>>>>>>> 0e4204c9
}<|MERGE_RESOLUTION|>--- conflicted
+++ resolved
@@ -212,18 +212,12 @@
      * Sets the person's display picture boolean status to false.
      * @return updated {@code ReadOnlyPerson}.
      */
-<<<<<<< HEAD
-    boolean removeProfilePicture(ReadOnlyPerson person) throws ProfilePictureNotFoundException;
+    ReadOnlyPerson removeProfilePicture(ReadOnlyPerson person) throws ProfilePictureNotFoundException;
 
     //@@author lawwman
-
     /**
      * Removes the {@code person} deadline.
      * @throws PersonNotFoundException if the person is not found in addressbook
      */
     ReadOnlyPerson resetDeadlineForPerson(ReadOnlyPerson target) throws PersonNotFoundException;
-=======
-    ReadOnlyPerson removeProfilePicture(ReadOnlyPerson person) throws ProfilePictureNotFoundException;
-    //@@author
->>>>>>> 0e4204c9
 }