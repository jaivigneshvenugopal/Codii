package seedu.address.model.util;

import java.util.HashSet;
import java.util.Set;

import seedu.address.commons.exceptions.IllegalValueException;
import seedu.address.model.AddressBook;
import seedu.address.model.ReadOnlyAddressBook;
import seedu.address.model.person.Address;
import seedu.address.model.person.Deadline;
import seedu.address.model.person.Debt;
import seedu.address.model.person.Email;
import seedu.address.model.person.Interest;
import seedu.address.model.person.Name;
import seedu.address.model.person.Person;
import seedu.address.model.person.Phone;
import seedu.address.model.person.PostalCode;
import seedu.address.model.person.exceptions.DuplicatePersonException;
import seedu.address.model.tag.Tag;

/**
 * Contains utility methods for populating {@code AddressBook} with sample data.
 */
public class SampleDataUtil {
    public static Person[] getSamplePersons() {
        try {
            return new Person[] {
                new Person(new Name("Alex Yeoh"), new Phone("87438807"), new Email("alexyeoh@example.com"),
<<<<<<< HEAD
                    new Address("Blk 30 Geylang Street 29, #06-40"), new PostalCode("398362"),
                    new Debt("10000"), new Interest(Interest.NO_INTEREST_SET),
                    new Deadline(Deadline.NO_DEADLINE_SET), getTagSet("friends")),
=======
                    new Address("Blk 30 Geylang Street 29, #06-40"), new PostalCode("418362"),
                    new Debt("10000"), new Deadline(Deadline.NO_DEADLINE_SET), getTagSet("friends")),
>>>>>>> bc9087c5
                new Person(new Name("Bernice Yu"), new Phone("99272758"), new Email("berniceyu@example.com"),
                    new Address("Blk 30 Lorong 3 Serangoon Gardens, #07-18"), new PostalCode("554403"),
                    new Debt("100"), new Interest(Interest.NO_INTEREST_SET),
                    new Deadline(Deadline.NO_DEADLINE_SET), getTagSet("colleagues", "friends")),
                new Person(new Name("Charlotte Oliveiro"), new Phone("93210283"), new Email("charlotte@example.com"),
                    new Address("Blk 11 Ang Mo Kio Street 74, #11-04"), new PostalCode("560011"),
                    new Debt("300"), new Interest(Interest.NO_INTEREST_SET),
                    new Deadline(Deadline.NO_DEADLINE_SET), getTagSet("neighbours")),
                new Person(new Name("David Li"), new Phone("91031282"), new Email("lidavid@example.com"),
                    new Address("Blk 436 Serangoon Gardens Street 26, #16-43"), new PostalCode("554436"),
                    new Debt("50"), new Interest(Interest.NO_INTEREST_SET),
                    new Deadline(Deadline.NO_DEADLINE_SET), getTagSet("family")),
                new Person(new Name("Irfan Ibrahim"), new Phone("92492021"), new Email("irfan@example.com"),
<<<<<<< HEAD
                    new Address("Blk 47 Tampines Street 20, #17-35"), new PostalCode("535047"),
                    new Debt("90000"), new Interest(Interest.NO_INTEREST_SET),
                    new Deadline(Deadline.NO_DEADLINE_SET), getTagSet("classmates")),
=======
                    new Address("Blk 47 Tampines Street 20, #17-35"), new PostalCode("515047"),
                    new Debt("90000"), new Deadline(Deadline.NO_DEADLINE_SET), getTagSet("classmates")),
>>>>>>> bc9087c5
                new Person(new Name("Roy Balakrishnan"), new Phone("92624417"), new Email("royb@example.com"),
                    new Address("Blk 45 Aljunied Street 85, #11-31"), new PostalCode("389045"),
                    new Debt("15630"), new Interest(Interest.NO_INTEREST_SET),
                    new Deadline(Deadline.NO_DEADLINE_SET), getTagSet("colleagues"))
            };
        } catch (IllegalValueException e) {
            throw new AssertionError("sample data cannot be invalid", e);
        }
    }

    public static ReadOnlyAddressBook getSampleAddressBook() {
        try {
            AddressBook sampleAb = new AddressBook();
            for (Person samplePerson : getSamplePersons()) {
                sampleAb.addPerson(samplePerson);
            }
            return sampleAb;
        } catch (DuplicatePersonException e) {
            throw new AssertionError("sample data cannot contain duplicate persons", e);
        }
    }

    /**
     * Returns a tag set containing the list of strings given.
     */
    public static Set<Tag> getTagSet(String... strings) throws IllegalValueException {
        HashSet<Tag> tags = new HashSet<>();
        for (String s : strings) {
            tags.add(new Tag(s));
        }

        return tags;
    }

}<|MERGE_RESOLUTION|>--- conflicted
+++ resolved
@@ -26,14 +26,9 @@
         try {
             return new Person[] {
                 new Person(new Name("Alex Yeoh"), new Phone("87438807"), new Email("alexyeoh@example.com"),
-<<<<<<< HEAD
-                    new Address("Blk 30 Geylang Street 29, #06-40"), new PostalCode("398362"),
+                    new Address("Blk 30 Geylang Street 29, #06-40"), new PostalCode("418362"),
                     new Debt("10000"), new Interest(Interest.NO_INTEREST_SET),
                     new Deadline(Deadline.NO_DEADLINE_SET), getTagSet("friends")),
-=======
-                    new Address("Blk 30 Geylang Street 29, #06-40"), new PostalCode("418362"),
-                    new Debt("10000"), new Deadline(Deadline.NO_DEADLINE_SET), getTagSet("friends")),
->>>>>>> bc9087c5
                 new Person(new Name("Bernice Yu"), new Phone("99272758"), new Email("berniceyu@example.com"),
                     new Address("Blk 30 Lorong 3 Serangoon Gardens, #07-18"), new PostalCode("554403"),
                     new Debt("100"), new Interest(Interest.NO_INTEREST_SET),
@@ -47,14 +42,9 @@
                     new Debt("50"), new Interest(Interest.NO_INTEREST_SET),
                     new Deadline(Deadline.NO_DEADLINE_SET), getTagSet("family")),
                 new Person(new Name("Irfan Ibrahim"), new Phone("92492021"), new Email("irfan@example.com"),
-<<<<<<< HEAD
-                    new Address("Blk 47 Tampines Street 20, #17-35"), new PostalCode("535047"),
+                    new Address("Blk 47 Tampines Street 20, #17-35"), new PostalCode("515047"),
                     new Debt("90000"), new Interest(Interest.NO_INTEREST_SET),
                     new Deadline(Deadline.NO_DEADLINE_SET), getTagSet("classmates")),
-=======
-                    new Address("Blk 47 Tampines Street 20, #17-35"), new PostalCode("515047"),
-                    new Debt("90000"), new Deadline(Deadline.NO_DEADLINE_SET), getTagSet("classmates")),
->>>>>>> bc9087c5
                 new Person(new Name("Roy Balakrishnan"), new Phone("92624417"), new Email("royb@example.com"),
                     new Address("Blk 45 Aljunied Street 85, #11-31"), new PostalCode("389045"),
                     new Debt("15630"), new Interest(Interest.NO_INTEREST_SET),
