--- conflicted
+++ resolved
@@ -75,14 +75,9 @@
                     new OfficePhone(OfficePhone.NO_OFFICE_PHONE_SET), new Email("irfan@example.com"),
                     new Address("Blk 47 Tampines Street 20, #17-35"), new PostalCode("515047"),
                     new Debt("90000"), new Interest("3"),
-<<<<<<< HEAD
-                    new Deadline("15-03-2015"), getTagSet("unfriendly")),
+                    new Deadline("15-03-2050"), getTagSet("unfriendly")),
                 new Person(new Name("Roy Balakrishnan"), new Handphone("92624417"), new HomePhone("61001010"),
                     new OfficePhone("60006110"), new Email("royb@example.com"),
-=======
-                    new Deadline("15-03-2050"), getTagSet("unfriendly")),
-                new Person(new Name("Roy Balakrishnan"), new Phone("92624417"), new Email("royb@example.com"),
->>>>>>> f7c54ff5
                     new Address("Blk 45 Aljunied Street 85, #11-31"), new PostalCode("389045"),
                     new Debt("15630"), new Interest(Interest.NO_INTEREST_SET),
                     new Deadline(Deadline.NO_DEADLINE_SET), getTagSet("friendly"))
