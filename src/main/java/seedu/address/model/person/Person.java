--- conflicted
+++ resolved
@@ -146,8 +146,6 @@
         return debt.get();
     }
 
-<<<<<<< HEAD
-=======
     //@@author lawwman
     public void setDateBorrow(DateBorrow dateBorrow) { this.dateBorrow.set(requireNonNull(dateBorrow));}
 
@@ -158,7 +156,6 @@
     public DateBorrow getDateBorrow() { return dateBorrow.get();}
 
     //@@author
->>>>>>> 3037f429
     /**
      * Returns an immutable tag set, which throws {@code UnsupportedOperationException}
      * if modification is attempted.
