--- conflicted
+++ resolved
@@ -60,15 +60,11 @@
      */
     public Person(ReadOnlyPerson source) {
         this(source.getName(), source.getPhone(), source.getEmail(), source.getAddress(), source.getPostalCode(),
-<<<<<<< HEAD
-                source.getDebt(), source.getDeadline(), source.getTags());
-        this.isBlacklisted = source.getIsBlacklisted();
-=======
                 source.getDebt(), source.getInterest(), source.getDeadline(), source.getTags());
->>>>>>> 563ab0be
         this.dateBorrow = new SimpleObjectProperty<>(source.getDateBorrow());
         this.dateRepaid = new SimpleObjectProperty<>(source.getDateRepaid());
         this.cluster = new SimpleObjectProperty<>(new Cluster(postalCode.get()));
+        this.isBlacklisted = source.getIsBlacklisted();
     }
 
     /**
@@ -219,7 +215,7 @@
     }
 
     /**
-     * Sets date borrowed of a person in the given {@dateBorrow}.
+     * Sets date borrowed of a person in the given {@code dateBorrow}.
      * @param dateBorrow must not be null.
      */
     public void setDateBorrow(DateBorrow dateBorrow) {
@@ -268,7 +264,7 @@
 
     //@@author
     /**
-     * Sets date repaid of a person in the given {@dateRepaid}.
+     * Sets date repaid of a person in the given {@code dateRepaid}.
      * @param dateRepaid must not be null.
      */
     public void setDateRepaid(DateRepaid dateRepaid) {
@@ -305,10 +301,10 @@
         tags.set(new UniqueTagList(replacement));
     }
 
-    @Override
     /**
      * Returns true if both are in same cluster.
      */
+    @Override
     public boolean isSameCluster(ReadOnlyPerson other) {
         return other.getCluster().equals(this.getCluster());
     }
