--- conflicted
+++ resolved
@@ -374,7 +374,7 @@
         this.isWhitelisted = isWhitelisted;
     }
 
-<<<<<<< HEAD
+
     /**
      * Returns boolean status of a person's debt status.
      */
@@ -390,9 +390,8 @@
     public void setHasOverdueDebt(boolean hasOverdueDebt) {
         this.hasOverdueDebt = hasOverdueDebt;
     }
+
     //@@author
-=======
->>>>>>> 52ecd834
     /**
      * Sets date repaid of a person in the given {@code dateRepaid}.
      * @param dateRepaid must not be null.
