package seedu.address.model.person;

import static java.util.Objects.requireNonNull;
import static seedu.address.commons.util.CollectionUtil.requireAllNonNull;

import java.util.Collections;
import java.util.Date;
import java.util.Objects;
import java.util.Set;

import javafx.beans.property.ObjectProperty;
import javafx.beans.property.SimpleObjectProperty;
import seedu.address.commons.exceptions.IllegalValueException;
import seedu.address.model.tag.Tag;
import seedu.address.model.tag.UniqueTagList;
import seedu.address.model.util.DateUtil;

/**
 * Represents a Person in the address book.
 * Guarantees: details are present and not null, field values are validated.
 */
public class Person implements ReadOnlyPerson {

    private ObjectProperty<Name> name;
    private ObjectProperty<Handphone> handphone;
    private ObjectProperty<HomePhone> homePhone;
    private ObjectProperty<OfficePhone> officePhone;
    private ObjectProperty<Email> email;
    private ObjectProperty<Address> address;
    private ObjectProperty<PostalCode> postalCode;
    private ObjectProperty<Cluster> cluster;
    private ObjectProperty<Debt> debt;
    private ObjectProperty<Debt> totalDebt;
    private ObjectProperty<Interest> interest;
    private ObjectProperty<DateBorrow> dateBorrow;
    private ObjectProperty<Deadline> deadline;
    private ObjectProperty<DateRepaid> dateRepaid;

    private ObjectProperty<UniqueTagList> tags;

    private boolean isBlacklisted = false;
    private boolean isWhitelisted = false;
    private boolean hasOverdueDebt = false;
    private Date lastAccruedDate; // the last time debt was updated by interest

    /**
     * Every field must be present and not null.
     */
    public Person(Name name, Phone handphone, Phone homePhone, Phone officePhone, Email email, Address address,
                  PostalCode postalCode, Debt debt, Interest interest, Deadline deadline, Set<Tag> tags) {
        requireAllNonNull(name, handphone, homePhone, officePhone, email, address, postalCode, debt, interest, deadline,
                tags);
        this.name = new SimpleObjectProperty<>(name);
        this.handphone = new SimpleObjectProperty<>((Handphone) handphone);
        this.homePhone = new SimpleObjectProperty<>((HomePhone) homePhone);
        this.officePhone = new SimpleObjectProperty<>((OfficePhone) officePhone);
        this.email = new SimpleObjectProperty<>(email);
        this.address = new SimpleObjectProperty<>(address);
        this.postalCode = new SimpleObjectProperty<>(postalCode);
        this.cluster = new SimpleObjectProperty<>(new Cluster(postalCode));
        this.debt = new SimpleObjectProperty<>(debt);
        this.totalDebt = new SimpleObjectProperty<>(debt);
        this.interest = new SimpleObjectProperty<>(interest);
        this.dateBorrow = new SimpleObjectProperty<>(new DateBorrow());
        this.deadline = new SimpleObjectProperty<>(deadline);
        this.dateRepaid = new SimpleObjectProperty<>(new DateRepaid());
        this.lastAccruedDate = new Date();
        // protect internal tags from changes in the arg list
        this.tags = new SimpleObjectProperty<>(new UniqueTagList(tags));
    }

    /**
     * Creates a copy of the given ReadOnlyPerson.
     */
    public Person(ReadOnlyPerson source) {
        this(source.getName(), source.getHandphone(), source.getHomePhone(), source.getOfficePhone(), source.getEmail(),
                source.getAddress(), source.getPostalCode(), source.getDebt(), source.getInterest(),
                source.getDeadline(), source.getTags());
        this.totalDebt = new SimpleObjectProperty<>(source.getTotalDebt());
        this.dateBorrow = new SimpleObjectProperty<>(source.getDateBorrow());
        this.dateRepaid = new SimpleObjectProperty<>(source.getDateRepaid());
        this.cluster = new SimpleObjectProperty<>(new Cluster(postalCode.get()));
        this.isBlacklisted = source.isBlacklisted();
        this.isWhitelisted = source.isWhitelisted();
        this.lastAccruedDate = source.getLastAccruedDate();
        this.hasOverdueDebt = source.hasOverdueDebt();
    }

    /**
     * Sets name of a person to the given Name.
     * @param name must not be null.
     */
    public void setName(Name name) {
        this.name.set(requireNonNull(name));
    }

    @Override
    public ObjectProperty<Name> nameProperty() {
        return name;
    }

    @Override
    public Name getName() {
        return name.get();
    }

    /**
     * Sets handphone number of a person to the given Phone.
     * @param phone must not be null.
     */
    public void setHandphone(Phone phone) {
        this.handphone.set(requireNonNull((Handphone) phone));
    }

    @Override
    public ObjectProperty<Handphone> handphoneProperty() {
        return handphone;
    }

    @Override
    public Handphone getHandphone() {
        return handphone.get();
    }

    /**
     * Sets home phone number of a person to the given Phone.
     * @param phone must not be null.
     */
    public void setHomePhone(Phone phone) {
        this.homePhone.set(requireNonNull((HomePhone) phone));
    }

    @Override
    public ObjectProperty<HomePhone> homePhoneProperty() {
        return homePhone;
    }

    @Override
    public HomePhone getHomePhone() {
        return homePhone.get();
    }

    /**
     * Sets office phone number of a person to the given Phone.
     * @param phone must not be null.
     */
    public void setOfficePhone(Phone phone) {
        this.officePhone.set(requireNonNull((OfficePhone) phone));
    }

    @Override
    public ObjectProperty<OfficePhone> officePhoneProperty() {
        return officePhone;
    }

    @Override
    public OfficePhone getOfficePhone() {
        return officePhone.get();
    }

    /**
     * Sets email of a person to the given Email.
     * @param email must not be null.
     */
    public void setEmail(Email email) {
        this.email.set(requireNonNull(email));
    }

    @Override
    public ObjectProperty<Email> emailProperty() {
        return email;
    }

    @Override
    public Email getEmail() {
        return email.get();
    }

    /**
     * Sets address of a person to the given Address.
     * @param address must not be null.
     */
    public void setAddress(Address address) {
        this.address.set(requireNonNull(address));
    }

    @Override
    public ObjectProperty<Address> addressProperty() {
        return address;
    }

    @Override
    public Address getAddress() {
        return address.get();
    }

    //@@author khooroko
    /**
     * Sets postal code of a person to the given PostalCode.
     * @param postalCode must not be null.
     */
    public void setPostalCode(PostalCode postalCode) {
        this.postalCode.set(requireNonNull(postalCode));
    }

    @Override
    public ObjectProperty<PostalCode> postalCodeProperty() {
        return postalCode;
    }

    @Override
    public PostalCode getPostalCode() {
        return postalCode.get();
    }

    /**
     * Sets cluster of a person to the given Cluster.
     * @param cluster must not be null.
     */
    public void setCluster(Cluster cluster) {
        this.cluster.set(requireNonNull(cluster));
    }

    @Override
    public ObjectProperty<Cluster> clusterProperty() {
        return cluster;
    }

    @Override
    public Cluster getCluster() {
        return cluster.get();
    }

    //@@author lawwman
    /**
     * Sets current interest of a person to the given Interest.
     * @param interest must not be null.
     */
    public void setInterest(Interest interest) {
        this.interest.set(requireNonNull(interest));
    }

    @Override
    public ObjectProperty<Interest> interestProperty() {
        return interest;
    }

    @Override
    public Interest getInterest() {
        return interest.get();
    }

    /**
     * Sets current debt of a person to the given Debt.
     * @param debt must not be null.
     */
    public void setDebt(Debt debt) {
        this.debt.set(requireNonNull(debt));
    }

    @Override
    public ObjectProperty<Debt> debtProperty() {
        return debt;
    }

    @Override
    public Debt getDebt() {
        return debt.get();
    }

    /**
     * Sets date borrowed of a person in the given {@code dateBorrow}.
     * @param dateBorrow must not be null.
     */
    public void setDateBorrow(DateBorrow dateBorrow) {
        this.dateBorrow.set(requireNonNull(dateBorrow));
    }

    @Override
    public ObjectProperty<DateBorrow> dateBorrowProperty() {
        return dateBorrow;
    }

    @Override
    public DateBorrow getDateBorrow() {
        return dateBorrow.get();
    }

    /**
     * Sets associated deadline of a person to the given Deadline.
     * @param deadline must not be null.
     */
    public void setDeadline(Deadline deadline) {
        this.deadline.set(requireNonNull(deadline));
    }

    @Override
    public ObjectProperty<Deadline> deadlineProperty() {
        return deadline;
    }

    @Override
    public Deadline getDeadline() {
        return deadline.get();
    }

    /**
     * Sets date of last accrued date.
     * @param lastAccruedDate must not be null.
     */
    public void setLastAccruedDate(Date lastAccruedDate) {
        requireNonNull(lastAccruedDate);
        this.lastAccruedDate = lastAccruedDate;
    }

    @Override
    public Date getLastAccruedDate() {
        return lastAccruedDate;
    }

    //@@author jelneo
    /**
     * Sets total debt of a person to the given Debt.
     * @param totalDebt must not be null and cannot be less than current debt
     */
    public void setTotalDebt(Debt totalDebt) throws IllegalValueException {
        requireNonNull(totalDebt);
        if (totalDebt.toNumber() < debt.get().toNumber()) {
            throw new IllegalValueException("Total debt cannot be less than current debt");
        }
        this.totalDebt.set(totalDebt);
    }

    @Override
    public ObjectProperty<Debt> totalDebtProperty() {
        return totalDebt;
    }

    @Override
    public Debt getTotalDebt() {
        return totalDebt.get();
    }
    //@@author

    //@@author jaivigneshvenugopal
    /**
     * Returns boolean status of a person's blacklist-status.
     */
    @Override
    public boolean isBlacklisted() {
        return isBlacklisted;
    }

    /**
     * Sets boolean status of a person's blacklist-status using the value of {@param isBlacklisted}.
     */
    @Override
    public void setIsBlacklisted(boolean isBlacklisted) {
        this.isBlacklisted = isBlacklisted;
    }

    /**
     * Returns boolean status of a person's whitelist-status.
     */
    @Override
    public boolean isWhitelisted() {
        return isWhitelisted;
    }

    /**
     * Sets boolean status of a person's whitelist-status using the value of {@param isWhitelisted}.
     */
    @Override
    public void setIsWhitelisted(boolean isWhitelisted) {
        this.isWhitelisted = isWhitelisted;
    }
<<<<<<< HEAD
    //@@author

=======

    //@@author lawwman
>>>>>>> f9d59c4d
    /**
     * Returns boolean status of a person's debt status.
     */
    @Override
    public boolean hasOverdueDebt() {
        return hasOverdueDebt;
    }

    /**
     * Sets boolean status of a person's debt status using the value of {@param hasOverdueDebt}.
     */
    @Override
    public void setHasOverdueDebt(boolean hasOverdueDebt) {
        this.hasOverdueDebt = hasOverdueDebt;
    }

    //@@author

    //@@author jaivigneshvenugopal
    /**
     * Sets date repaid of a person in the given {@code dateRepaid}.
     * @param dateRepaid must not be null.
     */
    public void setDateRepaid(DateRepaid dateRepaid) {
        this.dateRepaid.set(requireNonNull(dateRepaid));
    }

    @Override
    public ObjectProperty<DateRepaid> dateRepaidProperty() {
        return dateRepaid;
    }

    @Override
    public DateRepaid getDateRepaid() {
        return dateRepaid.get();
    }
    //@@author

    /**
     * Returns an immutable tag set, which throws {@code UnsupportedOperationException}
     * if modification is attempted.
     */
    @Override
    public Set<Tag> getTags() {
        return Collections.unmodifiableSet(tags.get().toSet());
    }

    public ObjectProperty<UniqueTagList> tagProperty() {
        return tags;
    }

    /**
     * Replaces this person's tags with the tags in the argument tag set.
     */
    public void setTags(Set<Tag> replacement) {
        tags.set(new UniqueTagList(replacement));
    }

    /**
     * Returns true if both are in same cluster.
     */
    @Override
    public boolean isSameCluster(ReadOnlyPerson other) {
        return other.getCluster().equals(this.getCluster());
    }

    //@@author lawwman
    /**
     * Calculates increase in debt based on interest rate and amount of months
     */
    @Override
    public String calcAccruedAmount(int differenceInMonths) {
        this.lastAccruedDate = new Date(); // update last accrued date
        double principal = this.getDebt().toNumber();
        double interestRate = (double) Integer.parseInt(this.getInterest().toString()) / 100;
        double accruedInterest = principal * Math.pow((1 + interestRate), differenceInMonths) - principal;
        return String.format("%.2f", accruedInterest);
    }

    /**
     * Compares date of last accrued against current date.
     * @return number of months the current date is ahead of last accrued date. Returns 0 if
     * there is no need to increment debt.
     */
    @Override
    public int checkLastAccruedDate(Date currentDate) {
        if (lastAccruedDate.before(currentDate)) {
            return DateUtil.getNumberOfMonthBetweenDates(currentDate, lastAccruedDate);
        } else {
            return 0;
        }
    }

    //@@author
    @Override
    public boolean equals(Object other) {
        return other == this // short circuit if same object
                || (other instanceof ReadOnlyPerson // instanceof handles nulls
                && this.isSameStateAs((ReadOnlyPerson) other));
    }

    @Override
    public int hashCode() {
        // use this method for custom fields hashing instead of implementing your own
        return Objects.hash(name, handphone, homePhone, officePhone, email, address, postalCode, debt, interest,
                deadline, tags);
    }

    @Override
    public String toString() {
        return getAsText();
    }

}<|MERGE_RESOLUTION|>--- conflicted
+++ resolved
@@ -374,13 +374,8 @@
     public void setIsWhitelisted(boolean isWhitelisted) {
         this.isWhitelisted = isWhitelisted;
     }
-<<<<<<< HEAD
-    //@@author
-
-=======
 
     //@@author lawwman
->>>>>>> f9d59c4d
     /**
      * Returns boolean status of a person's debt status.
      */
