package seedu.address.model.person;

import static java.util.Objects.requireNonNull;
import static seedu.address.commons.util.CollectionUtil.requireAllNonNull;

import java.util.Calendar;
import java.util.Collections;
import java.util.Date;
import java.util.Objects;
import java.util.Set;

import javafx.beans.property.ObjectProperty;
import javafx.beans.property.SimpleObjectProperty;
import seedu.address.model.tag.Tag;
import seedu.address.model.tag.UniqueTagList;
import seedu.address.model.util.DateUtil;

/**
 * Represents a Person in the address book.
 * Guarantees: details are present and not null, field values are validated.
 */
public class Person implements ReadOnlyPerson {

    private ObjectProperty<Name> name;
    private ObjectProperty<Phone> phone;
    private ObjectProperty<Email> email;
    private ObjectProperty<Address> address;
    private ObjectProperty<PostalCode> postalCode;
    private ObjectProperty<Cluster> cluster;
    private ObjectProperty<Debt> debt;
    private ObjectProperty<Interest> interest;
    private ObjectProperty<DateBorrow> dateBorrow;
    private ObjectProperty<Deadline> deadline;
    private ObjectProperty<DateRepaid> dateRepaid;

    private ObjectProperty<UniqueTagList> tags;

    private boolean isBlacklisted = false;
<<<<<<< HEAD
    private boolean isWhitelisted = false;
=======
    private Date lastAccruedDate; // the last time debt was updated by interest
>>>>>>> 21216265

    /**
     * Every field must be present and not null.
     */
    public Person(Name name, Phone phone, Email email, Address address, PostalCode postalCode,
                  Debt debt, Interest interest, Deadline deadline, Set<Tag> tags) {
        requireAllNonNull(name, phone, email, address, postalCode, debt, interest, deadline, tags);
        this.name = new SimpleObjectProperty<>(name);
        this.phone = new SimpleObjectProperty<>(phone);
        this.email = new SimpleObjectProperty<>(email);
        this.address = new SimpleObjectProperty<>(address);
        this.postalCode = new SimpleObjectProperty<>(postalCode);
        this.cluster = new SimpleObjectProperty<>(new Cluster(postalCode));
        this.debt = new SimpleObjectProperty<>(debt);
        this.interest = new SimpleObjectProperty<>(interest);
        this.dateBorrow = new SimpleObjectProperty<>(new DateBorrow());
        this.deadline = new SimpleObjectProperty<>(deadline);
        this.dateRepaid = new SimpleObjectProperty<>(new DateRepaid());
        this.lastAccruedDate = new Date();
        // protect internal tags from changes in the arg list
        this.tags = new SimpleObjectProperty<>(new UniqueTagList(tags));
    }

    /**
     * Creates a copy of the given ReadOnlyPerson.
     */
    public Person(ReadOnlyPerson source) {
        this(source.getName(), source.getPhone(), source.getEmail(), source.getAddress(), source.getPostalCode(),
                source.getDebt(), source.getInterest(), source.getDeadline(), source.getTags());
        this.dateBorrow = new SimpleObjectProperty<>(source.getDateBorrow());
        this.dateRepaid = new SimpleObjectProperty<>(source.getDateRepaid());
        this.cluster = new SimpleObjectProperty<>(new Cluster(postalCode.get()));
<<<<<<< HEAD
        this.isBlacklisted = source.isBlacklisted();
        this.isWhitelisted = source.isWhitelisted();
=======
        this.lastAccruedDate = source.getLastAccruedDate();
        this.isBlacklisted = source.getIsBlacklisted();
>>>>>>> 21216265
    }

    /**
     * Sets name of a person to the given Name.
     * @param name must not be null.
     */
    public void setName(Name name) {
        this.name.set(requireNonNull(name));
    }

    @Override
    public ObjectProperty<Name> nameProperty() {
        return name;
    }

    @Override
    public Name getName() {
        return name.get();
    }

    /**
     * Sets phone number of a person to the given Phone.
     * @param phone must not be null.
     */
    public void setPhone(Phone phone) {
        this.phone.set(requireNonNull(phone));
    }

    @Override
    public ObjectProperty<Phone> phoneProperty() {
        return phone;
    }

    @Override
    public Phone getPhone() {
        return phone.get();
    }

    /**
     * Sets email of a person to the given Email.
     * @param email must not be null.
     */
    public void setEmail(Email email) {
        this.email.set(requireNonNull(email));
    }

    @Override
    public ObjectProperty<Email> emailProperty() {
        return email;
    }

    @Override
    public Email getEmail() {
        return email.get();
    }

    /**
     * Sets address of a person to the given Address.
     * @param address must not be null.
     */
    public void setAddress(Address address) {
        this.address.set(requireNonNull(address));
    }

    @Override
    public ObjectProperty<Address> addressProperty() {
        return address;
    }

    @Override
    public Address getAddress() {
        return address.get();
    }

    //@@author khooroko
    /**
     * Sets postal code of a person to the given PostalCode.
     * @param postalCode must not be null.
     */
    public void setPostalCode(PostalCode postalCode) {
        this.postalCode.set(requireNonNull(postalCode));
    }

    @Override
    public ObjectProperty<PostalCode> postalCodeProperty() {
        return postalCode;
    }

    @Override
    public PostalCode getPostalCode() {
        return postalCode.get();
    }

    /**
     * Sets cluster of a person to the given Cluster.
     * @param cluster must not be null.
     */
    public void setCluster(Cluster cluster) {
        this.cluster.set(requireNonNull(cluster));
    }

    @Override
    public ObjectProperty<Cluster> clusterProperty() {
        return cluster;
    }

    @Override
    public Cluster getCluster() {
        return cluster.get();
    }

    //@@author lawwman
    /**
     * Sets current interest of a person to the given Interest.
     * @param interest must not be null.
     */
    public void setInterest(Interest interest) {
        this.interest.set(requireNonNull(interest));
    }

    @Override
    public ObjectProperty<Interest> interestProperty() {
        return interest;
    }

    @Override
    public Interest getInterest() {
        return interest.get();
    }

    //@@author lawwman
    /**
     * Sets current debt of a person to the given Debt.
     * @param debt must not be null.
     */
    public void setDebt(Debt debt) {
        this.debt.set(requireNonNull(debt));
    }

    @Override
    public ObjectProperty<Debt> debtProperty() {
        return debt;
    }

    @Override
    public Debt getDebt() {
        return debt.get();
    }

    /**
     * Sets date borrowed of a person in the given {@code dateBorrow}.
     * @param dateBorrow must not be null.
     */
    public void setDateBorrow(DateBorrow dateBorrow) {
        this.dateBorrow.set(requireNonNull(dateBorrow));
    }

    @Override
    public ObjectProperty<DateBorrow> dateBorrowProperty() {
        return dateBorrow;
    }

    @Override
    public DateBorrow getDateBorrow() {
        return dateBorrow.get();
    }

    //@@author lawwman

    /**
     * Sets associated deadline of a person to the given Deadline.
     * @param deadline must not be null.
     */
    public void setDeadline(Deadline deadline) {
        this.deadline.set(requireNonNull(deadline));
    }

    @Override
    public ObjectProperty<Deadline> deadlineProperty() {
        return deadline;
    }

    @Override
    public Deadline getDeadline() {
        return deadline.get();
    }

    /**
     * Returns boolean status of a person's blacklist-status.
     */
    @Override
    public boolean isBlacklisted() {
        return isBlacklisted;
    }

    /**
     * Sets boolean status of a person's blacklist-status using the value of {@param isBlacklisted}.
     */
    @Override
    public void setIsBlacklisted(boolean isBlacklisted) {
        this.isBlacklisted = isBlacklisted;
    }

    /**
     * Returns boolean status of a person's whitelist-status.
     */
    @Override
    public boolean isWhitelisted() {
        return isWhitelisted;
    }

    /**
     * Sets boolean status of a person's whitelist-status using the value of {@param isWhitelisted}.
     */
    @Override
    public void setIsWhitelisted(boolean isWhitelisted) {
        this.isWhitelisted = isWhitelisted;
    }
    //@@author
    /**
     * Sets date repaid of a person in the given {@code dateRepaid}.
     * @param dateRepaid must not be null.
     */
    public void setDateRepaid(DateRepaid dateRepaid) {
        this.dateRepaid.set(requireNonNull(dateRepaid));
    }

    @Override
    public ObjectProperty<DateRepaid> dateRepaidProperty() {
        return dateRepaid;
    }

    @Override
    public DateRepaid getDateRepaid() {
        return dateRepaid.get();
    }

    /**
     * Sets date of last accrued date.
     * @param lastAccruedDate must not be null.
     */
    public void setLastAccruedDate(Date lastAccruedDate) {
        requireNonNull(lastAccruedDate);
        this.lastAccruedDate = lastAccruedDate;
    }

    @Override
    public Date getLastAccruedDate() {
        return lastAccruedDate;
    }

    /**
     * Returns an immutable tag set, which throws {@code UnsupportedOperationException}
     * if modification is attempted.
     */
    @Override
    public Set<Tag> getTags() {
        return Collections.unmodifiableSet(tags.get().toSet());
    }

    public ObjectProperty<UniqueTagList> tagProperty() {
        return tags;
    }

    /**
     * Replaces this person's tags with the tags in the argument tag set.
     */
    public void setTags(Set<Tag> replacement) {
        tags.set(new UniqueTagList(replacement));
    }

    /**
     * Returns true if both are in same cluster.
     */
    @Override
    public boolean isSameCluster(ReadOnlyPerson other) {
        return other.getCluster().equals(this.getCluster());
    }

    /**
     * Calculates increase in debt based on interest rate and amount of months
     */
    @Override
    public String calcAccruedAmount(int differenceInMonths) {
        this.lastAccruedDate = new Date(); // update last accrued date
        double principal = this.getDebt().toNumber();
        double interestRate = (double) Integer.parseInt(this.getInterest().toString()) / 100;
        double accruedInterest = principal * Math.pow((1 + interestRate), differenceInMonths) - principal;
        return String.format("%.2f", accruedInterest);
    }

    /**
     * Compares date of last accrued against current date.
     * @return number of months the current date is ahead of last accrued date. Returns 0 if
     * there is no need to increment debt.
     */
    @Override
    public int checkUpdateDebt(Date currentDate) {
        Calendar current = Calendar.getInstance();
        current.setTime(currentDate);
        Calendar lastAccrued = Calendar.getInstance();
        lastAccrued.setTime(lastAccruedDate);
        if (lastAccruedDate.before(currentDate) && (current.get(Calendar.MONTH) != lastAccrued.get(Calendar.MONTH))) {
            return DateUtil.getNumberOfMonthBetweenDates(currentDate, lastAccruedDate);
        } else {
            return 0;
        }
    }

    @Override
    public boolean equals(Object other) {
        return other == this // short circuit if same object
                || (other instanceof ReadOnlyPerson // instanceof handles nulls
                && this.isSameStateAs((ReadOnlyPerson) other));
    }

    @Override
    public int hashCode() {
        // use this method for custom fields hashing instead of implementing your own
        return Objects.hash(name, phone, email, address, postalCode, debt, interest, deadline, tags);
    }

    @Override
    public String toString() {
        return getAsText();
    }

}<|MERGE_RESOLUTION|>--- conflicted
+++ resolved
@@ -36,11 +36,8 @@
     private ObjectProperty<UniqueTagList> tags;
 
     private boolean isBlacklisted = false;
-<<<<<<< HEAD
     private boolean isWhitelisted = false;
-=======
     private Date lastAccruedDate; // the last time debt was updated by interest
->>>>>>> 21216265
 
     /**
      * Every field must be present and not null.
@@ -73,13 +70,9 @@
         this.dateBorrow = new SimpleObjectProperty<>(source.getDateBorrow());
         this.dateRepaid = new SimpleObjectProperty<>(source.getDateRepaid());
         this.cluster = new SimpleObjectProperty<>(new Cluster(postalCode.get()));
-<<<<<<< HEAD
         this.isBlacklisted = source.isBlacklisted();
         this.isWhitelisted = source.isWhitelisted();
-=======
         this.lastAccruedDate = source.getLastAccruedDate();
-        this.isBlacklisted = source.getIsBlacklisted();
->>>>>>> 21216265
     }
 
     /**
