package seedu.address.model.person;

import static java.util.Objects.requireNonNull;
import static seedu.address.commons.util.CollectionUtil.requireAllNonNull;

import java.util.Collections;
import java.util.Objects;
import java.util.Set;

import javafx.beans.property.ObjectProperty;
import javafx.beans.property.SimpleObjectProperty;
import seedu.address.model.tag.Tag;
import seedu.address.model.tag.UniqueTagList;

/**
 * Represents a Person in the address book.
 * Guarantees: details are present and not null, field values are validated.
 */
public class Person implements ReadOnlyPerson {

    private ObjectProperty<Name> name;
    private ObjectProperty<Phone> phone;
    private ObjectProperty<Email> email;
    private ObjectProperty<Address> address;
    private ObjectProperty<PostalCode> postalCode;
    private ObjectProperty<Debt> debt;
    private ObjectProperty<DateBorrow> dateBorrow;
<<<<<<< HEAD
    private ObjectProperty<DeadLine> deadLine;
=======
    private ObjectProperty<DateRepaid> dateRepaid;
>>>>>>> f72064d6

    private ObjectProperty<UniqueTagList> tags;

    /**
     * Every field must be present and not null.
     */
    public Person(Name name, Phone phone, Email email, Address address, PostalCode postalCode,
                  Debt debt, DeadLine deadLine, Set<Tag> tags) {
        requireAllNonNull(name, phone, email, address, postalCode, debt, deadLine, tags);
        this.name = new SimpleObjectProperty<>(name);
        this.phone = new SimpleObjectProperty<>(phone);
        this.email = new SimpleObjectProperty<>(email);
        this.address = new SimpleObjectProperty<>(address);
        this.postalCode = new SimpleObjectProperty<>(postalCode);
        this.debt = new SimpleObjectProperty<>(debt);
        this.dateBorrow = new SimpleObjectProperty<>(new DateBorrow());
<<<<<<< HEAD
        this.deadLine = new SimpleObjectProperty<>(deadLine);
=======
        this.dateRepaid = new SimpleObjectProperty<>(new DateRepaid());
>>>>>>> f72064d6
        // protect internal tags from changes in the arg list
        this.tags = new SimpleObjectProperty<>(new UniqueTagList(tags));
    }

    /**
     * Creates a copy of the given ReadOnlyPerson.
     */
    public Person(ReadOnlyPerson source) {
        this(source.getName(), source.getPhone(), source.getEmail(), source.getAddress(), source.getPostalCode(),
                source.getDebt(), source.getDeadLine(), source.getTags());
        this.dateBorrow = new SimpleObjectProperty<>(source.getDateBorrow());
        this.dateRepaid = new SimpleObjectProperty<>(source.getDateRepaid());
    }

    /**
     * Sets name of a person to the given Name.
     * @param name must not be null.
     */
    public void setName(Name name) {
        this.name.set(requireNonNull(name));
    }

    @Override
    public ObjectProperty<Name> nameProperty() {
        return name;
    }

    @Override
    public Name getName() {
        return name.get();
    }

    /**
     * Sets phone number of a person to the given Phone.
     * @param phone must not be null.
     */
    public void setPhone(Phone phone) {
        this.phone.set(requireNonNull(phone));
    }

    @Override
    public ObjectProperty<Phone> phoneProperty() {
        return phone;
    }

    @Override
    public Phone getPhone() {
        return phone.get();
    }

    /**
     * Sets email of a person to the given Email.
     * @param email must not be null.
     */
    public void setEmail(Email email) {
        this.email.set(requireNonNull(email));
    }

    @Override
    public ObjectProperty<Email> emailProperty() {
        return email;
    }

    @Override
    public Email getEmail() {
        return email.get();
    }

    /**
     * Sets address of a person to the given Address.
     * @param address must not be null.
     */
    public void setAddress(Address address) {
        this.address.set(requireNonNull(address));
    }

    @Override
    public ObjectProperty<Address> addressProperty() {
        return address;
    }

    @Override
    public Address getAddress() {
        return address.get();
    }

    /**
     * Sets postal code of a person to the given PostalCode.
     * @param postalCode must not be null.
     */
    public void setPostalCode(PostalCode postalCode) {
        this.postalCode.set(requireNonNull(postalCode));
    }

    @Override
    public ObjectProperty<PostalCode> postalCodeProperty() {
        return postalCode;
    }

    @Override
    public PostalCode getPostalCode() {
        return postalCode.get();
    }

    /**
     * Sets current debt of a person to the given Debt.
     * @param debt must not be null.
     */
    public void setDebt(Debt debt) {
        this.debt.set(requireNonNull(debt));
    }

    @Override
    public ObjectProperty<Debt> debtProperty() {
        return debt;
    }

    @Override
    public Debt getDebt() {
        return debt.get();
    }

    //@@author lawwman

    /**
     * Sets date borrowed of a person the the given DateBorrow.
     * @param dateBorrow must not be null.
     */
    public void setDateBorrow(DateBorrow dateBorrow) {
        this.dateBorrow.set(requireNonNull(dateBorrow));
    }

    @Override
    public ObjectProperty<DateBorrow> dateBorrowProperty() {
        return dateBorrow;
    }

    @Override
    public DateBorrow getDateBorrow() {
        return dateBorrow.get();
    }

    //@@author lawwman
    public void setDeadLine(DeadLine deadLine) {
        this.deadLine.set(requireNonNull(deadLine));
    }

    @Override
    public ObjectProperty<DeadLine> deadLineProperty() {
        return deadLine;
    }

    @Override
    public DeadLine getDeadLine() {
        return deadLine.get();
    }

    //@@author

    /**
     * Sets date borrowed of a person the the given DateBorrow.
     * @param dateRepaid must not be null.
     */
    public void setDateRepaid(DateRepaid dateRepaid) {
        this.dateRepaid.set(requireNonNull(dateRepaid));
    }

    @Override
    public ObjectProperty<DateRepaid> dateRepaidProperty() {
        return dateRepaid;
    }

    @Override
    public DateRepaid getDateRepaid() {
        return dateRepaid.get();
    }

    /**
     * Returns an immutable tag set, which throws {@code UnsupportedOperationException}
     * if modification is attempted.
     */
    @Override
    public Set<Tag> getTags() {
        return Collections.unmodifiableSet(tags.get().toSet());
    }

    public ObjectProperty<UniqueTagList> tagProperty() {
        return tags;
    }

    /**
     * Replaces this person's tags with the tags in the argument tag set.
     */
    public void setTags(Set<Tag> replacement) {
        tags.set(new UniqueTagList(replacement));
    }

    @Override
    public boolean equals(Object other) {
        return other == this // short circuit if same object
                || (other instanceof ReadOnlyPerson // instanceof handles nulls
                && this.isSameStateAs((ReadOnlyPerson) other));
    }

    @Override
    public int hashCode() {
        // use this method for custom fields hashing instead of implementing your own
        return Objects.hash(name, phone, email, address, postalCode, debt, deadLine, tags);
    }

    @Override
    public String toString() {
        return getAsText();
    }

}<|MERGE_RESOLUTION|>--- conflicted
+++ resolved
@@ -25,11 +25,8 @@
     private ObjectProperty<PostalCode> postalCode;
     private ObjectProperty<Debt> debt;
     private ObjectProperty<DateBorrow> dateBorrow;
-<<<<<<< HEAD
     private ObjectProperty<DeadLine> deadLine;
-=======
     private ObjectProperty<DateRepaid> dateRepaid;
->>>>>>> f72064d6
 
     private ObjectProperty<UniqueTagList> tags;
 
@@ -46,11 +43,8 @@
         this.postalCode = new SimpleObjectProperty<>(postalCode);
         this.debt = new SimpleObjectProperty<>(debt);
         this.dateBorrow = new SimpleObjectProperty<>(new DateBorrow());
-<<<<<<< HEAD
         this.deadLine = new SimpleObjectProperty<>(deadLine);
-=======
         this.dateRepaid = new SimpleObjectProperty<>(new DateRepaid());
->>>>>>> f72064d6
         // protect internal tags from changes in the arg list
         this.tags = new SimpleObjectProperty<>(new UniqueTagList(tags));
     }
