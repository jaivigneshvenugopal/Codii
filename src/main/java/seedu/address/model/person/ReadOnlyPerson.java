package seedu.address.model.person;

import java.util.Set;

import javafx.beans.property.ObjectProperty;
import seedu.address.model.tag.Tag;
import seedu.address.model.tag.UniqueTagList;

/**
 * A read-only immutable interface for a Person in the addressbook.
 * Implementations should guarantee: details are present and not null, field values are validated.
 */
public interface ReadOnlyPerson {

    ObjectProperty<Name> nameProperty();
    Name getName();
    ObjectProperty<Phone> phoneProperty();
    Phone getPhone();
    ObjectProperty<Email> emailProperty();
    Email getEmail();
    ObjectProperty<Address> addressProperty();
    Address getAddress();
    ObjectProperty<PostalCode> postalCodeProperty();
    PostalCode getPostalCode();
    ObjectProperty<Cluster> clusterProperty();
    Cluster getCluster();
    ObjectProperty<Debt> debtProperty();
    Debt getDebt();
    ObjectProperty<Interest> interestProperty();
    Interest getInterest();
    ObjectProperty<DateBorrow> dateBorrowProperty();
    DateBorrow getDateBorrow();
    ObjectProperty<Deadline> deadlineProperty();
    Deadline getDeadline();
    ObjectProperty<DateRepaid> dateRepaidProperty();
    DateRepaid getDateRepaid();
    ObjectProperty<UniqueTagList> tagProperty();
    Set<Tag> getTags();

    /**
     * Returns true if both have the same state. (interfaces cannot override .equals)
     */
    default boolean isSameStateAs(ReadOnlyPerson other) {
        return other == this // short circuit if same object
                || (other != null // this is first to avoid NPE below
                && other.getName().equals(this.getName()) // state checks here onwards
                && other.getPhone().equals(this.getPhone())
                && other.getEmail().equals(this.getEmail())
                && other.getAddress().equals(this.getAddress()))
                && other.getPostalCode().equals(this.getPostalCode())
                && other.getCluster().equals(this.getCluster())
                && other.getDebt().equals(this.getDebt())
                && other.getInterest().equals(this.getInterest())
                && other.getDateBorrow().equals(this.getDateBorrow())
                && other.getDeadline().equals(this.getDeadline())
                && other.getDateRepaid().equals(this.getDateRepaid());
    }

    /**
     * Formats the person as text, showing all contact details.
     */
    default String getAsText() {
        final StringBuilder builder = new StringBuilder();
        builder.append(getName())
                .append(" Phone: ")
                .append(getPhone())
                .append(" Email: ")
                .append(getEmail())
                .append(" Address: ")
                .append(getAddress())
                .append(" Postal Code: ")
                .append(getPostalCode())
                .append(" Cluster: ")
                .append(getCluster())
                .append(" Debt: ")
                .append(getDebt())
<<<<<<< HEAD
                .append(" Interest: ")
                .append(getInterest())
                .append("Date borrowed: ")
=======
                .append(" Date borrowed: ")
>>>>>>> bc9087c5
                .append(getDateBorrow())
                .append(" Deadline: ")
                .append(getDeadline())
                .append(" Date Repaid: ")
                .append(getDateRepaid())
                .append(" Tags: ");
        getTags().forEach(builder::append);
        return builder.toString();
    }

}<|MERGE_RESOLUTION|>--- conflicted
+++ resolved
@@ -74,13 +74,10 @@
                 .append(getCluster())
                 .append(" Debt: ")
                 .append(getDebt())
-<<<<<<< HEAD
                 .append(" Interest: ")
                 .append(getInterest())
                 .append("Date borrowed: ")
-=======
                 .append(" Date borrowed: ")
->>>>>>> bc9087c5
                 .append(getDateBorrow())
                 .append(" Deadline: ")
                 .append(getDeadline())
