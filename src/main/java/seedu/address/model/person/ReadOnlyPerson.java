package seedu.address.model.person;

import java.util.Set;

import javafx.beans.property.ObjectProperty;
import seedu.address.model.tag.Tag;
import seedu.address.model.tag.UniqueTagList;

/**
 * A read-only immutable interface for a Person in the addressbook.
 * Implementations should guarantee: details are present and not null, field values are validated.
 */
public interface ReadOnlyPerson {

    ObjectProperty<Name> nameProperty();
    Name getName();
    ObjectProperty<Phone> phoneProperty();
    Phone getPhone();
    ObjectProperty<Email> emailProperty();
    Email getEmail();
    ObjectProperty<Address> addressProperty();
    Address getAddress();
    ObjectProperty<PostalCode> postalCodeProperty();
    PostalCode getPostalCode();
<<<<<<< HEAD
    ObjectProperty<DisplayPostalCode> displayPostalCodeProperty();
    DisplayPostalCode getDisplayPostalCode();
=======
    ObjectProperty<Debt> debtProperty();
    Debt getDebt();
>>>>>>> 892cb5d8
    ObjectProperty<UniqueTagList> tagProperty();
    Set<Tag> getTags();

    /**
     * Returns true if both have the same state. (interfaces cannot override .equals)
     */
    default boolean isSameStateAs(ReadOnlyPerson other) {
        return other == this // short circuit if same object
                || (other != null // this is first to avoid NPE below
                && other.getName().equals(this.getName()) // state checks here onwards
                && other.getPhone().equals(this.getPhone())
                && other.getEmail().equals(this.getEmail())
                && other.getAddress().equals(this.getAddress()))
                && other.getPostalCode().equals(this.getPostalCode())
                && other.getDebt().equals(this.getDebt());
    }

    /**
     * Formats the person as text, showing all contact details.
     */
    default String getAsText() {
        final StringBuilder builder = new StringBuilder();
        builder.append(getName())
                .append(" Phone: ")
                .append(getPhone())
                .append(" Email: ")
                .append(getEmail())
                .append(" Address: ")
                .append(getAddress())
                .append(" Postal Code: ")
                .append(getPostalCode())
                .append(getDebt())
                .append(" Tags: ");
        getTags().forEach(builder::append);
        return builder.toString();
    }

}<|MERGE_RESOLUTION|>--- conflicted
+++ resolved
@@ -22,13 +22,10 @@
     Address getAddress();
     ObjectProperty<PostalCode> postalCodeProperty();
     PostalCode getPostalCode();
-<<<<<<< HEAD
     ObjectProperty<DisplayPostalCode> displayPostalCodeProperty();
     DisplayPostalCode getDisplayPostalCode();
-=======
     ObjectProperty<Debt> debtProperty();
     Debt getDebt();
->>>>>>> 892cb5d8
     ObjectProperty<UniqueTagList> tagProperty();
     Set<Tag> getTags();
 
