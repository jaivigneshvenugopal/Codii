package seedu.address.model.person;

import static java.util.Objects.requireNonNull;
import static seedu.address.model.util.DateUtil.compareDates;
import static seedu.address.model.util.DateUtil.convertStringToDate;
import static seedu.address.model.util.DateUtil.formatDate;
import static seedu.address.model.util.DateUtil.isValidDateFormat;

import java.util.Date;

import seedu.address.commons.exceptions.IllegalValueException;

//@@author lawwman
/**
 * Represents the deadline of the debt of a person in the address book.
 * Guarantees: immutable; is valid as declared in {@link #isValidDeadline(String)}
 */

public class Deadline {

    public static final String DASH_CHARACTER = "-";
    public static final String NO_DEADLINE_SET = "No deadline set.";
    public static final String MESSAGE_DEADLINE_CONSTRAINTS =
            "Deadline can only contain input of the format XX-XX-XXXX, taking X as an integer.";
<<<<<<< HEAD
    public final String value;
    public final String valueToDisplay;
    private String[] valueParsed;
=======
    public final String value; // format of DD-MM-YYYY.
    public final String valueToDisplay; // format of DAY, DD MM, 'Year' YYYY.
>>>>>>> bf97166c

    /**
     * Validates given Deadline. If no deadline was entered by user, value will read "empty" by
     * default. Else, it will store the date of the deadline.
     *
     * @throws IllegalValueException if given deadline is invalid.
     */
    public Deadline(String deadline) throws IllegalValueException {
        requireNonNull(deadline);
        String trimmedDeadline = deadline.trim();
        if (trimmedDeadline.equals(NO_DEADLINE_SET)) {
            this.value = this.valueToDisplay = trimmedDeadline;
        } else {
            if (!isValidDeadline(trimmedDeadline)) {
                throw new IllegalValueException(MESSAGE_DEADLINE_CONSTRAINTS);
            }
            this.value = trimmedDeadline;
            this.valueParsed = trimmedDeadline.split(DASH_CHARACTER);
            this.valueToDisplay = formatDate(trimmedDeadline);
        }
    }

    /**
     * Validates if deadline created is before date borrowed.
     */
    public void checkDateBorrow(Date dateBorrow) throws IllegalValueException {
        if (valueToDisplay.equals(NO_DEADLINE_SET)) {
            return;
        } else if (!compareDates(dateBorrow, convertStringToDate(valueToDisplay))) {
            throw new IllegalValueException("Deadline cannot be before Date borrowed");
        }
    }

    /**
     * Returns true if a given string is a valid person deadline.
     */
    public static boolean isValidDeadline(String test) {
        return isValidDateFormat(test);
    }

    @Override
    public String toString() {
        return valueToDisplay;
    }

    public String getDay() {
        return valueParsed[0];
    }

    public String getMonth() {
        return valueParsed[1];
    }

    public String getYear() {
        return valueParsed[2];
    }

    @Override
    public boolean equals(Object other) {
        return other == this // short circuit if same object
                || (other instanceof Deadline // instanceof handles nulls
                && this.value.equals(((Deadline) other).value)); // state check
    }

    /**
     * Compares two {@code Deadline} objects and returns 1 if second date is earlier, -1 if later or same.
     * No deadline set will default to be later than any given deadline.
     * @param other the {@code Deadline} object to compare to.
     * @return an integer value of 1 if second date is earlier, -1 if second date is later or same, 0 if both deadlines
     * have not been set.
     */
    public int compareTo(Deadline other) {
        if (this.valueToDisplay.equals(NO_DEADLINE_SET)) {
            if (other.valueToDisplay.equals(NO_DEADLINE_SET)) {
                return 0;
            } else {
                return 1;
            }
        } else if (other.valueToDisplay.equals(NO_DEADLINE_SET)
                || compareDates(convertStringToDate(this.valueToDisplay), convertStringToDate(other.valueToDisplay))) {
            return -1;
        } else {
            return 1;
        }
    }

    @Override
    public int hashCode() {
        return value.hashCode();
    }

}<|MERGE_RESOLUTION|>--- conflicted
+++ resolved
@@ -22,15 +22,11 @@
     public static final String NO_DEADLINE_SET = "No deadline set.";
     public static final String MESSAGE_DEADLINE_CONSTRAINTS =
             "Deadline can only contain input of the format XX-XX-XXXX, taking X as an integer.";
-<<<<<<< HEAD
-    public final String value;
-    public final String valueToDisplay;
-    private String[] valueParsed;
-=======
+  
     public final String value; // format of DD-MM-YYYY.
     public final String valueToDisplay; // format of DAY, DD MM, 'Year' YYYY.
->>>>>>> bf97166c
-
+    private String[] valueParsed;
+  
     /**
      * Validates given Deadline. If no deadline was entered by user, value will read "empty" by
      * default. Else, it will store the date of the deadline.
