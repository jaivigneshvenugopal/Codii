package seedu.address.model;

import static java.util.Objects.requireNonNull;
import static seedu.address.commons.util.CollectionUtil.requireAllNonNull;

import java.util.Set;
import java.util.function.Predicate;
import java.util.logging.Logger;

import javafx.beans.property.ObjectProperty;
import javafx.collections.FXCollections;
import javafx.collections.ObservableList;
import javafx.collections.transformation.FilteredList;
import seedu.address.commons.core.ComponentManager;
import seedu.address.commons.core.LogsCenter;
import seedu.address.commons.events.model.AddressBookChangedEvent;
<<<<<<< HEAD
import seedu.address.commons.events.ui.LoginAppRequestEvent;
import seedu.address.commons.exceptions.IllegalValueException;
import seedu.address.commons.exceptions.UserNotFoundException;
import seedu.address.logic.Password;
import seedu.address.logic.Username;
=======
import seedu.address.commons.events.ui.ChangeInternalListEvent;
>>>>>>> 48c1ebc9
import seedu.address.model.person.Person;
import seedu.address.model.person.ReadOnlyPerson;
import seedu.address.model.person.exceptions.DuplicatePersonException;
import seedu.address.model.person.exceptions.PersonNotFoundException;
import seedu.address.model.tag.Tag;
import seedu.address.model.tag.UniqueTagList;
import seedu.address.model.tag.exceptions.TagNotFoundException;

/**
 * Represents the in-memory model of the address book data.
 * All changes to any model should be synchronized.
 */
public class ModelManager extends ComponentManager implements Model {
    private static final Logger logger = LogsCenter.getLogger(ModelManager.class);

    private final AddressBook addressBook;
    private final FilteredList<ReadOnlyPerson> filteredPersons;
<<<<<<< HEAD
    private final UserPrefs userPrefs;
=======
    private final FilteredList<ReadOnlyPerson> filteredBlacklistedPersons;
>>>>>>> 48c1ebc9

    /**
     * Initializes a ModelManager with the given addressBook and userPrefs.
     */
    public ModelManager(ReadOnlyAddressBook addressBook, UserPrefs userPrefs) {
        super();
        requireAllNonNull(addressBook, userPrefs);

        logger.fine("Initializing with address book: " + addressBook + " and user prefs " + userPrefs);

        this.addressBook = new AddressBook(addressBook);
        filteredPersons = new FilteredList<>(this.addressBook.getPersonList());
<<<<<<< HEAD
        this.userPrefs = userPrefs;
=======
        filteredBlacklistedPersons = new FilteredList<ReadOnlyPerson>(this.addressBook.getBlacklistedPersonList());
>>>>>>> 48c1ebc9
    }

    public ModelManager() {
        this(new AddressBook(), new UserPrefs());
    }

    @Override
    public void resetData(ReadOnlyAddressBook newData) {
        addressBook.resetData(newData);
        indicateAddressBookChanged();
    }

    @Override
    public ReadOnlyAddressBook getAddressBook() {
        return addressBook;
    }

    /** Raises an event to indicate the model has changed */
    private void indicateAddressBookChanged() {
        raise(new AddressBookChangedEvent(addressBook));
    }

    @Override
    public synchronized void deletePerson(ReadOnlyPerson target) throws PersonNotFoundException {
        addressBook.removePerson(target);
        indicateAddressBookChanged();
    }

    @Override
    public synchronized void removeBlacklistedPerson(ReadOnlyPerson target) throws PersonNotFoundException {
        addressBook.removeBlacklistedPerson(target);
        indicateAddressBookChanged();
    }

    @Override
    public synchronized void addPerson(ReadOnlyPerson person) throws DuplicatePersonException {
        addressBook.addPerson(person);
        updateFilteredPersonList(PREDICATE_SHOW_ALL_PERSONS);
        indicateAddressBookChanged();
    }

    @Override
    public synchronized void addBlacklistedPerson(ReadOnlyPerson person) throws DuplicatePersonException {
        addressBook.addBlacklistedPerson(person);
        updateFilteredPersonList(PREDICATE_SHOW_ALL_PERSONS);
        indicateAddressBookChanged();
    }

    @Override
    public void updatePerson(ReadOnlyPerson target, ReadOnlyPerson editedPerson)
            throws DuplicatePersonException, PersonNotFoundException {
        requireAllNonNull(target, editedPerson);

        addressBook.updatePerson(target, editedPerson);
        indicateAddressBookChanged();
    }

    /**
     * Deletes a specified tag from every person in the AddressBook
     * @param tag
     * @throws PersonNotFoundException
     * @throws DuplicatePersonException
     */
    @Override
    public void deleteTag(Tag tag) throws PersonNotFoundException, DuplicatePersonException, TagNotFoundException {
        for (int i = 0; i < addressBook.getPersonList().size(); i++) {
            ReadOnlyPerson oldPerson = addressBook.getPersonList().get(i);
            Person personClone = new Person(oldPerson);
            ObjectProperty<UniqueTagList> oldTagList = oldPerson.tagProperty();
            Set<Tag> tagListToEdit = oldTagList.get().toSet();
            tagListToEdit.remove(tag);
            personClone.setTags(tagListToEdit);
            addressBook.updatePerson(oldPerson, personClone);
        }
        // remove from master tag list in AddressBook
        addressBook.removeTag(tag);
    }

<<<<<<< HEAD
    //@@author jelneo
    /**
     * Authenticates user
     * @throws UserNotFoundException if username and password does not match those in the user preference file
     * @throws IllegalValueException if username and password does not meet username and password requirements
     */
    public void authenticateUser(Username username, Password password) throws UserNotFoundException,
            IllegalValueException {
        Username fileUsername = new Username(userPrefs.getAdminUsername());
        Password filePassword = new Password(userPrefs.getAdminPassword());
        if (fileUsername.equals(username) && filePassword.equals(password)) {
            raise(new LoginAppRequestEvent(true));
        } else {
            raise(new LoginAppRequestEvent(false));
            throw new UserNotFoundException();
        }
    }

    //@@author
=======
    @Override
    public void changeListTo(String listName) {
        raise(new ChangeInternalListEvent(listName));
    }

>>>>>>> 48c1ebc9
    //=========== Filtered Person List Accessors =============================================================

    /**
     * Returns an unmodifiable view of the list of {@code ReadOnlyPerson} backed by the internal list of
     * {@code addressBook}
     */
    @Override
    public ObservableList<ReadOnlyPerson> getFilteredPersonList() {
        return FXCollections.unmodifiableObservableList(filteredPersons);
    }

    /**
     * Returns an unmodifiable view of the list of {@code ReadOnlyPerson} backed by the internal list of
     * {@code addressBook}
     */
    @Override
    public ObservableList<ReadOnlyPerson> getFilteredBlacklistedPersonList() {
        return FXCollections.unmodifiableObservableList(filteredBlacklistedPersons);
    }

    @Override
    public void updateFilteredPersonList(Predicate<ReadOnlyPerson> predicate) {
        requireNonNull(predicate);
        filteredPersons.setPredicate(predicate);
    }

    @Override
    public void updateFilteredBlacklistedPersonList(Predicate<ReadOnlyPerson> predicate) {
        requireNonNull(predicate);
        filteredBlacklistedPersons.setPredicate(predicate);
    }

    @Override
    public boolean equals(Object obj) {
        // short circuit if same object
        if (obj == this) {
            return true;
        }

        // instanceof handles nulls
        if (!(obj instanceof ModelManager)) {
            return false;
        }

        // state check
        ModelManager other = (ModelManager) obj;
        return addressBook.equals(other.addressBook)
                && filteredPersons.equals(other.filteredPersons) && filteredBlacklistedPersons.equals(other.filteredBlacklistedPersons);
    }

}<|MERGE_RESOLUTION|>--- conflicted
+++ resolved
@@ -14,15 +14,12 @@
 import seedu.address.commons.core.ComponentManager;
 import seedu.address.commons.core.LogsCenter;
 import seedu.address.commons.events.model.AddressBookChangedEvent;
-<<<<<<< HEAD
 import seedu.address.commons.events.ui.LoginAppRequestEvent;
 import seedu.address.commons.exceptions.IllegalValueException;
 import seedu.address.commons.exceptions.UserNotFoundException;
 import seedu.address.logic.Password;
 import seedu.address.logic.Username;
-=======
 import seedu.address.commons.events.ui.ChangeInternalListEvent;
->>>>>>> 48c1ebc9
 import seedu.address.model.person.Person;
 import seedu.address.model.person.ReadOnlyPerson;
 import seedu.address.model.person.exceptions.DuplicatePersonException;
@@ -40,11 +37,8 @@
 
     private final AddressBook addressBook;
     private final FilteredList<ReadOnlyPerson> filteredPersons;
-<<<<<<< HEAD
+    private final FilteredList<ReadOnlyPerson> filteredBlacklistedPersons;
     private final UserPrefs userPrefs;
-=======
-    private final FilteredList<ReadOnlyPerson> filteredBlacklistedPersons;
->>>>>>> 48c1ebc9
 
     /**
      * Initializes a ModelManager with the given addressBook and userPrefs.
@@ -57,11 +51,9 @@
 
         this.addressBook = new AddressBook(addressBook);
         filteredPersons = new FilteredList<>(this.addressBook.getPersonList());
-<<<<<<< HEAD
+        filteredBlacklistedPersons = new FilteredList<ReadOnlyPerson>(this.addressBook.getBlacklistedPersonList());
+        
         this.userPrefs = userPrefs;
-=======
-        filteredBlacklistedPersons = new FilteredList<ReadOnlyPerson>(this.addressBook.getBlacklistedPersonList());
->>>>>>> 48c1ebc9
     }
 
     public ModelManager() {
@@ -140,7 +132,6 @@
         addressBook.removeTag(tag);
     }
 
-<<<<<<< HEAD
     //@@author jelneo
     /**
      * Authenticates user
@@ -160,13 +151,12 @@
     }
 
     //@@author
-=======
+    
     @Override
     public void changeListTo(String listName) {
         raise(new ChangeInternalListEvent(listName));
     }
 
->>>>>>> 48c1ebc9
     //=========== Filtered Person List Accessors =============================================================
 
     /**
