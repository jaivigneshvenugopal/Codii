--- conflicted
+++ resolved
@@ -342,11 +342,8 @@
         deselectPerson();
         raise(new LoginAppRequestEvent(false));
         raise(new LogoutAppRequestEvent(true));
-<<<<<<< HEAD
         // this is necessary so that the correct LoginCommand parser is used
         raise(new ChangeToCommandBoxView());
-=======
->>>>>>> 404604fc
     }
 
     public String getUsernameFromUserPref() {
