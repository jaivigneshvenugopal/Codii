--- conflicted
+++ resolved
@@ -382,11 +382,7 @@
         return repayingPerson;
     }
 
-<<<<<<< HEAD
-    //@@author jaivigneshvenugopal
-=======
-    //@@author
->>>>>>> 04693d0e
+    //@@author jaivigneshvenugopal
     @Override
     public void changeListTo(String listName) {
         raise(new ChangeInternalListEvent(listName));
