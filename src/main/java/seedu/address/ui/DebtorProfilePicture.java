package seedu.address.ui;

import java.io.File;
import java.net.MalformedURLException;

import javafx.fxml.FXML;
import javafx.scene.image.Image;
import javafx.scene.image.ImageView;
import javafx.scene.layout.AnchorPane;
import javafx.scene.layout.Region;
import seedu.address.commons.core.ProfilePicturesFolder;
import seedu.address.commons.events.ui.MissingDisplayPictureEvent;
import seedu.address.model.person.ReadOnlyPerson;

//@@author jaivigneshvenugopal
/**
 * Displays profile picture of each debtor
 */
public class DebtorProfilePicture extends UiPart<Region> {
    public static final String FXML = "DebtorProfilePicture.fxml";
    public static final String DEFAULT_PROFILEPIC_PATH = "/images/profilePics/unknown.jpg";
    public static final String JPG_EXTENSION = ".jpg";

    @FXML
    private ImageView profilePic = new ImageView();
    @FXML
    private AnchorPane profilePicPlaceHolder;

    public DebtorProfilePicture(ReadOnlyPerson person) {
        super(FXML);
        String imageName = person.getName().toString().replaceAll("\\s+", "");
        String imagePath = DEFAULT_PROFILEPIC_PATH;
        Image image = new Image(getClass().getResource(imagePath).toExternalForm());

        if (person.hasDisplayPicture()) {

            imagePath = ProfilePicturesFolder.getPath() + imageName + JPG_EXTENSION;
            File imageFile = new File(imagePath);

            if (!imageFile.exists()) {
                person.setHasDisplayPicture(false);
                raise(new MissingDisplayPictureEvent(person));
            } else {
                try {
                    image = new Image(imageFile.toURI().toURL().toExternalForm());
                } catch (MalformedURLException e) {
                    e.printStackTrace();
                }
            }
        }

        profilePic.setImage(image);
<<<<<<< HEAD
        profilePic.setFitWidth(200);
        profilePic.setFitHeight(200);
=======
        profilePic.setFitWidth(450);
        profilePic.setFitHeight(450);
        profilePicPlaceHolder.setTopAnchor(this.getImageView(), 20.0);
        profilePicPlaceHolder.setRightAnchor(this.getImageView(), 50.0);
>>>>>>> e7dfac13
        registerAsAnEventHandler(this);
    }

    public ImageView getImageView() {
        return profilePic;
    }

}<|MERGE_RESOLUTION|>--- conflicted
+++ resolved
@@ -50,15 +50,10 @@
         }
 
         profilePic.setImage(image);
-<<<<<<< HEAD
-        profilePic.setFitWidth(200);
-        profilePic.setFitHeight(200);
-=======
         profilePic.setFitWidth(450);
         profilePic.setFitHeight(450);
         profilePicPlaceHolder.setTopAnchor(this.getImageView(), 20.0);
         profilePicPlaceHolder.setRightAnchor(this.getImageView(), 50.0);
->>>>>>> e7dfac13
         registerAsAnEventHandler(this);
     }
 
