--- conflicted
+++ resolved
@@ -55,12 +55,8 @@
     private PersonListStartUpPanel personListStartUpPanel;
     private Config config;
     private UserPrefs prefs;
-
-<<<<<<< HEAD
     private CommandBox commandBox = null;
-=======
     private HelpWindow helpWindow;
->>>>>>> 92d02e7c
 
     @FXML
     private StackPane infoPanelPlaceholder;
