--- conflicted
+++ resolved
@@ -279,13 +279,8 @@
     private void handleNearbyPersonNotInCurrentListEvent(NearbyPersonNotInCurrentListEvent event) {
         logger.info(LogsCenter.getEventHandlingLogMessage(event));
         logic.resetFilteredPersonList();
-<<<<<<< HEAD
         personListPanel = new PersonListPanel(logic.getFilteredPersonList(), ListCommand.COMMAND_WORD);
-        personListPanelPlaceholder.getChildren().removeAll();
-=======
-        personListPanel = new PersonListPanel(logic.getFilteredPersonList());
         personListPanelPlaceholder.getChildren().clear();
->>>>>>> e35ecff4
         personListPanelPlaceholder.getChildren().add(personListPanel.getRoot());
         raise(new JumpToListRequestEvent(Index.fromZeroBased(logic.getFilteredPersonList()
                 .indexOf(event.getNewSelection().person))));
