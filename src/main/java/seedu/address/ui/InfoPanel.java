package seedu.address.ui;

import java.util.logging.Logger;
import java.util.stream.Collectors;

import com.google.common.eventbus.Subscribe;

import javafx.beans.binding.Bindings;
import javafx.fxml.FXML;
import javafx.scene.Node;
import javafx.scene.control.Label;
import javafx.scene.layout.FlowPane;
import javafx.scene.layout.Pane;
import javafx.scene.layout.Region;
import javafx.scene.layout.StackPane;
import javafx.scene.text.Text;
import javafx.scene.text.TextFlow;
import seedu.address.commons.core.LogsCenter;
import seedu.address.commons.events.ui.ChangeInternalListEvent;
import seedu.address.commons.events.ui.PersonPanelSelectionChangedEvent;
import seedu.address.logic.Logic;
import seedu.address.model.person.ReadOnlyPerson;

//@@author khooroko
/**
 * The Info Panel of the App that displays full information of a {@code Person}.
 */
public class InfoPanel extends UiPart<Region> {

    private static final String FXML = "InfoPanel.fxml";
    private static final String MESSAGE_INFO_ADDRESS_FIELD = "Address: ";
    private static final String MESSAGE_INFO_HANDPHONE_FIELD = "HP: ";
    private static final String MESSAGE_INFO_HOME_PHONE_FIELD = "Home: ";
    private static final String MESSAGE_INFO_OFFICE_PHONE_FIELD = "Office: ";
    private static final String MESSAGE_INFO_EMAIL_FIELD = "Email: ";
    private static final String MESSAGE_INFO_POSTAL_CODE_FIELD = "S";
    private static final String MESSAGE_INFO_CLUSTER_FIELD = "General Location: ";
    private static final String MESSAGE_INFO_DEBT_FIELD = "Current Debt: $";
    private static final String MESSAGE_INFO_TOTAL_DEBT_FIELD = "Total Debt: $";
    private static final String MESSAGE_INFO_INTEREST_FIELD = "Interest: ";
    private static final String MESSAGE_INFO_DATE_BORROW_FIELD = "Date Borrowed: ";
    private static final String MESSAGE_INFO_DEADLINE_FIELD = "Deadline: ";
    private static final String MESSAGE_INFO_DATE_REPAID_FIELD = "Date Repaid: ";
    private static final String MESSAGE_INFO_NEARBY_PERSON_FIELD = "All contacts in this area: ";
    private static final String MESSAGE_INFO_DEBT_REPAYMENT_FIELD = "Debt repayment progress: ";

    private Logic logic;
    private final Logger logger = LogsCenter.getLogger(this.getClass());

    private NearbyPersonListPanel nearbyPersonListPanel;
    private DebtRepaymentProgressBar debtRepaymentProgressBar;

    @FXML
    private Pane pane;
    @FXML
    private Label name;
    @FXML
    private Text handphoneField;
    @FXML
    private Label handphone;
    @FXML
    private Text homePhoneField;
    @FXML
    private Label homePhone;
    @FXML
    private Text officePhoneField;
    @FXML
    private Label officePhone;
    @FXML
    private Text addressField;
    @FXML
    private Label address;
    @FXML
    private Text postalCodeField;
    @FXML
    private Label postalCode;
    @FXML
    private Text clusterField;
    @FXML
    private Label cluster;
    @FXML
    private Text emailField;
    @FXML
    private Label email;
    @FXML
    private Text debtField;
    @FXML
    private Label debt;
    @FXML
    private Text totalDebtField;
    @FXML
    private Label totalDebt;
    @FXML
    private Text interestField;
    @FXML
    private Label interest;
    @FXML
    private Text dateBorrowField;
    @FXML
    private Label dateBorrow;
    @FXML
    private Text deadlineField;
    @FXML
    private Label deadline;
    @FXML
    private Text dateRepaidField;
    @FXML
    private Label dateRepaid;
    @FXML
    private Text nearbyPersonField;
    @FXML
    private FlowPane tags;
    @FXML
    private StackPane nearbyPersonListPanelPlaceholder;
    @FXML
    private StackPane progressBarPlaceholder;
    @FXML
    private Text debtRepaymentField;

    public InfoPanel(Logic logic) {
        super(FXML);

        this.logic = logic;
        loadDefaultPage();
        registerAsAnEventHandler(this);
    }

    /**
     * Loads the full info of the person
     * @param person the selected person to display the full info of.
     */
    public void loadPersonInfo(ReadOnlyPerson person) {
        handphoneField.setText(MESSAGE_INFO_HANDPHONE_FIELD);
        homePhoneField.setText(MESSAGE_INFO_HOME_PHONE_FIELD);
        officePhoneField.setText(MESSAGE_INFO_OFFICE_PHONE_FIELD);
        addressField.setText(MESSAGE_INFO_ADDRESS_FIELD);
        emailField.setText(MESSAGE_INFO_EMAIL_FIELD);
        postalCodeField.setText(MESSAGE_INFO_POSTAL_CODE_FIELD);
        clusterField.setText(MESSAGE_INFO_CLUSTER_FIELD);
        debtField.setText(MESSAGE_INFO_DEBT_FIELD);
        totalDebtField.setText(MESSAGE_INFO_TOTAL_DEBT_FIELD);
        interestField.setText(MESSAGE_INFO_INTEREST_FIELD);
        dateBorrowField.setText(MESSAGE_INFO_DATE_BORROW_FIELD);
        deadlineField.setText(MESSAGE_INFO_DEADLINE_FIELD);
        dateRepaidField.setText(MESSAGE_INFO_DATE_REPAID_FIELD);
        nearbyPersonField.setText(MESSAGE_INFO_NEARBY_PERSON_FIELD);
        debtRepaymentField.setText(MESSAGE_INFO_DEBT_REPAYMENT_FIELD);
        bindListeners(person);
    }

    /**
     * Resets the Nearby Person List Panel
     * @param person the selected person to display the nearby contacts of
     */
    public void resetNearbyPersonListPanel(ReadOnlyPerson person) {
        nearbyPersonListPanel = new NearbyPersonListPanel(logic.getAllPersons(), person);
        nearbyPersonListPanelPlaceholder.getChildren().clear();
        nearbyPersonListPanelPlaceholder.getChildren().add(nearbyPersonListPanel.getRoot());
    }

    //@@author jelneo
    /**
     * Resets the debt repayment progress bar
     * @param person the person whose person card is selected in the address book
     */
    private void resetDebtRepaymentProgressBar(ReadOnlyPerson person) {
        debtRepaymentProgressBar = new DebtRepaymentProgressBar(person);
        progressBarPlaceholder.getChildren().add(debtRepaymentProgressBar.getRoot());
    }
    //@@author

    /**
     * Binds the individual UI elements to observe their respective {@code Person} properties
     * so that they will be notified of any changes.
     */
    private void bindListeners(ReadOnlyPerson person) {
        name.textProperty().bind(Bindings.convert(person.nameProperty()));
        handphone.textProperty().bind(Bindings.convert(person.handphoneProperty()));
        homePhone.textProperty().bind(Bindings.convert(person.homePhoneProperty()));
        officePhone.textProperty().bind(Bindings.convert(person.officePhoneProperty()));
        address.textProperty().bind(Bindings.convert(person.addressProperty()));
        postalCode.textProperty().bind(Bindings.convert(person.postalCodeProperty()));
        cluster.textProperty().bind(Bindings.convert(person.clusterProperty()));
        email.textProperty().bind(Bindings.convert(person.emailProperty()));
        debt.textProperty().bind(Bindings.convert(person.debtProperty()));
        totalDebt.textProperty().bind(Bindings.convert(person.totalDebtProperty()));
        interest.textProperty().bind(Bindings.convert(person.interestProperty()));
        dateBorrow.textProperty().bind(Bindings.convert(person.dateBorrowProperty()));
        deadline.textProperty().bind(Bindings.convert(person.deadlineProperty()));
        dateRepaid.textProperty().bind(Bindings.convert(person.dateRepaidProperty()));
        //TODO: fix tag colours. person.tagProperty().addListener((observable, oldValue, newValue) -> {
        tags.getChildren().clear();
        initTags(person);
    }

    /**
     * Initializes and styles tags belonging to each person.
     * @param person must be a valid person.
     */
    private void initTags(ReadOnlyPerson person) {
        person.getTags().forEach(tag -> {
            Label tagLabel = new Label(tag.tagName);
            tagLabel.setStyle("-fx-font-size:" + "15px");
            tags.getChildren().add(tagLabel);
        });
        logger.finest("All tags for " + person.getName().toString() + " initialized in info");
    }

    /**
     * Sets all info fields to not display anything.
     */
    private void loadDefaultPage() {
        Label label;
        Text text;
        for (Node node: pane.getChildren()) {
            if (node instanceof Label) {
                label = (Label) node;
                label.setText("");
            } else if (node instanceof Text) {
                text = (Text) node;
                text.setText("");
            } else if (node instanceof TextFlow) {
                for (Node subNode: ((TextFlow) node).getChildren()) {
                    if (subNode instanceof Text) {
                        text = (Text) subNode;
                        text.setText("");
                    }
                    if (subNode instanceof Label) {
                        label = (Label) subNode;
                        label.setText("");
                    }
                }
            }
        }
    }

    @Override
    public boolean equals(Object other) {
        // short circuit if same object
        if (other == this) {
            return true;
        }

        // instanceof handles nulls
        if (!(other instanceof InfoPanel)) {
            return false;
        }

        InfoPanel infoPanel = (InfoPanel) other;
        return name.getText().equals(infoPanel.name.getText())
                && handphone.getText().equals(infoPanel.handphone.getText())
                && homePhone.getText().equals(infoPanel.homePhone.getText())
                && officePhone.getText().equals(infoPanel.officePhone.getText())
                && address.getText().equals(infoPanel.address.getText())
                && postalCode.getText().equals(infoPanel.postalCode.getText())
                && cluster.getText().equals(infoPanel.cluster.getText())
                && debt.getText().equals(infoPanel.debt.getText())
                && totalDebt.getText().equals(infoPanel.totalDebt.getText())
                && interest.getText().equals(infoPanel.interest.getText())
                && email.getText().equals(infoPanel.email.getText())
                && deadline.getText().equals(infoPanel.deadline.getText())
                && dateBorrow.getText().equals(infoPanel.dateBorrow.getText())
                && dateRepaid.getText().equals(infoPanel.dateRepaid.getText())
                && tags.getChildrenUnmodifiable()
                        .stream()
                        .map(Label.class::cast)
                        .map(Label::getText)
                        .collect(Collectors.toList())
                        .equals(infoPanel.tags.getChildrenUnmodifiable()
                                .stream()
                                .map(Label.class::cast)
                                .map(Label::getText)
                                .collect(Collectors.toList()));
    }

    @Subscribe
    private void handlePersonPanelSelectionChangedEvent(PersonPanelSelectionChangedEvent event) {
        logger.info(LogsCenter.getEventHandlingLogMessage(event));
        loadPersonInfo(event.getNewSelection().person);
        logic.updateSelectedPerson(event.getNewSelection().person);
        resetNearbyPersonListPanel(event.getNewSelection().person);
        resetDebtRepaymentProgressBar(event.getNewSelection().person);
    }
<<<<<<< HEAD

    @Subscribe
    private void handleChangeInternalListEvent(ChangeInternalListEvent event) {
        unregisterAsAnEventHandler(this);
    }

=======
>>>>>>> db9b32e5
}<|MERGE_RESOLUTION|>--- conflicted
+++ resolved
@@ -281,13 +281,10 @@
         resetNearbyPersonListPanel(event.getNewSelection().person);
         resetDebtRepaymentProgressBar(event.getNewSelection().person);
     }
-<<<<<<< HEAD
 
     @Subscribe
     private void handleChangeInternalListEvent(ChangeInternalListEvent event) {
         unregisterAsAnEventHandler(this);
     }
-
-=======
->>>>>>> db9b32e5
+    
 }