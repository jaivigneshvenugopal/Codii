--- conflicted
+++ resolved
@@ -37,12 +37,8 @@
     private static final String MESSAGE_INFO_INTEREST_FIELD = "Interest: ";
     private static final String MESSAGE_INFO_DATE_BORROW_FIELD = "Date Borrowed: ";
     private static final String MESSAGE_INFO_DEADLINE_FIELD = "Deadline: ";
-<<<<<<< HEAD
-    private static final String MESSAGE_INFO_DATE_REPAID = "Date repaid: ";
+    private static final String MESSAGE_INFO_DATE_REPAID_FIELD = "Date Repaid: ";
     private static final String MESSAGE_INFO_NEARBY_PERSON_FIELD = "All contacts in this area: ";
-=======
-    private static final String MESSAGE_INFO_DATE_REPAID_FIELD = "Date Repaid: ";
->>>>>>> faf11c1c
 
     private Logic logic;
     private final Logger logger = LogsCenter.getLogger(this.getClass());
@@ -122,12 +118,8 @@
         interestField.setText(MESSAGE_INFO_INTEREST_FIELD);
         dateBorrowField.setText(MESSAGE_INFO_DATE_BORROW_FIELD);
         deadlineField.setText(MESSAGE_INFO_DEADLINE_FIELD);
-<<<<<<< HEAD
-        dateRepaidField.setText(MESSAGE_INFO_DATE_REPAID);
+        dateRepaidField.setText(MESSAGE_INFO_DATE_REPAID_FIELD);
         nearbyPersonField.setText(MESSAGE_INFO_NEARBY_PERSON_FIELD);
-=======
-        dateRepaidField.setText(MESSAGE_INFO_DATE_REPAID_FIELD);
->>>>>>> faf11c1c
         bindListeners(person);
     }
 
