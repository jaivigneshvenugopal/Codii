package seedu.address.ui;

import java.util.logging.Logger;
import java.util.stream.Collectors;

import com.google.common.eventbus.Subscribe;

import javafx.beans.binding.Bindings;
import javafx.fxml.FXML;
import javafx.scene.Node;
import javafx.scene.control.Label;
import javafx.scene.layout.FlowPane;
import javafx.scene.layout.Pane;
import javafx.scene.layout.Region;
import javafx.scene.layout.StackPane;
import javafx.scene.text.Text;
import javafx.scene.text.TextFlow;
import seedu.address.commons.core.LogsCenter;
import seedu.address.commons.events.ui.ChangeInternalListEvent;
import seedu.address.commons.events.ui.PersonPanelSelectionChangedEvent;
import seedu.address.logic.Logic;
import seedu.address.model.person.ReadOnlyPerson;

//@@author khooroko
/**
 * The Info Panel of the App that displays full information of a {@code Person}.
 */
public class InfoPanel extends UiPart<Region> {

    private static final String FXML = "InfoPanel.fxml";
    private static final String MESSAGE_INFO_ADDRESS_FIELD = "Address: ";
    private static final String MESSAGE_INFO_HANDPHONE_FIELD = "HP: ";
    private static final String MESSAGE_INFO_HOME_PHONE_FIELD = "Home: ";
    private static final String MESSAGE_INFO_OFFICE_PHONE_FIELD = "Office: ";
    private static final String MESSAGE_INFO_EMAIL_FIELD = "Email: ";
    private static final String MESSAGE_INFO_POSTAL_CODE_FIELD = "S";
    private static final String MESSAGE_INFO_CLUSTER_FIELD = "General Location: ";
    private static final String MESSAGE_INFO_DEBT_FIELD = "Current Debt: $";
    private static final String MESSAGE_INFO_TOTAL_DEBT_FIELD = "Total Debt: $";
    private static final String MESSAGE_INFO_INTEREST_FIELD = "Interest: ";
    private static final String MESSAGE_INFO_DATE_BORROW_FIELD = "Date Borrowed: ";
    private static final String MESSAGE_INFO_DEADLINE_FIELD = "Deadline: ";
    private static final String MESSAGE_INFO_DATE_REPAID_FIELD = "Date Repaid: ";
    private static final String MESSAGE_INFO_NEARBY_PERSON_FIELD = "All contacts in this area: ";
    private static final String MESSAGE_INFO_DEBT_REPAYMENT_FIELD = "Debt repayment progress: ";

    private Logic logic;
    private final Logger logger = LogsCenter.getLogger(this.getClass());

    private NearbyPersonListPanel nearbyPersonListPanel;
    private DebtRepaymentProgressBar debtRepaymentProgressBar;
    private DebtorProfilePicture debtorProfilePicture;

    @FXML
    private Pane pane;
    @FXML
    private Label name;
    @FXML
    private Text handphoneField;
    @FXML
    private Label handphone;
    @FXML
    private Text homePhoneField;
    @FXML
    private Label homePhone;
    @FXML
    private Text officePhoneField;
    @FXML
    private Label officePhone;
    @FXML
    private Text addressField;
    @FXML
    private Label address;
    @FXML
    private Text postalCodeField;
    @FXML
    private Label postalCode;
    @FXML
    private Text clusterField;
    @FXML
    private Label cluster;
    @FXML
    private Text emailField;
    @FXML
    private Label email;
    @FXML
    private Text debtField;
    @FXML
    private Label debt;
    @FXML
    private Text totalDebtField;
    @FXML
    private Label totalDebt;
    @FXML
    private Text interestField;
    @FXML
    private Label interest;
    @FXML
    private Text dateBorrowField;
    @FXML
    private Label dateBorrow;
    @FXML
    private Text deadlineField;
    @FXML
    private Label deadline;
    @FXML
    private Text dateRepaidField;
    @FXML
    private Label dateRepaid;
    @FXML
    private Text nearbyPersonField;
    @FXML
    private FlowPane tags;
    @FXML
    private StackPane nearbyPersonListPanelPlaceholder;
    @FXML
    private StackPane progressBarPlaceholder;
    @FXML
    private StackPane profilePicPlaceholder;
    @FXML
    private Text debtRepaymentField;

    public InfoPanel(Logic logic) {
        super(FXML);

        this.logic = logic;
        loadDefaultPage();
        registerAsAnEventHandler(this);
    }

    /**
     * Loads the full info of the person
     * @param person the selected person to display the full info of.
     */
    public void loadPersonInfo(ReadOnlyPerson person) {
        handphoneField.setText(MESSAGE_INFO_HANDPHONE_FIELD);
        homePhoneField.setText(MESSAGE_INFO_HOME_PHONE_FIELD);
        officePhoneField.setText(MESSAGE_INFO_OFFICE_PHONE_FIELD);
        addressField.setText(MESSAGE_INFO_ADDRESS_FIELD);
        emailField.setText(MESSAGE_INFO_EMAIL_FIELD);
        postalCodeField.setText(MESSAGE_INFO_POSTAL_CODE_FIELD);
        clusterField.setText(MESSAGE_INFO_CLUSTER_FIELD);
        debtField.setText(MESSAGE_INFO_DEBT_FIELD);
        totalDebtField.setText(MESSAGE_INFO_TOTAL_DEBT_FIELD);
        interestField.setText(MESSAGE_INFO_INTEREST_FIELD);
        dateBorrowField.setText(MESSAGE_INFO_DATE_BORROW_FIELD);
        deadlineField.setText(MESSAGE_INFO_DEADLINE_FIELD);
        dateRepaidField.setText(MESSAGE_INFO_DATE_REPAID_FIELD);
        nearbyPersonField.setText(MESSAGE_INFO_NEARBY_PERSON_FIELD);
        debtRepaymentField.setText(MESSAGE_INFO_DEBT_REPAYMENT_FIELD);
        bindListeners(person);
    }

    /**
     * Resets the Nearby Person List Panel
     * @param person the selected person to display the nearby contacts of
     */
    public void resetNearbyPersonListPanel(ReadOnlyPerson person) {
        nearbyPersonListPanel = new NearbyPersonListPanel(logic.getAllPersons(), person);
        nearbyPersonListPanelPlaceholder.getChildren().clear();
        nearbyPersonListPanelPlaceholder.getChildren().add(nearbyPersonListPanel.getRoot());
    }

    //@@author jelneo
    /**
     * Resets the debt repayment progress bar
     * @param person the person whose person card is selected in the address book
     */
    private void resetDebtRepaymentProgressBar(ReadOnlyPerson person) {
        debtRepaymentProgressBar = new DebtRepaymentProgressBar(person);
        progressBarPlaceholder.getChildren().add(debtRepaymentProgressBar.getRoot());
    }

<<<<<<< HEAD
    //@@author khooroko
=======
    //@@author jaivigneshvenugopal
    /**
     * Resets the debtors profile picture to the latest one existing in folder
     * @param person the person whose person card is selected in the address book
     */
    private void resetDebtorProfilePicture(ReadOnlyPerson person) {
        debtorProfilePicture = new DebtorProfilePicture(person);
        profilePicPlaceholder.getChildren().add(debtorProfilePicture.getImageView());
    }
    //@@author jaivigneshvenugopal

>>>>>>> 920589e4
    /**
     * Binds the individual UI elements to observe their respective {@code Person} properties
     * so that they will be notified of any changes.
     */
    private void bindListeners(ReadOnlyPerson person) {
        name.textProperty().bind(Bindings.convert(person.nameProperty()));
        handphone.textProperty().bind(Bindings.convert(person.handphoneProperty()));
        homePhone.textProperty().bind(Bindings.convert(person.homePhoneProperty()));
        officePhone.textProperty().bind(Bindings.convert(person.officePhoneProperty()));
        address.textProperty().bind(Bindings.convert(person.addressProperty()));
        postalCode.textProperty().bind(Bindings.convert(person.postalCodeProperty()));
        cluster.textProperty().bind(Bindings.convert(person.clusterProperty()));
        email.textProperty().bind(Bindings.convert(person.emailProperty()));
        debt.textProperty().bind(Bindings.convert(person.debtProperty()));
        totalDebt.textProperty().bind(Bindings.convert(person.totalDebtProperty()));
        interest.textProperty().bind(Bindings.convert(person.interestProperty()));
        dateBorrow.textProperty().bind(Bindings.convert(person.dateBorrowProperty()));
        deadline.textProperty().bind(Bindings.convert(person.deadlineProperty()));
        dateRepaid.textProperty().bind(Bindings.convert(person.dateRepaidProperty()));
        //TODO: fix tag colours. person.tagProperty().addListener((observable, oldValue, newValue) -> {
        tags.getChildren().clear();
        initTags(person);
    }

    /**
     * Initializes and styles tags belonging to each person.
     * @param person must be a valid person.
     */
    private void initTags(ReadOnlyPerson person) {
        person.getTags().forEach(tag -> {
            Label tagLabel = new Label(tag.tagName);
            tagLabel.setStyle("-fx-font-size:" + "15px");
            tags.getChildren().add(tagLabel);
        });
        logger.finest("All tags for " + person.getName().toString() + " initialized in info");
    }

    /**
     * Sets all info fields to not display anything.
     */
    private void loadDefaultPage() {
        Label label;
        Text text;
        for (Node node: pane.getChildren()) {
            if (node instanceof Label) {
                label = (Label) node;
                label.setText("");
            } else if (node instanceof Text) {
                text = (Text) node;
                text.setText("");
            } else if (node instanceof TextFlow) {
                for (Node subNode: ((TextFlow) node).getChildren()) {
                    if (subNode instanceof Text) {
                        text = (Text) subNode;
                        text.setText("");
                    }
                    if (subNode instanceof Label) {
                        label = (Label) subNode;
                        label.setText("");
                    }
                }
            }
        }
    }

    @Override
    public boolean equals(Object other) {
        // short circuit if same object
        if (other == this) {
            return true;
        }

        // instanceof handles nulls
        if (!(other instanceof InfoPanel)) {
            return false;
        }

        InfoPanel infoPanel = (InfoPanel) other;
        return name.getText().equals(infoPanel.name.getText())
                && handphone.getText().equals(infoPanel.handphone.getText())
                && homePhone.getText().equals(infoPanel.homePhone.getText())
                && officePhone.getText().equals(infoPanel.officePhone.getText())
                && address.getText().equals(infoPanel.address.getText())
                && postalCode.getText().equals(infoPanel.postalCode.getText())
                && cluster.getText().equals(infoPanel.cluster.getText())
                && debt.getText().equals(infoPanel.debt.getText())
                && totalDebt.getText().equals(infoPanel.totalDebt.getText())
                && interest.getText().equals(infoPanel.interest.getText())
                && email.getText().equals(infoPanel.email.getText())
                && deadline.getText().equals(infoPanel.deadline.getText())
                && dateBorrow.getText().equals(infoPanel.dateBorrow.getText())
                && dateRepaid.getText().equals(infoPanel.dateRepaid.getText())
                && tags.getChildrenUnmodifiable()
                        .stream()
                        .map(Label.class::cast)
                        .map(Label::getText)
                        .collect(Collectors.toList())
                        .equals(infoPanel.tags.getChildrenUnmodifiable()
                                .stream()
                                .map(Label.class::cast)
                                .map(Label::getText)
                                .collect(Collectors.toList()));
    }

    @Subscribe
    private void handlePersonPanelSelectionChangedEvent(PersonPanelSelectionChangedEvent event) {
        logger.info(LogsCenter.getEventHandlingLogMessage(event));
        loadPersonInfo(event.getNewSelection().person);
        logic.updateSelectedPerson(event.getNewSelection().person);
        resetNearbyPersonListPanel(event.getNewSelection().person);
        resetDebtRepaymentProgressBar(event.getNewSelection().person);
        resetDebtorProfilePicture(event.getNewSelection().person);
    }

    @Subscribe
    private void handleChangeInternalListEvent(ChangeInternalListEvent event) {
        unregisterAsAnEventHandler(this);
    }

}<|MERGE_RESOLUTION|>--- conflicted
+++ resolved
@@ -170,10 +170,7 @@
         debtRepaymentProgressBar = new DebtRepaymentProgressBar(person);
         progressBarPlaceholder.getChildren().add(debtRepaymentProgressBar.getRoot());
     }
-
-<<<<<<< HEAD
-    //@@author khooroko
-=======
+  
     //@@author jaivigneshvenugopal
     /**
      * Resets the debtors profile picture to the latest one existing in folder
@@ -183,9 +180,8 @@
         debtorProfilePicture = new DebtorProfilePicture(person);
         profilePicPlaceholder.getChildren().add(debtorProfilePicture.getImageView());
     }
-    //@@author jaivigneshvenugopal
-
->>>>>>> 920589e4
+  
+    //@@author khooroko
     /**
      * Binds the individual UI elements to observe their respective {@code Person} properties
      * so that they will be notified of any changes.
