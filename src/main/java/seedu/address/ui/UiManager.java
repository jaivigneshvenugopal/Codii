--- conflicted
+++ resolved
@@ -136,11 +136,7 @@
         // login is successful
         if (event.getLoginStatus() == true) {
             logger.info("Login successful");
-<<<<<<< HEAD
             LoginCommand.setLoginStatus(true);
-=======
-            logInStatus = true;
->>>>>>> 052ac049
             //show address book
             Platform.runLater(() -> mainWindow.fillInnerParts());
         }
