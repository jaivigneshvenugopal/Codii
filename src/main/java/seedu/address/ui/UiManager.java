--- conflicted
+++ resolved
@@ -148,12 +148,8 @@
     @Subscribe
     public void handleChangeToLoginViewEvent(ChangeToLoginViewEvent event) {
         // user wants to login
-<<<<<<< HEAD
+        logger.info(LogsCenter.getEventHandlingLogMessage(event));
         mainWindow.fillCommandBoxWithLoginFields();
-=======
-        logger.info(LogsCenter.getEventHandlingLogMessage(event));
-        Platform.runLater(() -> mainWindow.fillCommandBoxWithLoginFields());
->>>>>>> d4b75016
     }
 
     /**
